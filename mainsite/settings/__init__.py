# Django settings

import os

import django.conf.global_settings

from mainsite.oauth2.scopes import SupportedScopes

_DEFAULT_ARG = object()


def non_zipcode_countries():
    return {
        "AE": "United Arab Emirates",
        "AG": "Antigua and Barbuda",
        "AN": "Netherlands Antilles",
        "AO": "Angola",
        "AW": "Aruba",
        "BF": "Burkina Faso",
        "BI": "Burundi",
        "BJ": "Benin",
        "BS": "Bahamas",
        "BW": "Botswana",
        "BZ": "Belize",
        "CD": "Congo, the Democratic Republic of the",
        "CF": "Central African Republic",
        "CG": "Congo",
        "CI": "Cote d'Ivoire",
        "CK": "Cook Islands",
        "CM": "Cameroon",
        "DJ": "Djibouti",
        "DM": "Dominica",
        "ER": "Eritrea",
        "FJ": "Fiji",
        "GD": "Grenada",
        "GH": "Ghana",
        "GM": "Gambia",
        "GN": "Guinea",
        "GQ": "Equatorial Guinea",
        "GY": "Guyana",
        "HK": "Hong Kong",
        "IE": "Ireland",
        "JM": "Jamaica",
        "KE": "Kenya",
        "KI": "Kiribati",
        "KM": "Comoros",
        "KN": "Saint Kitts and Nevis",
        "KP": "North Korea",
        "LC": "Saint Lucia",
        "ML": "Mali",
        "MO": "Macao",
        "MR": "Mauritania",
        "MS": "Montserrat",
        "MU": "Mauritius",
        "MW": "Malawi",
        "NR": "Nauru",
        "NU": "Niue",
        "PA": "Panama",
        "QA": "Qatar",
        "RW": "Rwanda",
        "SB": "Solomon Islands",
        "SC": "Seychelles",
        "SL": "Sierra Leone",
        "SO": "Somalia",
        "SR": "Suriname",
        "ST": "Sao Tome and Principe",
        "SY": "Syria",
        "TF": "French Southern Territories",
        "TK": "Tokelau",
        "TL": "Timor-Leste",
        "TO": "Tonga",
        "TT": "Trinidad and Tobago",
        "TV": "Tuvalu",
        "TZ": "Tanzania, United Republic of",
        "UG": "Uganda",
        "VU": "Vanuatu",
        "YE": "Yemen",
        "ZA": "South Africa",
        "ZW": "Zimbabwe",
    }


def print_debug(*args, **kwargs):
    if DEBUG:
        print(*args, **kwargs)


def get_locale_name(code):
    """Gets the readble name for a locale code."""
    language_map = dict(django.conf.global_settings.LANGUAGES)

    # check for exact match
    if code in language_map:
        return language_map[code]

    # try for the language, fall back to just using the code
    language = code.split("-")[0]
    return language_map.get(language, code)


def set_from_env(name, default=_DEFAULT_ARG):
    return _set_from_env(name, globals(), default)


def _set_from_env(name, context, default):
    """
    Sets a global variable from a environment variable of the same name.

    This is useful to leave the option unset and use Django's default
    (which may change).
    """
    if default is _DEFAULT_ARG and name not in os.environ:
        return

    context[name] = os.environ.get(name, default)


def set_option(name, value, envvar_type=None):
    return _set_option(name, value, globals(), envvar_type)


def _set_option(name, value, context, envvar_type=None):
    """
    Sets an option, first checking for env vars,
    then checking for value already set,
    then going to the default value if passed.
    Environment variables are always strings, but
    we try to coerce them to the correct type first by checking
    the type of the default value provided. If the default
    value is None, then we check the optional envvar_type arg.
    """

    # If value is in True or False we
    # call set_bool to take advantage of
    # its type checking for environment variables
    if isinstance(value, bool):
        return _set_bool(name, value, context)

    if value is not None:
        envvar_type = type(value)
    else:
        # If value is None, we'll use the provided envvar_type, if it is not None
        if envvar_type is None:
            raise ValueError(
                f"If no default value is provided for the setting {name} the envvar_type argument must be set."
            )

    if name in os.environ:
        env_var = os.environ.get(name)
        # Coerce type based on provided value
        context[name] = envvar_type(env_var)
    # If the environment variable isn't set
    else:
        _set_default(name, value, context)


def set_bool(name, value):
    return _set_bool(name, value, globals())


def _set_bool(name, value, context):
    """Sets and option, first checking for env vars, then checking for value already set, then going to the default value if passed."""
    if name in os.environ:
        envval = os.environ.get(name).lower()
        if envval in ["1", "true", "y", "yes"]:
            context[name] = True
        elif envval in ["0", "false", "n", "no"]:
            context[name] = False
        else:
            raise ValueError(f"{name} is a boolean, cannot match '{os.environ[name]}'")

    _set_default(name, value, context)


def set_default(name, value):
    return _set_default(name, value, globals())


def _set_default(name, value, context):
    """Sets the default value for the option if it's not already set."""
    if name not in context:
        context[name] = value


def try_include(filename):
    """Tries to include another file from the settings directory."""
    print_debug(f"including {filename} {RELEASE_ENV}")
    try:
        with open(filename) as f:
            exec(compile(f.read(), filename, "exec"), globals())

        print_debug(f"loaded additional settings file '{filename}'")

    except FileNotFoundError:
        print_debug(f"additional settings file '{filename}' was not found, skipping")


def read_file(name):
    with open(name) as fh:
        return fh.read()


def set_from_file(name, path, default=_DEFAULT_ARG, envvar_type=None):
    try:
        value = read_file(path).strip()
    except IOError:
        value = default

    set_option(name, value, envvar_type)


_ = lambda s: s

BASE_DIR = os.path.abspath(os.path.join(os.path.dirname(__file__), "..", ".."))

# set RELEASE_ENV, usually one of dev, beta, tutor, prod
set_option("RELEASE_ENV", "dev")

if RELEASE_ENV == "dev":
    set_bool("DEBUG", True)
else:
    set_bool("DEBUG", False)

# look for mainsite/settings/${RELEASE_ENV}.py and load if it exists
env_file = os.path.join(os.path.dirname(__file__), f"{RELEASE_ENV}.py")
try_include(env_file)

print_debug(f"Release env is '{RELEASE_ENV}'")

# set version, default from /srv/www.peeringdb.com/etc/VERSION
set_option(
    "PEERINGDB_VERSION", read_file(os.path.join(BASE_DIR, "etc/VERSION")).strip()
)

MIGRATION_MODULES = {"django_peeringdb": None}

# Contact email, from address, support email
set_from_env("SERVER_EMAIL")

# Error emails are dispatched to this address
set_option("OPERATIONS_EMAIL", SERVER_EMAIL)

set_from_env("SECRET_KEY")

# database
set_option("DATABASE_ENGINE", "mysql")
set_option("DATABASE_HOST", "127.0.0.1")
set_option("DATABASE_PORT", "")
set_option("DATABASE_NAME", "peeringdb")
set_option("DATABASE_USER", "peeringdb")
set_option("DATABASE_PASSWORD", "")

# Keys

set_from_env("MELISSA_KEY")
set_from_env("GOOGLE_GEOLOC_API_KEY")

set_from_env("RDAP_LACNIC_APIKEY")

set_from_env("RECAPTCHA_PUBLIC_KEY")
set_from_env("RECAPTCHA_SECRET_KEY")

set_from_env("DESKPRO_KEY")
set_from_env("DESKPRO_URL")

set_from_env("OIDC_RSA_PRIVATE_KEY_ACTIVE_PATH")

# Limits

API_THROTTLE_ENABLED = True
set_option("API_THROTTLE_RATE_ANON", "100/second")
set_option("API_THROTTLE_RATE_USER", "100/second")
set_option("API_THROTTLE_RATE_FILTER_DISTANCE", "10/minute")
set_option("API_THROTTLE_IXF_IMPORT", "1/minute")

# spatial queries require user auth
set_option("API_DISTANCE_FILTER_REQUIRE_AUTH", True)

# spatial queries required verified user
set_option("API_DISTANCE_FILTER_REQUIRE_VERIFIED", True)

# specifies the expiry period of cached geo-coordinates
# in seconds (default 30days)
set_option("GEOCOORD_CACHE_EXPIRY", 86400 * 30)

# maximum value to allow in network.info_prefixes4
set_option("DATA_QUALITY_MAX_PREFIX_V4_LIMIT", 1000000)

# maximum value to allow in network.info_prefixes6
set_option("DATA_QUALITY_MAX_PREFIX_V6_LIMIT", 100000)

# minimum value to allow for prefix length on a v4 prefix
set_option("DATA_QUALITY_MIN_PREFIXLEN_V4", 18)

# maximum value to allow for prefix length on a v4 prefix
set_option("DATA_QUALITY_MAX_PREFIXLEN_V4", 28)

# minimum value to allow for prefix length on a v6 prefix
set_option("DATA_QUALITY_MIN_PREFIXLEN_V6", 64)

# maximum value to allow for prefix length on a v6 prefix
set_option("DATA_QUALITY_MAX_PREFIXLEN_V6", 116)

# maximum value to allow for irr set hierarchy depth
set_option("DATA_QUALITY_MAX_IRR_DEPTH", 3)

# minimum value to allow for speed on an netixlan (currently 100Mbit)
set_option("DATA_QUALITY_MIN_SPEED", 100)

# maximum value to allow for speed on an netixlan (currently 1Tbit)
set_option("DATA_QUALITY_MAX_SPEED", 1000000)

set_option(
    "RATELIMITS",
    {
        "request_login_POST": "4/m",
        "request_translation": "2/m",
        "resend_confirmation_mail": "2/m",
        "view_request_ownership_POST": "3/m",
        "view_request_ownership_GET": "3/m",
        "view_affiliate_to_org_POST": "3/m",
        "view_verify_POST": "2/m",
        "view_username_retrieve_initiate": "2/m",
        "view_import_ixlan_ixf_preview": "1/m",
        "view_import_net_ixf_postmortem": "1/m",
    },
)

# maximum number of affiliation requests a user can have pending
set_option("MAX_USER_AFFILIATION_REQUESTS", 5)

# Determines age of network contact objects that get hard deleted
# during `pdb_delete_poc` execution. (days)
set_option("POC_DELETION_PERIOD", 30)

# Sets maximum age for a user-request in the verification queue
# Otherwise we delete with the pdb_cleanup_vq tool
set_option("VQUEUE_USER_MAX_AGE", 90)

# Django config

ALLOWED_HOSTS = ["*"]
SITE_ID = 1

TIME_ZONE = "UTC"
USE_TZ = True

ADMINS = [
    ("Operations", OPERATIONS_EMAIL),
]
MANAGERS = ADMINS

MEDIA_ROOT = os.path.abspath(os.path.join(BASE_DIR, "media"))
MEDIA_URL = f"/m/{PEERINGDB_VERSION}/"

STATIC_ROOT = os.path.abspath(os.path.join(BASE_DIR, "static"))
STATIC_URL = f"/s/{PEERINGDB_VERSION}/"

CACHES = {
    "default": {
        "BACKEND": "django.core.cache.backends.db.DatabaseCache",
        "LOCATION": "django_cache",
        "OPTIONS": {
            # maximum number of entries in the cache
            "MAX_ENTRIES": 5000,
            # once max entries are reach delete 500 of the oldest entries
            "CULL_FREQUENCY": 10,
        },
    }
}


# keep database connection open for n seconds
# this is defined at the module level so we can expose
# it as an environment variable
#
# it will be set again in the DATABASES configuration
# from this global
set_option("CONN_MAX_AGE", 3600)

DATABASES = {
    "default": {
        "ENGINE": f"django.db.backends.{DATABASE_ENGINE}",
        "HOST": DATABASE_HOST,
        "PORT": DATABASE_PORT,
        "NAME": DATABASE_NAME,
        "USER": DATABASE_USER,
        "PASSWORD": DATABASE_PASSWORD,
        "CONN_MAX_AGE": CONN_MAX_AGE,
        # "TEST": { "NAME": f"{DATABASE_NAME}_test" }
    },
}


LOGGING = {
    "version": 1,
    "disable_existing_loggers": False,
    "handlers": {
        # Include the default Django email handler for errors
        # This is what you'd get without configuring logging at all.
        "mail_admins": {
            "class": "django.utils.log.AdminEmailHandler",
            "level": "ERROR",
            # But the emails are plain text by default - HTML is nicer
            "include_html": True,
        },
        # Log to a text file that can be rotated by logrotate
        "logfile": {
            "class": "logging.handlers.WatchedFileHandler",
            "filename": os.path.join(BASE_DIR, "var/log/django.log"),
        },
        "console": {
            "level": "DEBUG",
            "class": "logging.StreamHandler",
        },
    },
    "loggers": {
        # Again, default Django configuration to email unhandled exceptions
        "django.request": {
            "handlers": ["mail_admins"],
            "level": "ERROR",
            "propagate": True,
        },
        # Might as well log any errors anywhere else in Django
        "django": {
            #            'handlers': ['console', 'logfile'],
            #            'level': 'DEBUG',
            "handlers": ["logfile"],
            "level": "ERROR",
            "propagate": False,
        },
        # Your own app - this assumes all your logger names start with "myapp."
        "": {
            "handlers": ["logfile"],
            "level": "WARNING",  # Or maybe INFO or DEBUG
            "propagate": False,
        },
    },
}
INSTALLED_APPS = [
    "django.contrib.auth",
    "django.contrib.contenttypes",
    "django.contrib.sessions",
    "django.contrib.sites",
    "django.contrib.messages",
    "django.contrib.staticfiles",
    "haystack",
    "django_otp",
    "django_otp.plugins.otp_static",
    "django_otp.plugins.otp_totp",
    "django_otp.plugins.otp_email",
    "two_factor",
    "dal",
    "dal_select2",
    "grappelli",
    "django.contrib.admin",
    "allauth",
    "allauth.account",
    "allauth.socialaccount",
    "allauth.socialaccount.providers.google",
    "allauth.socialaccount.providers.facebook",
    "bootstrap3",
    "corsheaders",
    "crispy_forms",
    "django_countries",
    "django_inet",
    "django_grainy",
    "django_peeringdb",
    "django_tables2",
    "oauth2_provider",
    "peeringdb_server",
    "reversion",
    "captcha",
    "django_handleref",
]

# allows us to regenerate the schema graph image for documentation
# purposes in a dev environment
if RELEASE_ENV == "dev":
    INSTALLED_APPS.append("django_extensions")


# List of finder classes that know how to find static files in
# various locations.
STATICFILES_FINDERS = (
    "django.contrib.staticfiles.finders.AppDirectoriesFinder",
    "django.contrib.staticfiles.finders.FileSystemFinder",
    #    'django.contrib.staticfiles.finders.DefaultStorageFinder',
)

# List of callables that know how to import templates from various sources.
_TEMPLATE_LOADERS = (
    "django.template.loaders.filesystem.Loader",
    "django.template.loaders.app_directories.Loader",
    #     'django.template.loaders.eggs.Loader',
)

_TEMPLATE_CONTEXT_PROCESSORS = (
    "django.contrib.auth.context_processors.auth",
    "django.template.context_processors.debug",
    "django.template.context_processors.request",
    "django.template.context_processors.i18n",
    "django.template.context_processors.media",
    "django.template.context_processors.static",
    "django.template.context_processors.tz",
    "django.contrib.messages.context_processors.messages",
)

_TEMPLATE_DIRS = (os.path.join(BASE_DIR, "peeringdb_server", "templates"),)

TEMPLATES = [
    {
        "BACKEND": "django.template.backends.django.DjangoTemplates",
        "DIRS": _TEMPLATE_DIRS,
        "APP_DIRS": True,
        "OPTIONS": {
            "context_processors": _TEMPLATE_CONTEXT_PROCESSORS,
            # "loaders" : _TEMPLATE_LOADERS
        },
    }
]

TEST_RUNNER = "django.test.runner.DiscoverRunner"

MIDDLEWARE = (
    "corsheaders.middleware.CorsMiddleware",
    "django.middleware.common.CommonMiddleware",
    "django.contrib.sessions.middleware.SessionMiddleware",
    "django.middleware.locale.LocaleMiddleware",
    "django.middleware.csrf.CsrfViewMiddleware",
    "django.contrib.auth.middleware.AuthenticationMiddleware",
    "django_otp.middleware.OTPMiddleware",
    "django.contrib.messages.middleware.MessageMiddleware",
    "django.middleware.clickjacking.XFrameOptionsMiddleware",
)

AUTHENTICATION_BACKENDS = list()

PASSWORD_HASHERS = (
    "django.contrib.auth.hashers.PBKDF2PasswordHasher",
    "django.contrib.auth.hashers.PBKDF2SHA1PasswordHasher",
    "django.contrib.auth.hashers.BCryptPasswordHasher",
    "django.contrib.auth.hashers.SHA1PasswordHasher",
    "django.contrib.auth.hashers.MD5PasswordHasher",
    "django.contrib.auth.hashers.CryptPasswordHasher",
    "hashers_passlib.md5_crypt",
    "hashers_passlib.des_crypt",
    "hashers_passlib.bsdi_crypt",
)

ROOT_URLCONF = "mainsite.urls"

DEFAULT_AUTO_FIELD = "django.db.models.AutoField"


# email vars should be already set from the release environment file
# override here from env if set
set_from_env("EMAIL_HOST")
set_from_env("EMAIL_PORT")
set_from_env("EMAIL_HOST_USER")
set_from_env("EMAIL_HOST_PASSWORD")
set_from_env("EMAIL_USE_TLS")

set_from_env("SESSION_COOKIE_DOMAIN")
set_from_env("SESSION_COOKIE_SECURE")
set_option("SECURE_PROXY_SSL_HEADER", ("HTTP_X_FWD_PROTO", "https"))

DEFAULT_FROM_EMAIL = SERVER_EMAIL

OTP_EMAIL_SENDER = SERVER_EMAIL
OTP_EMAIL_SUBJECT = "One time password request"


# Python dotted path to the WSGI application used by Django's runserver.
WSGI_APPLICATION = "mainsite.wsgi.application"


AUTH_USER_MODEL = "peeringdb_server.User"

GRAPPELLI_ADMIN_TITLE = "PeeringDB"

TABLE_PREFIX = "peeringdb_"
ABSTRACT_ONLY = True

LOGIN_URL = "two_factor:login"
LOGIN_REDIRECT_URL = "/"

# App config

CRISPY_TEMPLATE_PACK = "bootstrap3"

## django-cors-headers

# No one specific host is allow Allow-Origin at this point]
# Origin for API get request is handled via signals (signals.py)
CORS_ORIGIN_WHITELIST = []

# don't allow cookies
CORS_ALLOW_CREDENTIALS = False

# only allow for cross origin requests for GET and OPTIONS
CORS_ALLOW_METHODS = ["GET", "OPTIONS"]

## OAuth2

# allows PeeringDB to use external OAuth2 sources
set_bool("OAUTH_ENABLED", False)

# enables OpenID Connect support
set_bool("OIDC_ENABLED", True)

# enables JWT signing algorithm RS256
set_from_file("OIDC_RSA_PRIVATE_KEY", OIDC_RSA_PRIVATE_KEY_ACTIVE_PATH, "", str)


AUTHENTICATION_BACKENDS += (
    # for OAuth provider
    "oauth2_provider.backends.OAuth2Backend",
    # for OAuth against external sources
    "allauth.account.auth_backends.AuthenticationBackend",
)

MIDDLEWARE += (
    "peeringdb_server.maintenance.Middleware",
    "peeringdb_server.middleware.CurrentRequestContext",
    "oauth2_provider.middleware.OAuth2TokenMiddleware",
)

OAUTH2_PROVIDER = {
    "OIDC_ENABLED": OIDC_ENABLED,
    "OIDC_RSA_PRIVATE_KEY": OIDC_RSA_PRIVATE_KEY,
    "OAUTH2_VALIDATOR_CLASS": "mainsite.oauth2.validators.OIDCValidator",
    "SCOPES": {
        SupportedScopes.OPENID: "OpenID Connect scope",
        SupportedScopes.PROFILE: "user profile",
        SupportedScopes.EMAIL: "email address",
        SupportedScopes.NETWORKS: "list of user networks and permissions",
    },
    "ALLOWED_REDIRECT_URI_SCHEMES": ["https"],
    "REQUEST_APPROVAL_PROMPT": "auto",
}


## grainy

AUTHENTICATION_BACKENDS += ("django_grainy.backends.GrainyBackend",)


## Django Rest Framework

INSTALLED_APPS += ("rest_framework", "rest_framework_swagger", "rest_framework_api_key")

REST_FRAMEWORK = {
    "DEFAULT_AUTHENTICATION_CLASSES": (
        "rest_framework.authentication.BasicAuthentication",
        "rest_framework.authentication.SessionAuthentication",
    ),
    # Use hyperlinked styles by default.
    # Only used if the `serializer_class` attribute is not set on a view.
    "DEFAULT_MODEL_SERIALIZER_CLASS": "rest_framework.serializers.HyperlinkedModelSerializer",
    # Use Django's standard `django.contrib.auth` permissions,
    # or allow read-only access for unauthenticated users.
    "DEFAULT_PERMISSION_CLASSES": [
        "rest_framework.permissions.DjangoModelPermissionsOrAnonReadOnly",
        "django_grainy.rest.ModelViewSetPermissions",
    ],
    "DEFAULT_RENDERER_CLASSES": ("peeringdb_server.renderers.MetaJSONRenderer",),
    "DEFAULT_SCHEMA_CLASS": "peeringdb_server.api_schema.BaseSchema",
}

if API_THROTTLE_ENABLED:
    REST_FRAMEWORK.update(
        {
            "DEFAULT_THROTTLE_CLASSES": (
                "rest_framework.throttling.AnonRateThrottle",
                "rest_framework.throttling.UserRateThrottle",
                "peeringdb_server.rest_throttles.FilterDistanceThrottle",
            ),
            "DEFAULT_THROTTLE_RATES": {
                "anon": API_THROTTLE_RATE_ANON,
                "user": API_THROTTLE_RATE_USER,
                "filter_distance": API_THROTTLE_RATE_FILTER_DISTANCE,
                "ixf_import_request": API_THROTTLE_IXF_IMPORT,
            },
        }
    )

## RDAP

set_bool("RDAP_SELF_BOOTSTRAP", True)
# put it under the main cache dir
set_option("RDAP_BOOTSTRAP_DIR", os.path.join(BASE_DIR, "api-cache", "rdap-bootstrap"))
set_bool("RDAP_IGNORE_RECURSE_ERRORS", True)

## PeeringDB

# TODO for tests

# from address for sponsorship emails
set_option("SPONSORSHIPS_EMAIL", SERVER_EMAIL)


set_option("API_URL", "https://peeringdb.com/api")
set_option("API_DEPTH_ROW_LIMIT", 250)
set_option("API_CACHE_ENABLED", True)
set_option("API_CACHE_ROOT", os.path.join(BASE_DIR, "api-cache"))
set_option("API_CACHE_LOG", os.path.join(BASE_DIR, "var/log/api-cache.log"))


# limit results for the standard search
# (hitting enter on the main search bar)
set_option("SEARCH_RESULTS_LIMIT", 1000)

# limit results for the quick search
# (autocomplete on the main search bar)
set_option("SEARCH_RESULTS_AUTOCOMPLETE_LIMIT", 40)

# boost org,net,fac,ix matches over secondary entites (1.0 == no boost)
set_option("SEARCH_MAIN_ENTITY_BOOST", 1.5)


set_option("BASE_URL", "http://localhost")
set_option("PASSWORD_RESET_URL", os.path.join(BASE_URL, "reset-password"))

ACCOUNT_EMAIL_CONFIRMATION_ANONYMOUS_REDIRECT_URL = "/login"
ACCOUNT_EMAIL_CONFIRMATION_AUTHENTICATED_REDIRECT_URL = "/verify"
ACCOUNT_EMAIL_REQUIRED = True

# haystack

set_option("WHOOSH_INDEX_PATH", os.path.join(BASE_DIR, "api-cache", "whoosh-index"))
set_option("WHOOSH_STORAGE", "file")
HAYSTACK_CONNECTIONS = {
    "default": {
        "ENGINE": "haystack.backends.whoosh_backend.WhooshEngine",
        "PATH": WHOOSH_INDEX_PATH,
        "STORAGE": WHOOSH_STORAGE,
        "BATCH_SIZE": 40000,
    },
}

set_option("HAYSTACK_ITERATOR_LOAD_PER_QUERY", 20000)
set_option("HAYSTACK_LIMIT_TO_REGISTERED_MODELS", False)

# add user defined iso code for Kosovo
COUNTRIES_OVERRIDE = {
    "XK": _("Kosovo"),
}


# Which client config versions we support
set_option(
    "CLIENT_COMPAT",
    {
        "client": {
            "min": (0, 6),
            "max": (255, 0),
        },
        "backends": {
            "django_peeringdb": {
                "min": (2, 3, 0, 1),
                "max": (255, 0),
            },
        },
    },
)

set_option("IXF_POSTMORTEM_LIMIT", 250)

# when encountering problems where an exchange's ix-f feed
# becomes unavilable / unparsable this setting controls
# the interval in which we communicate the issue to them (hours)
set_option("IXF_PARSE_ERROR_NOTIFICATION_PERIOD", 360)

# toggle the creation of DeskPRO tickets from ix-f importer
# conflicts
set_option("IXF_TICKET_ON_CONFLICT", True)

# send the ix-f importer generated tickets to deskpro
set_option("IXF_SEND_TICKETS", False)

# toggle the notification of exchanges via email
# for ix-f importer conflicts
set_option("IXF_NOTIFY_IX_ON_CONFLICT", False)

# toggle the notification of networks via email
# for ix-f importer conflicts
set_option("IXF_NOTIFY_NET_ON_CONFLICT", False)

# number of days of a conflict being unresolved before
# deskpro ticket is created
set_option("IXF_IMPORTER_DAYS_UNTIL_TICKET", 6)


# when a user tries to delete a protected object, a deskpro
# ticket is dispatched. This setting throttles repeat
# updates for the same object (hours)
#
# deskpro will sort messages with the same subject into
# the same ticket, so this is mostly to avoid ticket spam
# from users repeat-clicking the delete button
set_option("PROTECTED_OBJECT_NOTIFICATION_PERIOD", 1)

set_option("MAINTENANCE_MODE_LOCKFILE", "maintenance.lock")

# django_peeringdb settings
PEERINGDB_ABSTRACT_ONLY = True

# In a beta environment that gets sync'd from production this
# flag allows you to enable / disable showing of next sync date in
# the beta notification banner
set_option("SHOW_AUTO_PROD_SYNC_WARNING", False)


# TODO -- let's make this 1
# TODO -- why are the ids different for prod, beta, tutor, etc?
# all suggested entities will be created under this org
set_option("SUGGEST_ENTITY_ORG", 20525)

set_option("TUTORIAL_MODE", False)

#'guest' user group
GUEST_GROUP_ID = 1
set_option("GRAINY_ANONYMOUS_GROUP", "Guest")

#'user' user group
USER_GROUP_ID = 2

CSRF_FAILURE_VIEW = "peeringdb_server.views.view_http_error_csrf"

RECAPTCHA_VERIFY_URL = "https://www.google.com/recaptcha/api/siteverify"

# Organization logo limitations for public users
# These limits dont necessarily apply for logos submitted through
# /cp (django-admin)

set_option("ORG_LOGO_ALLOWED_FILE_TYPE", ".jpg,.jpeg,.png")

# max file size for public organization logo uploads (bytes)
set_option("ORG_LOGO_MAX_SIZE", 50 * 1024)

# max rendering height for the organization logo in net / org / fac / ix views
# does NOT affect sponsorship logo rendering (pixels)
set_option("ORG_LOGO_MAX_VIEW_HEIGHT", 75)

# Set countries that don't use zipcodes
set_option("NON_ZIPCODE_COUNTRIES", non_zipcode_countries())

## Locale

LANGUAGE_CODE = "en-us"
USE_I18N = True
USE_L10N = True

LOCALE_PATHS = (os.path.join(BASE_DIR, "locale"),)

LANGUAGES = [
    #   ("ar", _("Arabic")),
    ("cs-cz", _("Czech")),
    ("de-de", _("German")),
    ("el-gr", _("Greek")),
    ("en", _("English")),
    ("es-es", _("Spanish")),
    ("fr-fr", _("French")),
    ("it", _("Italian")),
    ("ja-jp", _("Japanese")),
    #    ("ko", _("Korean")),
    ("oc", _("Occitan")),
    ("pt", _("Portuguese")),
    ("ro-ro", _("Romanian")),
    ("ru-ru", _("Russian")),
    ("zh-cn", _("Chinese (Simplified)")),
    ("zh-tw", _("Chinese (Traditional)")),
]


# enable all languages available in the locale directory
set_option("ENABLE_ALL_LANGUAGES", False)

if ENABLE_ALL_LANGUAGES:
    language_dict = dict(LANGUAGES)
    for locale_path in LOCALE_PATHS:
        for name in os.listdir(locale_path):
            path = os.path.join(locale_path, name)
            if not os.path.isdir(os.path.join(path, "LC_MESSAGES")):
                continue
            code = name.replace("_", "-").lower()
            if code not in language_dict:
                name = _(get_locale_name(code))
                language_dict[code] = name

    LANGUAGES = sorted(language_dict.items())


# dynamic config starts here

API_DOC_INCLUDES = {}
API_DOC_PATH = os.path.join(BASE_DIR, "docs", "api")
for _, _, files in os.walk(API_DOC_PATH):
    for file in files:
        base, ext = os.path.splitext(file)
        if ext == ".md":
            API_DOC_INCLUDES[base] = os.path.join(API_DOC_PATH, file)


set_option("MAIL_DEBUG", DEBUG)

# Setting for automated resending of failed ixf import emails
set_option("IXF_RESEND_FAILED_EMAILS", False)

# Set value for IX-F fetch timeout
set_option("IXF_FETCH_TIMEOUT", 30)

# Setting for number of days before deleting childless Organizations
<<<<<<< HEAD
set_option("ORG_CHILDLESS_DELETE_DURATION", 90)
=======
set_option("ORG_CHILDLESS_DELETE_DURATION", 30)
>>>>>>> 11ea6508

# Grace period before an organization is processed for childless cleanup
# n days after creation
set_option("ORG_CHILDLESS_GRACE_DURATION", 1)

TEMPLATES[0]["OPTIONS"]["debug"] = DEBUG


if DEBUG:
    # make all loggers use the console.
    for logger in LOGGING["loggers"]:
        LOGGING["loggers"][logger]["handlers"] = ["console"]

if TUTORIAL_MODE:
    EMAIL_SUBJECT_PREFIX = "[PDB TUTORIAL] "
    DISABLE_VERIFICATION_QUEUE_EMAILS = True
    DISABLE_VERIFICATION_QUEUE = True
    AUTO_APPROVE_AFFILIATION = True
    AUTO_VERIFY_USERS = True
else:
    EMAIL_SUBJECT_PREFIX = f"[{RELEASE_ENV}] "

print_debug(f"loaded settings for PeeringDB {PEERINGDB_VERSION} (DEBUG: {DEBUG})")


<|MERGE_RESOLUTION|>--- conflicted
+++ resolved
@@ -912,11 +912,7 @@
 set_option("IXF_FETCH_TIMEOUT", 30)
 
 # Setting for number of days before deleting childless Organizations
-<<<<<<< HEAD
 set_option("ORG_CHILDLESS_DELETE_DURATION", 90)
-=======
-set_option("ORG_CHILDLESS_DELETE_DURATION", 30)
->>>>>>> 11ea6508
 
 # Grace period before an organization is processed for childless cleanup
 # n days after creation
