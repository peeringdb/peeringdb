--- conflicted
+++ resolved
@@ -627,8 +627,6 @@
         }
     )
 
-<<<<<<< HEAD
-=======
 ## RDAP
 
 set_bool("RDAP_SELF_BOOTSTRAP", True)
@@ -636,7 +634,6 @@
 set_option("RDAP_BOOTSTRAP_DIR", os.path.join(BASE_DIR, "api-cache", "rdap-bootstrap"))
 set_bool("RDAP_IGNORE_RECURSE_ERRORS", True)
 
->>>>>>> 94f33e9f
 ## PeeringDB
 
 # TODO for tests
