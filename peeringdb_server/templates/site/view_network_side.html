--- conflicted
+++ resolved
@@ -24,11 +24,7 @@
     </div>
   </div>
   <div class="row header">
-<<<<<<< HEAD
     <div class="col-4 col-sm-4 col-md-3">
-=======
-    <div class="col-6 col-sm-4 col-md-3">
->>>>>>> e37dc4da
       <div data-sort-target=".exchange" data-sort-initial="asc">{% trans "Exchange" %}</div>
       <div data-sort-target=".ip4" data-sort-type="natural" class="ambiguous">{% trans "IPv4" %}</div>
     </div>
@@ -36,26 +32,20 @@
       <div data-sort-target=".asn" class="numeric">{% trans "ASN" %}</div>
       <div data-sort-target=".ip6" data-sort-type="natural" class="ambiguous">{% trans "IPv6" %}</div>
     </div>
-<<<<<<< HEAD
     <div class="col-3 col-sm-2 col-md-1 d-none d-sm-block">
-=======
-    <div class="col-3 col-sm-2 col-md-2 d-none d-sm-block">
->>>>>>> e37dc4da
       <div data-sort-target=".speed" class="numeric">{% trans "Speed" %}</div>
     </div>
     <div class="col-3 col-sm-2 col-md-2 d-none d-sm-block">
       <div data-sort-target=".speed" class="numeric">{% trans "RS Peer" %}</div>
     </div>
-<<<<<<< HEAD
+    <div class="col-3 col-sm-2 col-md-2 d-none d-sm-block">
+      <div data-sort-target=".bfd_support" class="numeric">{% trans "BFD Support" %}</div>
+    </div>
     <div class="col-2 col-sm-2 col-md-2" id="filter-web">
       <div class="inner-addon left-addon">
         <i class="material-icons input-icon">filter_list</i>
         <input type="text" oninput="syncValue(this)"  data-filter-target="#list-exchanges" class="form-control" />
       </div>
-=======
-    <div class="col-3 col-sm-2 col-md-2 d-none d-sm-block">
-      <div data-sort-target=".bfd_support" class="numeric">{% trans "BFD Support" %}</div>
->>>>>>> e37dc4da
     </div>
   </div>
 
@@ -78,11 +68,7 @@
       </div>
       <div class="row squeeze-15">
 
-<<<<<<< HEAD
           <div class="exchange col-4 col-sm-4 col-md-3" data-sort-value="{{ x.ixlan.ix.name }}" data-filter-value="{{ x.ixlan.ix.name }}">
-=======
-          <div class="exchange col-6 col-sm-4 col-md-3" data-sort-value="{{ x.ixlan.ix.name }}" data-filter-value="{{ x.ixlan.ix.name }}">
->>>>>>> e37dc4da
 
             {% if permissions.can_delete %}
             <a class="btn-row-delete" data-edit-toggled="edit" data-edit-action="remove">&times;</a>
@@ -121,11 +107,7 @@
           </div>
 
 
-<<<<<<< HEAD
           <div class="speed col-2 col-sm-2 col-md-1 d-none d-sm-block"
-=======
-          <div class="speed col-3 col-sm-2 col-md-2 d-none d-sm-block"
->>>>>>> e37dc4da
                data-sort-value="{{ x.speed }}"
                data-filter-value="{{ x.speed|pretty_speed}}"
                {% if permissions.can_write %}
@@ -136,11 +118,7 @@
                data-edit-required="yes">
                {{ x.speed|pretty_speed }}
           </div>
-<<<<<<< HEAD
           <div class= "col-2 col-sm-2 col-md-2 d-none d-sm-block" data-edit-type="bool"
-=======
-          <div class= "col-3 col-sm-2 col-md-2 d-none d-sm-block text-center" data-edit-type="bool"
->>>>>>> e37dc4da
                data-edit-name="is_rs_peer"
                data-edit-template="check"
                data-sort-value="{{ x.is_rs_peer }}"
@@ -157,12 +135,8 @@
 
       </div>
       <div class="ip-addr row squeeze-15">
-<<<<<<< HEAD
 
         <div class="col-12 col-sm-4 col-md-3">
-=======
-        <div class="col-12 col-sm-3">
->>>>>>> e37dc4da
           <div class="ip4"
                {% if permissions.can_write %}
                data-edit-type="string"
@@ -173,11 +147,7 @@
                {{ x.ipaddr4|none_blank }}
           </div>
         </div>
-<<<<<<< HEAD
         <div class="col-12 col-sm-8 col-md-4">
-=======
-        <div class="col-12 col-sm-9">
->>>>>>> e37dc4da
           <div class="ip6"
                {% if permissions.can_write %}
                data-edit-type="string"
