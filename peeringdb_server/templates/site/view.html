--- conflicted
+++ resolved
@@ -335,12 +335,9 @@
               {% if row.accept %}
               data-edit-accept="{{ row.accept }}"
               {% endif %}
-<<<<<<< HEAD
               {% if row.max_size %}
               data-edit-max-size="{{ row.max_size }}"
               {% endif %}
-=======
->>>>>>> 08d02525
               data-edit-value="{{ row.value }}"
               data-edit-name="{{ row.name }}">
                 <img class="img-responsive" src="{{ row.value }}" alt="{{ row.label }}" style="{% if row.max_height %}max-height: {{ row.max_height }}px;{% endif %} {% if not row.value %}display:none;{% endif %}">
