--- conflicted
+++ resolved
@@ -38,12 +38,8 @@
         <h3>{% trans "Join. Search. Grow your network." %}</h3>
       <p>
       {% blocktrans trimmed %}
-<<<<<<< HEAD
       PeeringDB is a freely available, user-maintained, database of networks, and the go-to location for interconnection data. The database facilitates the global interconnection of networks at Internet Exchange Points (IXPs), data centers, and other interconnection facilities, and is the first stop in making interconnection decisions.
-=======
-      PeeringDB is a freely available, user-maintained, database of networks, and the go-to location for interconnection data. The database facilitates the global interconnection of networks at Internet Exchange Points (IXPs), data centers, and other interconnection facilities, and is the first stop when deciding where and whom to interconnect with.
       {% endblocktrans %}
->>>>>>> b2e11d40
       </p>
       <p>
       {% blocktrans trimmed %}
