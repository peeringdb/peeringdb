{% extends "site/base.html" %}
{% load i18n %}
{% block content %}

<div class="advanced-search-view">
  <ul class="nav nav-tabs" role="tablist">
<<<<<<< HEAD
    <li role="presentation" class="{% if request.GET.reftag == "ix" or not request.GET.reftag %}active{% else %}inactive{% endif %}">
      <a href="#ix" aria-controls="ix" role="tab" data-bs-toggle="tab">{% trans "Exchanges" %}</a>
    </li>
    <li role="presentation" class="{% if request.GET.reftag == "net" %}active{% else %}inactive{% endif %}">
      <a href="#net" aria-controls="net" role="tab" data-bs-toggle="tab">{% trans "Networks"  %}</a>
    </li>
    <li role="presentation" class="{% if request.GET.reftag == "fac" %}active{% else %}inactive{% endif %}">
      <a href="#fac" aria-controls="fac" role="tab" data-bs-toggle="tab">{% trans "Facilities" %}</a>
    </li>
    <li role="presentation" class="{% if request.GET.reftag == "org" %}active{% else %}inactive{% endif %}">
      <a href="#org" aria-controls="org" role="tab" data-bs-toggle="tab">{% trans "Organizations" %}</a>
=======
    <li role="presentation">
      <a href="#ix" aria-controls="ix" role="tab" data-bs-toggle="tab" class="{% if request.GET.reftag == "ix" or not request.GET.reftag %}active{% else %}inactive{% endif %}">{% trans "Exchanges" %}</a>
    </li>
    <li role="presentation">
      <a href="#net" aria-controls="net" role="tab" data-bs-toggle="tab" class="{% if request.GET.reftag == "net" %}active{% else %}inactive{% endif %}">{% trans "Networks"  %}</a>
    </li>
    <li role="presentation">
      <a href="#fac" aria-controls="fac" role="tab" data-bs-toggle="tab" class="{% if request.GET.reftag == "fac" %}active{% else %}inactive{% endif %}">{% trans "Facilities" %}</a>
    </li>
    <li role="presentation">
      <a href="#org" aria-controls="org" role="tab" data-bs-toggle="tab" class="{% if request.GET.reftag == "org" %}active{% else %}inactive{% endif %}">{% trans "Organizations" %}</a>
>>>>>>> 44a2650c
    </li>
  </ul>

  <div class="tab-content">
    <div role="tabpanel" class="tab-pane{% if request.GET.reftag == "ix" or not request.GET.reftag %} active{% endif %}" id="ix">
      {% include "site/advanced-search-ix.html" with row_limit=row_limit%}
    </div>
    <div role="tabpanel" class="tab-pane{% if request.GET.reftag == "net"%} active{% endif %}" id="net">
      {% include "site/advanced-search-net.html" with row_limit=row_limit%}
    </div>
    <div role="tabpanel" class="tab-pane{% if request.GET.reftag == "fac" %} active{% endif %}" id="fac">
      {% include "site/advanced-search-fac.html" with row_limit=row_limit%}
    </div>
    <div role="tabpanel" class="tab-pane{% if request.GET.reftag == "org" %} active{% endif %}" id="org">
      {% include "site/advanced-search-org.html" with row_limit=row_limit%}

  </div>

  <script language="javascript" type="text/javascript">
  twentyc.editable.target.get("advanced_search").prototype.limit = {{ row_limit }};
  $(window).bind("load", function() {

    /* wire the org presence filter configuration (does not matter, present,
     * not present) to the org present filter.
     */

    $('.org_present_input').each(function() {
      var filter_input = $(this);
      var filter_select = filter_input.parent().find('.org_present_filter')
      var editable_input = filter_input.children('div')
      filter_select.on('change', function() {
        let val = $(this).val()
        if(val )
          editable_input.data('edit-name', val).attr('data-edit-name', val);
        else {
          editable_input.removeData('edit-name').removeAttr('data-edit-name')
        }
      });

    });

    /* wire the net presence filter configuration (does not matter, present,
     * not present) to the net present filter.
     */

    $('.net_present_input').each(function() {
      var filter_input = $(this);
      var filter_select = filter_input.parent().find('.net_present_filter')
      filter_select.on('change', function() {
        let val = $(this).val()
        if(val )
          filter_input.data('edit-name', val).attr('data-edit-name', val);
        else {
          filter_input.removeData('edit-name').removeAttr('data-edit-name')
        }
      });

    });



    var run_search = function() {

      var reftag = $.urlParam("reftag")
      if(reftag == "net" || reftag == "ix" || reftag == "fac" || reftag == "org") {
        var searchForm = $('[data-edit-target="advanced_search:'+reftag+'"]')
        searchForm.editable("loading-shim","show");
        twentyc.data.loading_done(function() {
          var target = twentyc.editable.target.instantiate(searchForm);
          target.sender = searchForm
          $(target).on("success", function() {
            searchForm.editable("loading-shim","hide");
            searchForm.parent().find("[data-export-format]").each(function() {
              var tag = $(this).data("export-tag");
              var format = $(this).data("export-format");
              $(this).removeClass("hidden")
              $(this).attr("href", "/export/advanced-search/"+tag+"/"+format+"?"+PeeringDB.advanced_search_result[tag].param);
            })
          });
          $(target).on("error", function(ev, d) {
            searchForm.editable("loading-shim","hide");
            if(d && d.info == "404 Not Found") {
              searchForm.find(".results-empty").show();
            } else {
              searchForm.trigger("action-error", d);
            }
          });
          target.search();
        });
      }
    };

    twentyc.data.load("enum/traffic", {callback:function() {
      twentyc.data.load("sponsors", {callback:run_search});
    }});


  });
  </script>
</div>

{% endblock %}<|MERGE_RESOLUTION|>--- conflicted
+++ resolved
@@ -4,19 +4,6 @@
 
 <div class="advanced-search-view">
   <ul class="nav nav-tabs" role="tablist">
-<<<<<<< HEAD
-    <li role="presentation" class="{% if request.GET.reftag == "ix" or not request.GET.reftag %}active{% else %}inactive{% endif %}">
-      <a href="#ix" aria-controls="ix" role="tab" data-bs-toggle="tab">{% trans "Exchanges" %}</a>
-    </li>
-    <li role="presentation" class="{% if request.GET.reftag == "net" %}active{% else %}inactive{% endif %}">
-      <a href="#net" aria-controls="net" role="tab" data-bs-toggle="tab">{% trans "Networks"  %}</a>
-    </li>
-    <li role="presentation" class="{% if request.GET.reftag == "fac" %}active{% else %}inactive{% endif %}">
-      <a href="#fac" aria-controls="fac" role="tab" data-bs-toggle="tab">{% trans "Facilities" %}</a>
-    </li>
-    <li role="presentation" class="{% if request.GET.reftag == "org" %}active{% else %}inactive{% endif %}">
-      <a href="#org" aria-controls="org" role="tab" data-bs-toggle="tab">{% trans "Organizations" %}</a>
-=======
     <li role="presentation">
       <a href="#ix" aria-controls="ix" role="tab" data-bs-toggle="tab" class="{% if request.GET.reftag == "ix" or not request.GET.reftag %}active{% else %}inactive{% endif %}">{% trans "Exchanges" %}</a>
     </li>
@@ -28,7 +15,6 @@
     </li>
     <li role="presentation">
       <a href="#org" aria-controls="org" role="tab" data-bs-toggle="tab" class="{% if request.GET.reftag == "org" %}active{% else %}inactive{% endif %}">{% trans "Organizations" %}</a>
->>>>>>> 44a2650c
     </li>
   </ul>
 
