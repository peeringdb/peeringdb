PeeringDB = {
  // flip to false to disable js side confirmation
  // prompts
  confirmation_prompts: {
    approve : true,
    remove : true,
    deny : true
  },
  is_mobile : /Android|WebOS|iPhone|iPad|iPod|BlackBerry|IEMobile|Opera Mini/i.test(navigator.userAgent),
  js_enabled : function() {
    return this.is_mobile ? false : true;
  },
  advanced_search_result : {
    net : {},
    fac : {},
    ix : {}
  },
  recaptcha_loaded : function() {
    return (typeof grecaptcha == "object");
  },

  handle_xhr_json_error : function(response, name) {
    if(response.responseJSON && response.responseJSON[name]) {
      return response.responseJSON[name]
    } else {
      return twentyc.editable.error.humanize("Http"+response.status);
    }
  },

  init : function() {
    this.InlineSearch.init_search();

    twentyc.listutil.filter_input.init();
    twentyc.listutil.sortable.init();

    this.csrf = Cookies.get("csrftoken")

    $.ajaxSetup({
      beforeSend : function(xhr, settings) {
        if(!/^(GET|HEAD|OPTIONS|TRACE)$/.test(settings.type) && !this.crossDomain) {
          xhr.setRequestHeader("X-CSRFToken", PeeringDB.csrf);
        }
      }
    });

    $('#form-create-account').on('export', function(e, data) {
      if(this.recaptcha_loaded()){
        data.recaptcha = grecaptcha.getResponse();
      } else {
        data.captcha = $('#id_captcha_generator_0').val()+":"+$('#id_captcha_generator_1').val()
      }
    }.bind(this));

    setTimeout(function() {
      var fallback = $('#form-create-account').find('.fallback');
      if(!this.recaptcha_loaded()) {
        console.log("re-captcha could not be loaded, falling back to internal captcha");
        $('#form-create-account').find('.recaptcha').hide();
        fallback.show();
      } else {
        // since re-captcha loaded successfully we don't need a requirement
        // on the fallback input
        fallback.find('#id_captcha_0').attr('required', false);
      }
    }.bind(this), 3000);

    this.fix_list_offsets();

    $('.sponsor-badge').click(function(e) {
      // only redirect while not in edit mode
      if($(this).parents('.mode-edit').length == 0)
        window.location.href = "/sponsors";
    });


    $('.translate-btn').click(function(e){
      $(this).closest('.fmt_text').find('.popin').remove();
      var note_o = $(this).closest('.fmt_text').find('p');
      var ps = [];
      note_o.each(function(i,o){
        ps.push($(o).text());
      });
      var note = ps.join(' xx22xx ');
      var source = ''; //$('select[name="language-to"]').val();
      var tgt = ''; //$('select[name="language-to"]').val();
      $.post('translate', 'note=' + note + '&target=' + tgt + '&source=' + source)
       .done(function(reply){
          if('undefined' != typeof(reply.error)){
              var message = ('undefined' != typeof(reply.error.error))? reply.error.error.message : JSON.stringify(reply.error);
              note_o.parent().append( '<div class="editable popin error">' + message + '</div>')
              return;
          }
          if('undefined' == typeof(reply.translation) || 'undefined' == typeof(reply.translation.translatedText)){
              note_o.parent().append( '<div class="editable popin error">Unknown error</div>')
              return;
          }
          var translation = reply.translation.translatedText.split(' xx22xx ').join('</p><p>');
          note_o.parent().append( '<div class="editable popin info"><p>' + translation + '</p></div>')
       })
       .fail(function(a,b,c){
         console.log(a,b,c);
       });
    });

    // render markdown content
    $('[data-render-markdown="yes"]').each(function() {
      var converter = new showdown.Converter()
      var value = $(this).data("edit-value")
      // sanitize any html tags
      var translate = $(this).find('div.translate').detach()

      var html = converter.makeHtml(value.replace(/>/g, '&gt;').replace(/</g, '&lt;'))
      // set html after further sanitizing output via DOMPurify
      $(this).html(DOMPurify.sanitize(html, {SAFE_FOR_JQUERY: true}))
      $(this).append(translate);
    })

  },

  focus: function() {
    // autofocus fields
<<<<<<< HEAD
    path = window.location.pathname;
=======
    var path = window.location.pathname;
>>>>>>> 11ea6508
    if (path == '/') {
      $("#search").focus();
    }
    else if (path == '/advanced_search') {
      $(".tab-pane.active").find("input.editable")[0].focus()
    }
  },

  // fix list x offsets depending on whether content is overflowing
  // or not - as it gets pushed over by scrollbars
  fix_list_offsets : function() {
    $('.scrollable').each(function() {
      if(this.clientHeight >= this.scrollHeight && $(this).children().length>1) {
        $(this).css("padding-right", "15px");
        $(this).find(".empty-result").css("margin-right", "-15px");
      } else {
        $(this).css("padding-right", "");
        $(this).find(".empty-result").css("margin-right", "");
      }
    });
  },

  // some api listings have an external form to create new items
  // this function takes care of linking the form up with the listing
  // module
  list_ext_add : function(form, listing) {
    form.on('action-success:submit', function(ev, data) {
      var instance = listing.data('edit-module-instance')
      instance.listing_add(
        data.id,
        $(this),
        instance.container,
        data
      )
      // clear any error popins on form
      $(this).editable('clear-error-popins');
      // reset the form
      $(this).editable('reset');
    });
  },

  pretty_speed : function(value) {
    value = parseInt(value);
    if(value >= 1000000)
      value = (value / 1000000)+"T";
    else if(value >= 1000)
      value = (value / 1000)+"G";
    else
      value = value+"M";
    return value
  },

  // if an api response includes a "geovalidation warning"
  // field in its metadata, display that warning

   add_geo_warning : function(meta, endpoint) {
    $('.geovalidation-warning').each(function(){
      let popin = $(this);
      let warning = meta.geovalidation_warning;
      if (endpoint == popin.data("edit-geotag")){
        popin.text(warning);
        popin.removeClass("hidden").show();

      }
    })
   },

   // if an api response includes a "geo"
   add_suggested_address : function(request, endpoint) {

    let popin = $('.suggested-address').filter(function() {
      return $(this).data("edit-geotag") == endpoint
    });
    if (popin === null){
      return
    }

    // Fill in text to each field
    let suggested_address = request.meta.suggested_address;
    let address_fields = popin.find('div, span').filter(function(){
      return $(this).data("edit-field")
    })
    address_fields.each(function(){
      let elem = $(this);
      let field = elem.data("edit-field");
      let value = suggested_address[field];
      if (value){
        if (field === "city" || field === "state"){
          value += ",";
        }
        elem.text(value);
      }

    })

    // Initialize the Submit button
    let button = popin.find("a.btn.suggestion-accept");
    PeeringDB.init_accept_suggestion(button, request, endpoint);

    // Show the popin
    popin.removeClass("hidden").show();
   },

  // initializes the "Accept suggestion" button

  init_accept_suggestion : function(button, response, endpoint){

    let payload = response.data[0];
    // Overwrite returned instance with the suggested data
    Object.assign(payload, response.meta.suggested_address);

    // No need to have latitude or longitude
    // in the payload since it will get
    // geocoded again

    delete payload.latitude;
    delete payload.longitude;


    // Set up PUT request on click
    button.click(function(event){
      $("#view").editable("loading-shim", "show");
      PeeringDB.API.request(
        "PUT",
        endpoint,
        payload.id,
        payload,
        function(){
          PeeringDB.refresh()
        }
      )
    });

  },
  // searches the page for all editable forms that
  // have data-check-incomplete attribute set and
  // displays a notification if any of the fields
  // are blank

  incomplete_data_notify : function() {
    $('[data-check-incomplete="Yes"]').each(function() {
      var status = { incomplete : false};
      $(this).find('[data-edit-name]').each(function() {
        var value = $(this).html().trim();
        var field = $(this).prev('.view_field');
        var group = field.data("notify-incomplete-group")

        if(!field.length)
          field = $(this).parent().prev('.view_field');

        // if field is part of a notify-incomplete-group
        // it means we don't want to show a warning as long
        // as one of the members of the group has it's value set

        if(group && (value == "" || value == "0")) {
          var other, i, others, _value;

          // get other members of the group

          others = $('[data-notify-incomplete-group="'+group+'"]')

          for(i = 0; i < others.length; i++) {
            other = $(others[i]).next('.view_value')
            _value = other.html().trim()

            // other group member's value is set, use that value
            // to toggle that we do not want to show a notification
            // warning for this field

            if(_value != "" && _value != "0") {
              value = _value
              break;
            }
          }
        }

        var check = (field.find('.incomplete').length == 1);
        if(check && (value == "" || value == "0")) {
          status.incomplete = true;
          field.find('.incomplete').removeClass("hidden")
        } else {
          field.find('.incomplete').addClass("hidden")
        }
      })

      if(status.incomplete) {
        $(this).find('.editable.popin.incomplete').removeClass("hidden").show();
      } else {
        $(this).find('.editable.popin.incomplete').addClass("hidden").hide();
      }
    });
  },

  /**
   * prompt user with a confirmation dialogue
   *
   * will take `confirmation_prompts` setting into account
   */

  confirm: function(msg, type) {
    if(!type || this.confirmation_prompts[type]) {
      return confirm(msg);
    } else {
      return true;
    }
  },

  refresh: function() {
    window.document.location.href = window.document.location.href;
  }

}

function moveCursorToEnd(el) { // lgtm[js/unused-local-variable]
    if (typeof el.selectionStart == "number") {
        el.selectionStart = el.selectionEnd = el.value.length;
    } else if (typeof el.createTextRange != "undefined") {
        el.focus();
        var range = el.createTextRange();
        range.collapse(false);
        range.select();
    }
}

/**
 * Tools to handle pre and post processing of ix/net/fac/org views
 * submissions
 * @class ViewTools
 * @namespace PeeringDB
 */


PeeringDB.ViewTools = {

  /**
   * applies the value of a field as it was returned by the
   * server in the response to the submissions to the corresponding
   * form element on the page
   *
   * this only needs to be done for fields that rely on server side
   * data validation that can't be done locally
   *
   * @method apply_data
   * @param {jQuery} container - main js-edit element for the submissions
   * @param {Object} data - object literal containing server response for the entity
   * @param {String} field - field name
   */

  apply_data : function(container, data, field) {

    var input;
    input = $('[data-edit-name="'+field+'"]').data("edit-input-instance")
    if(input) {
      input.set(data[field]);
      input.apply(data[field]);
    }
  },

  /**
   * after submission cleanup / handling
   *
   * @method after_submit
   * @param {jQuery} container - main js-edit element for the submissions
   * @param {Object} data - object literal containing server response for the entity
   */

  after_submit : function(container, data) {

    const addressFields = ["address1", "address2", "city", "state", "zipcode", "geocode"];
    var target = container.data("edit-target");
    if(target == "api:ix:update") {
      this.apply_data(container, data, "tech_phone");
      this.apply_data(container, data, "policy_phone");
    }
    if (target === "api:fac:update" || target === "api:org:update") {
      addressFields.forEach(field => this.apply_data(container, data, field));
      this.update_geocode(data);
    }
    if (target == "api:fac:update") {

      // on facility `region_continent` is read-only and determined
      // from the country during the save so we need to update it manually
      // when the data comes back from the api

      $('[data-edit-name="region_continent"]').
        data("edit-value", data.region_continent).
        text(data.region_continent);
    }
  },

  update_geocode: function(data){
    const geo_field = $("#geocode_active");
    if (data.latitude && data.longitude){
      let link = `https://maps.google.com/?q=${data.latitude},${data.longitude}`
      let contents = `<a href="${link}">${data.latitude}, ${data.longitude}</a>`
      geo_field.empty().append(contents);
      $("#geocode_inactive").addClass("hidden").hide();
    } else if (data.latitude === null && data.longitude === null) {
      $("#geocode_active").empty();
      $("#geocode_inactive").removeClass("hidden").show();
    }
  }
}


PeeringDB.ViewActions = {

  init : function() {
    $('button[data-view-action]').each(function(){
      $(this).click(function() {
        var action = $(this).data("view-action")
        var id = $(this).closest("[data-edit-id]").data("edit-id");
        PeeringDB.ViewActions.actions[action](id);
      });
    });
  },

  actions : {}
}

PeeringDB.ViewActions.actions.ix_ixf_preview = function(netId) {
  $("#ixf-preview-modal").modal("show");
  var preview = new PeeringDB.IXFPreview()
  preview.request(netId, $("#ixf-log"));
}


PeeringDB.ViewActions.actions.ix_ixf_request_import = function(ixId) {
  var button =  $('[data-view-action="ix_ixf_request_import"]')
  button.attr("title","").tooltip("hide").attr("data-trigger", "manual");
  $.post(`/api/ix/${ixId}/request_ixf_import`).done(
    () => {
      $('.ixf-import-request-status').addClass("alert alert-warning").text(gettext("Queued"))
    }
  ).fail(
    (response,typ,msg) => {
      if(response.status == 429) {
        let seconds = response.responseJSON.meta.error.match(/(\d+)/)[0]
        button.attr('title', gettext("Please wait before requesting another import.")+" "+gettext("Available in: ")+seconds+" "+gettext("seconds")).tooltip("show");
      } else {
        button.attr('title',msg).tooltip("show");
      }
    }
  );
}


PeeringDB.ViewActions.actions.net_ixf_preview = function(netId) {
  $("#ixf-preview-modal").modal("show");
  var preview = new PeeringDB.IXFNetPreview()
  preview.request(netId, $("#ixf-log"));
}

PeeringDB.ViewActions.actions.net_ixf_postmortem = function(netId) {
  $("#ixf-postmortem-modal").modal("show");
  var postmortem = new PeeringDB.IXFNetPostmortem()
  postmortem.request(netId, $("#ixf-postmortem"));
}

/**
 * Handles the IX-F proposals UI for suggestions
 * made to networks from exchanges through
 * the exchange's IX-F data feeds
 * @class IXFProposals
 * @namespace PeeringDB
 * @constructor
 */

PeeringDB.IXFProposals = twentyc.cls.define(
  "IXFProposals",
  {
    IXFProposals : function() {

      var ixf_proposals = this;

      // the netixlan list element in the network
      // view (Public peering exchange points)
      this.netixlan_list = $('[data-edit-target="api:netixlan"]')

      // the netixlan list module
      this.netixlan_mod = this.netixlan_list.data('editModuleInstance')

      // this will be true once the user as applied or dismissed
      // a suggestion. If true once the network editor is closed
      // either through cancel or save a page reload will be forced
      this.require_refresh= false;

      // wire button to reset dismissed proposals
      $('#btn-reset-proposals').click(function() {
        ixf_proposals.reset_proposals($(this).data("reset-path"))
      });

      // process and wire all proposals (per exchange)
      $("[data-ixf-proposals-ix]").each(function() {
        // individual exchange

        // container element for proposals
        var proposals = $(this)

        // wire batch action buttons
        var button_add_all = proposals.find('button.add-all')
        var button_resolve_all = proposals.find('button.resolve-all');

        button_add_all.click(() => { ixf_proposals.add_all(proposals); });
        button_resolve_all.click(() => { ixf_proposals.resolve_all(proposals); });

        ixf_proposals.sync_proposals_state(proposals);

        // wire proposals
        proposals.find('.row.item').each(function() {
          var row = $(this)
          var button_add = row.find('button.add');
          var button_dismiss = row.find('button.dismiss');
          var button_delete = row.find('button.delete')
          var button_modify = row.find('button.modify')

          button_add.click(() => { ixf_proposals.add(row) })
          button_dismiss.click(() => { ixf_proposals.dismiss(row) })
          button_delete.click(() => {
            if(!PeeringDB.confirm(button_delete.data("confirm")))
              return
            ixf_proposals.delete(row)
          })
          button_modify.click(() => { ixf_proposals.modify(row) })
        })
      })
    },

    /**
     * Sends ajax request to reset dismissed proposals
     * and upon success will force a page reload
     * @method reset_proposals
     * @param {String} path url path to reset proposals
     */

    reset_proposals : function(path) {
      $.ajax({
        method: "POST",
        url: path
      }).done(PeerignDB.refresh);
    },

    /**
     * Dismisses a proposal
     * @method dismiss
     * @param {jQuery} row jquery result for proposal row
     */

    dismiss : function(row) {
      var data= this.collect(row);
      row.find('.loading-shim').show();
      $.ajax({
        method: "POST",
        url: "/net/"+data.net_id+"/dismiss-ixf-proposal/"+data.suggestion_id+"/",
        data: {}
      }).
      fail((response) => { this.render_errors(row, response); }).
      done(() => { this.detach_row(row);}).
      always(() => {
        row.find('.loading-shim').hide();
      })
    },

    /**
     * Apply modifications to netixlan form in
     * public peering exchange points list
     * from proposal row
     * @method modify
     * @param {jQuery} row jquery result for proposal row
     */

    modify : function(row) {
      var data=this.collect(row);
      var proposals = row.closest("[data-ixf-proposals-ix]")
      var ixf_proposals = this;

      var requirements = row.find("[data-ixf-require-delete]")

      var apply = () => {
        var netixlan_row = this.netixlan_list.find('[data-edit-id="'+data.id+'"]')
        netixlan_row.find('[data-edit-name="speed"] input').val(data.speed)
        netixlan_row.find('[data-edit-name="ipaddr4"] input').val(data.ipaddr4)
        netixlan_row.find('[data-edit-name="ipaddr6"] input').val(data.ipaddr6)
        netixlan_row.find('[data-edit-name="is_rs_peer"] input').prop("checked", data.is_rs_peer)
        netixlan_row.find('[data-edit-name="operational"] input').prop("checked", data.operational)
        netixlan_row.addClass("newrow")
        this.detach_row(row);
        row.find('button').tooltip("hide")
      }


      if(!requirements.length)
        return apply();

      var promise = new Promise((resolve, reject) => { resolve(); });

      requirements.each(function() {
        var req_id = $(this).data("ixf-require-delete")
        promise.then(ixf_proposals.delete(
          proposals.find('.suggestions-delete [data-ixf-id="'+req_id+'"]')
        ))
      });

      promise.then(apply)
    },

    /**
     * Applies a proposed netixlan deletion
     * @method delete
     * @param {jQuery} row jquery result for proposal row
     */

    delete : function(row) {
      var data=this.collect(row);
      row.find('.loading-shim').show();

      return PeeringDB.API.request(
        "DELETE",
        "netixlan/"+data.id,
        0,
        {}
      ).fail(
        (response) => { this.render_errors(row, response); }
      ).done(
        () => {
          this.netixlan_list.find('[data-edit-id="'+data.id+'"]').detach();
          this.detach_row(row);
        }
      ).always(() => {
        row.find('.loading-shim').hide();
      })

    },

    /**
     * Batch applies all netixlan creations
     * @method add_all
     * @param {jQuery} jquery result for exchange proposals container
     */

    add_all : function(proposals) {

      var entries = this.all_entries_for_action(proposals, "add");

      if(!entries.rows.length)
        return alert(gettext("Nothing to do"))

      var confirm_text = [
        gettext("This will create the following entries")
      ]

      var b = PeeringDB.confirm(
        confirm_text.concat(entries.ixf_ids).join("\n")
      )

      if(b)
        this.process_all_for_action(entries.rows, "add");
    },

    /**
     * Batch applies all netixlan modifications and removals
     * @method resolve_all
     * @param {jQuery} jquery result for exchange proposals container
     */

    resolve_all : function(proposals) {

      var entries_delete = this.all_entries_for_action(proposals, "delete")
      var entries_modify = this.all_entries_for_action(proposals, "modify")

      var confirm_text = []

      if(!entries_delete.rows.length && !entries_modify.rows.length) {
        alert(gettext("Nothing to do"))
        return;
      }

      if(entries_delete.rows.length) {
        confirm_text.push(gettext("Remove these entries"))
        confirm_text = confirm_text.concat(entries_delete.ixf_ids)
        confirm_text.push("")
      }

      if(entries_modify.rows.length) {
        confirm_text.push(gettext("Update these entries"))
        confirm_text = confirm_text.concat(entries_modify.ixf_ids)
        confirm_text.push("")
      }

      var b = PeeringDB.confirm(confirm_text.join("\n"))

      if(b) {
        this.process_all_for_action(entries_delete.rows, "delete");
        this.process_all_for_action(entries_modify.rows, "modify");
      }
    },

    /**
     * Returns object literal with rows and ixf_ids for
     * specified action
     * @method all_entries_for_action
     * @param {jQuery} proposals
     * @param {String} action add | modify | delete
     */

    all_entries_for_action : function(proposals, action) {
      var rows = proposals.find('.suggestions-'+action+' .row.item')
      rows = rows.not('.hidden')

      var ids = []
      rows.each(function() {
        var row = $(this)
        ids.push(row.data("ixf-id"))
      })
      return {rows: rows, ixf_ids: ids}
    },

    /**
     * Batch apply all proposals for action
     * @method process_all_for_action
     * @param {jQuery} rows
     * @param {String} action add | modify | delete
     */

    process_all_for_action : function(rows, action) {
      var ixf_proposals = this;
      rows.each(function() {
        var row = $(this);
        ixf_proposals[action](row);
      });
    },

    /**
     * Create the proposed netixlan
     * @method add
     * @param {jQuery} row jquery result set for proposal row
     */

    add : function(row) {
      var data=this.collect(row);

      row.find('.loading-shim').show();
      row.find('.errors').hide()
      row.find('.validation-error').removeClass('validation-error')
      row.find('.input-note').detach()

      return PeeringDB.API.request(
        "POST",
        "netixlan",
        0,
        data
      ).done((a) => {
        var netixlan = a.data[0]
        netixlan.ix = { name : data.ix_name, id : data.ix_id }
        if(!netixlan.ipaddr4)
          netixlan.ipaddr4 = ""
        if(!netixlan.ipaddr6)
          netixlan.ipaddr6 = ""
        this.netixlan_mod.listing_add(
          netixlan.id, null, this.netixlan_list, netixlan);
        this.detach_row(row);
      }).fail((response) => {
        this.render_errors(row, response);
      }).always(() => {
        row.find('.loading-shim').hide();
      })
    },

    /**
     * Removes the proposal row
     * @method detach_row
     * @param {jQuery} row
     */

    detach_row : function(row) {

      var par = row.parent()
      var proposals = row.closest(".ixf-proposals");

      row.detach();
      this.require_refresh = true;
      if(!par.find('.row.item').not('.hidden').length) {
        par.prev(".header").detach()
        par.detach()
        this.sync_proposals_state(proposals);
      }
    },

    /**
     * This will update the batch actions buttons to
     * be disabled if no actions are left for them to
     * apply
     *
     * This will also remove the proposals contaienr if
     * no actions are left to apply
     * @method sync_proposals_state
     * @param {jQuery} proposals jquery result for exchange proposals
     */

    sync_proposals_state : function(proposals) {
      var button_add_all = proposals.find('button.add-all')
      var button_resolve_all = proposals.find('button.resolve-all')

      if(!this.all_entries_for_action(proposals, 'delete').rows.length) {
        proposals.find('.suggestions-delete').prev('.header').detach();
      }

      if(!this.all_entries_for_action(proposals, 'add').rows.length) {
        button_add_all.prop('disabled',true);
      }
      if(
        !this.all_entries_for_action(proposals, 'delete').rows.length &&
        !this.all_entries_for_action(proposals, 'modify').rows.length
      ) {
        button_resolve_all.prop('disabled',true);
      }

      // make sure all tooltips are closed

      proposals.find('[data-toggle="tooltip"]').each(function() {
        $(this).tooltip("hide");
      });

      if(button_resolve_all.prop('disabled') && button_add_all.prop('disabled'))
        proposals.detach()
    },

    /**
     * Renders the errors of an API request
     * to the proposal row
     * @method render_errors
     * @param {jQuery} row
     * @param {jQuery XHR Response} response
     */

    render_errors : function(row, response) {
      var element, field, msg;
      var errors = row.find('.errors')
      var info = [response.status + " " + response.statusText]
      if(response.status == 400) {
        info = [gettext("The server rejected your data")];
        for(field in response.responseJSON) {
          msg = response.responseJSON[field]
          if(msg && msg.join)
            msg = msg.join(",")
          element = row.find('[data-field="'+field+'"]')
          $('<div>')
            .addClass("editable input-note always-absolute validation-error")
            .text(msg)
            .insertBefore(element);
          element.addClass('validation-error')
        }
      } else if(response.status == 403) {
        info = [gettext("You do not have permissions to perform this action")]
      }

      if(response.responseJSON && response.responseJSON.non_field_errors) {
        info = [];
        var i;
        for(i in response.responseJSON.non_field_errors)
          info.push(response.responseJSON.non_field_errors[i]);
      }
      errors.empty().text(info.join("\n")).show()
    },

    /**
     * Collect all the netixlan fields / values from
     * a proposal row and return them as an object literal
     * @method collect
     * @param {jQuery} row
     */

    collect : function(row) {
      var proposals = row.closest("[data-ixf-proposals-ix]")
      var ix_id = proposals.data("ixf-proposals-ix")
      var ix_name = proposals.data("ixf-proposals-ix-name")
      var net_id = proposals.data("ixf-proposals-net")

      var data = {ixlan_id:ix_id, net_id:net_id, ix_name:ix_name}
      row.find('[data-field]').each(function() {
        var field = $(this)
        if(field.data("value")) {
          data[field.data("field")] = field.data("value");
        } else if(field.attr("type") == "checkbox") {
          data[field.data("field")] = field.prop("checked");
        } else {
          data[field.data("field")] = field.val()
        }
      });
      return data;
    }
  }
)


PeeringDB.IXFPreview = twentyc.cls.define(
  "IXFPreview",
  {

    /**
     * Handle the IX-F import preview request and rendering
     * to UI modal
     *
     * @class IXFPreview
     * @namespace PeeringDB
     */

    request : function(ixlanId, renderTo) {

      /**
       * request a preview for the ixlan with ixlanId
       *
       * @method request
       * @param {Number} ixlanId
       * @param {jQuery} renderTo - render to this element (needs to have
       *    the appropriate children elements to work, they are not
       *    created automatically)
       */

      renderTo.find("#tab-ixf-changes").tab("show");
      renderTo.find('.ixf-result').empty().
        append($("<div>").addClass("center").text("... loading ..."));
      renderTo.find('.ixf-error-counter').empty();
      $.get('/import/ixlan/'+ixlanId+'/ixf/preview', function(result) {
        this.render(result, renderTo);
      }.bind(this)).error(function(result) {
        if(result.responseJSON) {
          this.render(result.responseJSON, renderTo);
        } else {
          this.render({"non_field_errors": ["HTTP error "+result.status]});
        }
      }.bind(this));
    },

    render : function(result, renderTo) {

      /**
       * Render preview result and errors
       *
       * @method render
       * @param {Object} result - result as returned from the preview request
       * @param {jQuery} renderTo
       *
       *    Needs to have child divs with the following classes
       *
       *
       *    .ixf-errors-list: errors will be rendered to here
       *    .ixf-result: changes will be rendered to here
       *    .ixf-error-counter: will be updated with number of errors
       *
       */

      renderTo.find('.ixf-errors-list').empty()
      renderTo.find('.ixf-result').empty()

      var errors = (result.errors || []).concat(result.non_field_errors || []);

      this.render_errors(errors, renderTo.find('.ixf-errors-list'));
      this.render_data(result.data || [], renderTo.find('.ixf-result'));

      if(!result.data || !result.data.length) {
        if(errors && errors.length) {
          renderTo.find("#tab-ixf-errors").tab("show");
        }
      }
    },

    render_errors : function(errors, renderTo) {
      /**
       * Render the errors, called automatically by `render`
       *
       * @method render_errors
       * @param {Array} errors
       * @param {jQuery} renderTo
       */

      var error, i;

      if(!errors.length)
        return;

      $('.ixf-error-counter').text("("+errors.length+")");

      for(i = 0; i < errors.length; i++) {
        error = errors[i];
        renderTo.append($('<div>').addClass("ixf-error").text(error));
      }
    },

    render_data : function(data, renderTo) {
      /**
       * Renders the changes made by the ix-f import, called automatically
       * by `render`
       *
       * @method render_data
       * @param {Array} data
       * @param {jQuery} renderTo
       */

      var row, i;
      for(i = 0; i < data.length; i++) {
        row = data[i];
        renderTo.append(
          $('<div>').addClass("row ixf-row ixf-"+row.action).append(
            $('<div>').addClass("col-sm-1").text(row.action),
            $('<div>').addClass("col-sm-2").text("AS"+row.peer.asn),
            $('<div>').addClass("col-sm-3").text(row.peer.ipaddr4 || "-"),
            $('<div>').addClass("col-sm-3").text(row.peer.ipaddr6 || "-"),
            $('<div>').addClass("col-sm-1").text(PeeringDB.pretty_speed(row.peer.speed)),
            $('<div>').addClass("col-sm-2").text(row.peer.is_rs_peer?"yes":"no"),
            $('<div>').addClass("col-sm-12 ixf-reason").text(row.reason)
          )
        );
      }
    }
  }
);

PeeringDB.IXFNetPreview =  twentyc.cls.extend(
  "IXFNetPreview",
  {
    /**
     * Handle the IX-F import preview for networks request and rendering
     * to UI modal
     *
     * @class IXFNetPreview
     * @namespace PeeringDB
     */

    request : function(netId, renderTo) {

      /**
       * request a preview for the ixlan with ixlanId
       *
       * @method request
       * @param {Number} netId
       * @param {jQuery} renderTo - render to this element (needs to have
       *    the appropriate children elements to work, they are not
       *    created automatically)
       */

      renderTo.find("#tab-ixf-changes").tab("show");
      renderTo.find('.ixf-result').empty().
        append($("<div>").addClass("center").text("... loading ..."));
      renderTo.find('.ixf-error-counter').empty();
      $.get('/import/net/'+netId+'/ixf/preview', function(result) {
        this.render(result, renderTo);
      }.bind(this)).error(function(result) {
        if(result.responseJSON) {
          this.render(result.responseJSON, renderTo);
        } else {
          this.render({"non_field_errors": ["HTTP error "+result.status]});
        }
      }.bind(this));
    },

    render_data : function(data, renderTo) {
      /**
       * Renders the changes made by the ix-f import, called automatically
       * by `render`
       *
       * @method render_data
       * @param {Array} data
       * @param {jQuery} renderTo
       */

      var row, i;
      for(i = 0; i < data.length; i++) {
        row = data[i];
        renderTo.append(
          $('<div>').addClass("row ixf-row ixf-"+row.action).append(
            $('<div>').addClass("col-sm-1").text(row.action),
            $('<div>').addClass("col-sm-3").append(
              $('<a>').attr("href", "/ix/"+row.peer.ix_id).text(row.peer.ix_name)
            ),
            $('<div>').addClass("col-sm-2").text(row.peer.ipaddr4 || "-"),
            $('<div>').addClass("col-sm-3").text(row.peer.ipaddr6 || "-"),
            $('<div>').addClass("col-sm-1").text(PeeringDB.pretty_speed(row.peer.speed)),
            $('<div>').addClass("col-sm-2").text(row.peer.is_rs_peer?"yes":"no"),
            $('<div>').addClass("col-sm-12 ixf-reason").text(row.reason)
          )
        );
      }
    }

  },
  PeeringDB.IXFPreview
)

PeeringDB.IXFNetPostmortem =  twentyc.cls.extend(
  "IXFNetPostmortem",
  {
    /**
     * Handle the IX-F import preview for networks request and rendering
     * to UI modal
     *
     * @class IXFNetPostmortem
     * @namespace PeeringDB
     */

    request : function(netId, renderTo) {

      /**
       * request a preview for the ixlan with ixlanId
       *
       * @method request
       * @param {Number} netId
       * @param {jQuery} renderTo - render to this element (needs to have
       *    the appropriate children elements to work, they are not
       *    created automatically)
       */

      renderTo.find("#tab-ixf-changes").tab("show");
      renderTo.find('.ixf-result').empty().
        append($("<div>").addClass("center").text("... loading ..."));
      renderTo.find('.ixf-error-counter').empty();

      var limit = $('#ixf-postmortem-limit').val()
      var btnRefresh = $('#ixf-postmortem-refresh')

      btnRefresh.off("click").click(function() {
        this.request(netId, renderTo);
      }.bind(this));

      $.get('/import/net/'+netId+'/ixf/postmortem?limit='+limit, function(result) {
        this.render(result, renderTo);
      }.bind(this)).error(function(result) {
        if(result.responseJSON) {
          this.render(result.responseJSON, renderTo);
        } else {
          this.render({"non_field_errors": ["HTTP error "+result.status]});
        }
      }.bind(this));
    },

    render_data : function(data, renderTo) {
      /**
       * Renders the changes made by the ix-f import, called automatically
       * by `render`
       *
       * @method render_data
       * @param {Array} data
       * @param {jQuery} renderTo
       */

      var row, i;
      for(i = 0; i < data.length; i++) {
        row = data[i];
        renderTo.append(
          $('<div>').addClass("row ixf-row ixf-"+row.action).append(
            $('<div>').addClass("col-sm-1").text(row.action),
            $('<div>').addClass("col-sm-3").append(
              $('<a>').attr("href", "/ix/"+row.ix_id).text(row.ix_name)
            ),
            $('<div>').addClass("col-sm-2").text(row.ipaddr4 || "-"),
            $('<div>').addClass("col-sm-3").text(row.ipaddr6 || "-"),
            $('<div>').addClass("col-sm-1").text(PeeringDB.pretty_speed(row.speed)),
            $('<div>').addClass("col-sm-2").text(row.is_rs_peer?"yes":"no"),
            $('<div>').addClass("col-sm-12 ixf-reason").text(row.created + " - " +row.reason)
          )
        );
      }
    }

  },
  PeeringDB.IXFPreview
)


PeeringDB.InlineSearch = {

  init_search : function() {
    if(this.initialized)
      return

    this.keystrokeTimeout = new twentyc.util.SmartTimeout(
      () => {}, 500

    );

    $('#search').keypress(function(e) {
      if(e.which == 13) {
        PeeringDB.InlineSearch.keystrokeTimeout.cancel();
        window.document.location.href= "/search?q="+$(this).val()
        e.preventDefault();
      }
    });

    $('#search').keyup(function(e) {
      if(e.which == 13)
        return;

      PeeringDB.InlineSearch.keystrokeTimeout.set(
        () => {
          PeeringDB.InlineSearch.search($(this).val());
        },
        500
      );

    });

    this.searchResult = $('#search-result');
    this.searchContainer = $('#inline-search-container');
    this.contentContainer = $('#content');

    this.initialized = true;
  },

  search : function(value) {

    if(!value || value.length < 3) {
      if(this.searchContainer.is(":visible")) {
        this.searchContainer.hide();
        this.contentContainer.show();
      }
      return;
    }

    if(this.busy) {
      this.queuedSearch = value;
      return;
    }

    this.busy = true;
    $.get(
      "/api_search",
      { q : value },
      function(data) {
        var val;

        if(typeof data == 'string')
          data = JSON.parse(data)


        twentyc.data.load("sponsors", {callback:function() {
          PeeringDB.InlineSearch.apply_result(data)
          PeeringDB.InlineSearch.busy = false
          if(val=PeeringDB.InlineSearch.queuedSearch) {
            PeeringDB.InlineSearch.queuedSearch = null;
            PeeringDB.InlineSearch.search(val);
          }
        }.bind(this)});
      }
    )

  },

  apply_result : function(data) {
    var i, row, rowNode, type;
    var count = 0;

    for(type in data) {
      if(!this.resultNodes)
        this.resultNodes = {};
      if(!this.resultNodes[type]) {
        this.resultNodes[type] = {
          rl : $("#search-result-length-"+type),
          lst : $("#search-result-"+type)
        }
      }

      this.resultNodes[type].rl.html(data[type].length);
      this.resultNodes[type].lst.empty()
      for(i in data[type]) {
        count++;
        row = data[type][i];
        rowNode = $(document.createElement("div"))
        rowNode.addClass("result_row")
        rowNode.append($('<a>').attr("href", "/"+type+"/"+row.id).text(row.name));

        var sponsor = (twentyc.data.get("sponsors")[row.org_id] || {});
        if(sponsor && sponsor.name) {
          rowNode.append($('<a>').
            attr("href", "/sponsors").
            addClass("sponsor "+sponsor.css).
            text(sponsor.name+" "+gettext("sponsor")));
        }

        this.resultNodes[type].lst.append(rowNode)
      }
    }

    if(!this.searchContainer.is(":visible") && $('#search').val().length > 2) {
      this.searchContainer.show();
      this.contentContainer.hide();
    }

  }

}

/**
 * api request
 */

PeeringDB.API = {
  request : function(method, ref, id, data, success) {

    var url = "/api/"+ref;
    if(id)
       url += "/"+id

    var prepared;
    if(data) {
      if(method.toLowerCase() == "get")
        prepared = data;
      else
        prepared = JSON.stringify(data);
    }

    return $.ajax(
      {
        url : url,
        method : method,
        contentType : 'application/json',
        data : prepared,
        dataType : 'json',
        success : success
      }
    );

  },
  get : function(ref, id, success) {
    return this.request("GET", ref, id, null, function(r) {
      if(success) {
        success(r.data[0], r);
      }
    });
  },
  list : function(ref, success) {
    return this.request("GET", ref, 0, null, success);
  }
}

/**
 * editable key management endpoint
 */

twentyc.editable.action.register(
  "revoke-org-key",
  {
    execute:  function(trigger, container) {

    }
  }
)

twentyc.editable.module.register(
  "key_perm_listing",
  {
    loading_shim : true,
    PERM_UPDATE : 0x02,
    PERM_CREATE : 0x04,
    PERM_DELETE : 0x08,

    init : function() {
      this.listing_init();
      this.container.on("listing:row-add", function(e, rowId, row, data, me) {
        row.editable("payload", {
          key_prefix : data.key_prefix,
          org_id : data.org_id
        })
      });
    },

    org_id : function() {
      return this.container.data("edit-id");
    },
    key_prefix : function() {
      return this.container.data("edit-key-prefix");
    },
    prepare_data : function(extra) {
      var perms = 0;
      if(this.target.data.perm_u)
        perms |= this.PERM_UPDATE;
      if(this.target.data.perm_c)
        perms |= this.PERM_CREATE;
      if(this.target.data.perm_d)
        perms |= this.PERM_DELETE;
      this.target.data.perms = perms;
      if(extra)
        $.extend(this.target.data, extra);
    },

    add : function(rowId, trigger, container, data) {

      var i, labels = twentyc.data.get("key_permissions");

      for(i=0; i<labels.length; i++) {
        if(labels[i].id == data.entity) {
          data.entity = labels[i].name;
          break;
        }
      }

      data.perm_u = ((data.perms & this.PERM_UPDATE) == this.PERM_UPDATE)
      data.perm_c = ((data.perms & this.PERM_CREATE) == this.PERM_CREATE)
      data.perm_d = ((data.perms & this.PERM_DELETE) == this.PERM_DELETE)

      this.listing_add(rowId, trigger, container, data);
    },

    execute_add : function(trigger, container) {
      this.components.add.editable("export", this.target.data);
      var data = this.target.data;
      this.prepare_data();
      this.target.execute("update", this.components.add, function(response) {
        this.add(data.entity, trigger, container, data);
      }.bind(this));
    },

    execute_remove : function(trigger, container) {
      this.components.add.editable("export", this.target.data);
      var row = this.row(trigger);
      this.prepare_data({perms:0, entity:row.data("edit-id")});
      this.target.execute("remove", trigger, function(response) {
        this.listing_execute_remove(trigger, container);
      }.bind(this));
    },

    submit : function(rowId, data, row, trigger, container) {
      this.target.data = data;
      this.prepare_data({entity:rowId});
      this.target.execute("update", row, function() {
        this.listing_submit(rowId, data, row, trigger, container);
      }.bind(this));
    },

    load : function(keyPrefix) {
      var me = this, target = this.get_target();
      if(!keyPrefix) {
        me.clear();
        return;
      }
      this.container.data("edit-key-prefix", keyPrefix);
      target.data = {"key_prefix":keyPrefix, "org_id":this.org_id()}
      target.execute(null, null, function(data) {
        me.clear();
        var k;
        for(k in data.user_permissions) {
          var perms = {};
          perms.perms = data.user_permissions[k];
          perms.entity = k;
          me.add(k, null, me.container, perms);
        };
      });
    }

  },
  "listing"
);

/**
 * editable uoar management endpoint
 */

twentyc.editable.module.register(
  "uperm_listing",
  {
    loading_shim : true,
    PERM_UPDATE : 0x02,
    PERM_CREATE : 0x04,
    PERM_DELETE : 0x08,

    init : function() {
      this.listing_init();
      this.container.on("listing:row-add", function(e, rowId, row, data, me) {
        row.editable("payload", {
          user_id : data.user_id,
          org_id : data.org_id
        })
      });
    },

    org_id : function() {
      return this.container.data("edit-id");
    },
    user_id : function() {
      return this.container.data("edit-user-id");
    },
    prepare_data : function(extra) {
      var perms = 0;
      if(this.target.data.perm_u)
        perms |= this.PERM_UPDATE;
      if(this.target.data.perm_c)
        perms |= this.PERM_CREATE;
      if(this.target.data.perm_d)
        perms |= this.PERM_DELETE;
      this.target.data.perms = perms;
      if(extra)
        $.extend(this.target.data, extra);
    },

    add : function(rowId, trigger, container, data) {

      var i, labels = twentyc.data.get("permissions");

      for(i=0; i<labels.length; i++) {
        if(labels[i].id == data.entity) {
          data.entity = labels[i].name;
          break;
        }
      }

      data.perm_u = ((data.perms & this.PERM_UPDATE) == this.PERM_UPDATE)
      data.perm_c = ((data.perms & this.PERM_CREATE) == this.PERM_CREATE)
      data.perm_d = ((data.perms & this.PERM_DELETE) == this.PERM_DELETE)

      this.listing_add(rowId, trigger, container, data);
    },

    execute_add : function(trigger, container) {
      this.components.add.editable("export", this.target.data);
      var data = this.target.data;
      this.prepare_data();
      this.target.execute("update", this.components.add, function(response) {
        this.add(data.entity, trigger, container, data);
      }.bind(this));
    },

    execute_remove : function(trigger, container) {
      this.components.add.editable("export", this.target.data);
      var data = this.target.data;
      var row = this.row(trigger);
      this.prepare_data({perms:0, entity:row.data("edit-id")});
      this.target.execute("remove", trigger, function(response) {
        this.listing_execute_remove(trigger, container);
      }.bind(this));
    },

    submit : function(rowId, data, row, trigger, container) {
      this.target.data = data;
      this.prepare_data({entity:rowId});
      this.target.execute("update", row, function() {
        this.listing_submit(rowId, data, row, trigger, container);
      }.bind(this));
    },

    load : function(userId) {
      var me = this, target = this.get_target();
      if(!userId) {
        me.clear();
        return;
      }
      this.container.data("edit-user-id", userId);
      target.data= {"user_id":userId, "org_id":this.org_id()}
      target.execute(null, null, function(data) {
        me.clear();
        var k;
        for(k in data.key_perms) {
          var perms = {};
          perms.perms = data.key_perms[k];
          perms.entity = k;
          me.add(k, null, me.container, perms);
        };
      });
    }

  },
  "listing"
);


twentyc.editable.module.register(
  "user_listing",
  {
    loading_shim : true,
    org_id : function() {
      return this.container.data("edit-id");
    },

    remove : function(id, row, trigger, container) {
      var b = PeeringDB.confirm(gettext("Remove") + " " +row.data("edit-label"), "remove");  ///
      var me = this;
      $(this.target).on("success", function(ev, data) {
        if(b)
          me.listing_remove(id, row, trigger, container);
      });
      if(b) {
        this.target.data = { user_id : id, org_id : this.org_id() };
        this.target.execute("delete");
      } else {
        $(this.target).trigger("success", [gettext("Canceled")]);  ///
      }
    },
    submit : function(rowId, data, row, trigger, container) {
      this.target.data = data;
      this.target.data.org_id = this.org_id();
      this.target.data.user_id = rowId;
      this.target.execute("update", row, function() {
        this.listing_submit(rowId, data, row, trigger, container);
      }.bind(this));
    },


  },
  "listing"
);


twentyc.editable.module.register(
  "key_listing",
  {
    loading_shim : true,
    org_id : function() {
      return this.container.data("edit-id");
    },

    api_key_popin : function(key) {
      const message = gettext("Your API key was successfully created. "
                  + "Write this key down some place safe. "
                  + "Keys cannot be recovered once  "
                  + "this message is exited or overwritten.");

      var panel = $('<div>').addClass("alert alert-success marg-top-15").
        append($('<div>').text(message)).
        append($('<div>').addClass("center marg-top-15").text(key))

      this.container.find("#api-key-popin-frame").empty().append(panel)
    },

    remove : function(id, row, trigger, container) {
      var b = PeeringDB.confirm(gettext("Remove") + " " +row.data("edit-label"), "remove");  ///
      var me = this;
      $(this.target).on("success", function(ev, data) {
        if(b)
          me.listing_remove(id, row, trigger, container);
      });
      if(b) {
        this.target.data = { prefix : id, org_id : this.org_id() };
        this.target.execute("delete");
      } else {
        $(this.target).trigger("success", [gettext("Canceled")]);  ///
      }
    },

    execute_add : function(trigger, container) {
      this.components.add.editable("export", this.target.data);
      var data = this.target.data;
      this.target.execute("add", this.components.add, function(response) {
        if(response.readonly)
          response.name = response.name + " (read-only)";
        this.add(data.entity, trigger, container, response);
        this.api_key_popin(response.key)
      }.bind(this));
    },

    add : function(rowId, trigger, container, data) {
      var row = this.listing_add(data.prefix, trigger, container, data);
      row.attr("data-edit-label", data.prefix + " - " + data.name)
      row.data("edit-label", data.prefix + " - " + data.name)
      var update_key_form = row.find(".update-key")
      update_key_form.find(".popin, .loading-shim").detach()
      update_key_form.editable()
      return row
    },

    execute_update : function(trigger, container) {
      var row = this.row(trigger);
      row.editable("export", this.target.data);
      var data = this.target.data;
      this.target.execute("update", trigger, function(response) {
      }.bind(this));
    },

    execute_revoke : function(trigger, container) {

      var row = this.row(trigger);
      var b = PeeringDB.confirm(gettext("Revoke key") + " " +row.data("edit-label"), "remove");

      if(!b) {
        container.editable("loading-shim", "hide")
        return
      }

      this.components.add.editable("export", this.target.data);
      var data = this.target.data;
      var id = data.prefix = row.data("edit-id")
      this.target.execute("revoke", trigger, function(response) {
        this.listing_remove(id, row, trigger, container);
      }.bind(this));
    }

  },
  "listing"
);


twentyc.editable.module.register(
  "uoar_listing",
  {
    execute_approve : function(trigger, container) {
      var row = trigger.closest("[data-edit-id]").first()

      var b = PeeringDB.confirm(gettext("Add user") + " " +row.data("edit-label")+ " " + gettext("to Organization?"), "approve"); ///
      if(!b)
        return;

      this.target.data = {id:row.data("edit-id")};

      container.editable("export", this.target.data);
      this.target.execute("approve", row, function(data) {
        row.detach()
        var user_listing = $('#org-user-manager').data("edit-module-instance")
        row.data("edit-label", data.full_name)
        user_listing.add(data.id, row, user_listing.container, data)
      });
    },
    execute_deny : function(trigger, container) {
      var row = trigger.closest("[data-edit-id]").first()

      var b = PeeringDB.confirm(gettext("Deny") +" "+row.data("edit-label")+"'s " + gettext("request to join the Organization?"), "deny");  ///
      if(!b)
        return;

      this.target.data = {id:row.data("edit-id")};
      container.editable("export", this.target.data);
      this.target.execute("deny", row, function(data) {
        row.detach();
      });
    }
  },
  "base"
);

/**
 * editable advanced_search endpoint
 */

twentyc.editable.target.register(
  "advanced_search",
  {
    execute : function() {
      var i, data = this.data_clean(true);
      data.reftag = this.args[1]

      for(i in data) {
        if(data[i] && data[i].join)
          data[i] = data[i].join(",")
      }

      if(data.reftag == "ix") {
        // we want the unit formatted values in the url paramters
        // so that the unit selection gets persisted in the url
        let capacity = $('[data-edit-name="capacity__gte"]').data("edit-input-instance");
        if(data["capacity__gte"])
          data["capacity__gte"] = capacity.formatted()
      }


      if(parseInt(data.distance) > 0) {
        if(data.country__in && data.country__in.split(",").length > 1) {
          return $(this).trigger("error", {"type": "ValidationError", "field": "country__in", "info": "Please only select one country when filtering by distance."});
        }
        data.country = data.country__in;
        delete data.country__in;
        data.distance = this.sender.find('[data-edit-name="distance"]').data("edit-input-instance").formatted();
      } else if(typeof(data.distance) != "undefined"){
        delete data.distance;
      }

      if(data["undefined"])
        delete data["undefined"]
      window.location.replace(
        '?'+$.param(data)
      );
    },
    search : function() {
      var reftag = this.args[1];
      var data = this.data_clean(true);
      var me = $(this), mod=this, sender = this.sender, i;

      for(i in data) {
        if(typeof data[i] == "object" && data[i].join) {
          data[i] = data[i].join(",")
        }
      }

      if(parseInt(data.distance) > 0) {
        data.country = data.country__in;
        delete data.country__in;
      } else if(typeof(data.distance) != "undefined"){
        delete data.distance;
      }


      data.limit = this.limit || 250;
      data.depth = 1;

      //console.log("Advanced Search", data);

      sender.find('.results-empty').hide();
      sender.find('.results-cutoff').hide();

      PeeringDB.advanced_search_result[reftag] = {"param": $.param(data), data : []}

      PeeringDB.API.request(
        "GET",
        reftag,
        null,
        data,
        function(r) {

          me.trigger("success", r.data);

          var resultNode = sender.find('.results').first()
          resultNode.empty();

          if(!r.data.length) {
            sender.find('.results-empty').show();
          } else {
            if(r.data.length == data.limit) {
              sender.find('.results-cutoff').show();
            }
            var row, i, d;
            for(i in r.data) {
              d = r.data[i];

              if(typeof mod["finalize_data_"+reftag] == "function") {
                mod["finalize_data_"+reftag](d);
              }

              row = twentyc.editable.templates.copy("advanced-search-"+reftag+"-item")

              if(d.sponsorship && d.sponsorship.name) {
                $('<a>').
                  attr("href", "/sponsors").
                  addClass("sponsor "+d.sponsorship.css).
                  text(d.sponsorship.name.toLowerCase()+" "+gettext("sponsor")).
                  insertAfter(row.find('.name'));
              }

              row.find("[data-edit-name]").each(function(idx) {
                var fld = $(this);
                var value = d[fld.data("edit-name")]
                var sortValue = value;

                // if field has a sort-target specified get value for sorting
                // from there instead
                if(fld.data("sort-target")) {
                  sortValue = d[fld.data("sort-target")];
                }
                fld.data("sort-value", typeof sortValue == "string" ? sortValue.toLowerCase() : sortValue);
                fld.text(value);
                if(this.tagName == "A") {
                  fld.attr("href", fld.attr("href").replace("$id", d.id));
                }
              });
              resultNode.append(row);
            }
            sender.sortable("sortInitial");
          }
          PeeringDB.advanced_search_result[reftag].data = r.data
        }
      ).fail(function(response) {
        twentyc.editable.target.error_handlers.http_json(response, me, sender);
      });

    },

    finalize_data_net : function(data) {
      data.ix_count = data.netixlan_set.length;
      data.fac_count = data.netfac_set.length;
      data.info_traffic_raw = twentyc.data.get("traffic_speed_by_label")[data.info_traffic] || 0;
      data.sponsorship = (twentyc.data.get("sponsors")[data.org_id] || {});
    },

    finalize_data_ix : function(data) {
      data.sponsorship = (twentyc.data.get("sponsors")[data.org_id] || {});
    },

    finalize_data_fac : function(data) {
      data.sponsorship = (twentyc.data.get("sponsors")[data.org_id] || {});
    }
  },
  "base"
);

/**
 * editable api endpoint
 */

twentyc.editable.target.register(
  "api",
  {
    execute : function() {
      var endpoint = this.args[1]
      var requestType = this.args[2]
      var method = "POST"

      var button = $(this.sender.context);

      if(this.context) {
        var sender = this.context;
      } else {
        var sender = this.sender;
      }

      var me = $(this),
          data = this.data,
          id = parseInt(this.data._id);

      if(requestType == "update") {
        if(id)
          method = "PUT"
      } else if(requestType == "delete") {
        method = "DELETE"
      } else if(requestType == "create") {
        method = "POST"
      } else {
        throw(gettext("Unknown request type:") + " "+requestType); ///
      }

      if(button.data("confirm")) {
        if(!PeeringDB.confirm(button.data("confirm"))) {
          this.sender.editable("loading-shim", "hide")
          return;
        }
      }

      PeeringDB.API.request(
        method,
        endpoint,
        id,
        data,
        function(r) {
          if(r)
            me.trigger("success", r.data[0]);
          else
            me.trigger("success", {});
        }
      ).done(function(r) {
        if (r && r.meta && r.meta.geovalidation_warning){
          PeeringDB.add_geo_warning(r.meta, endpoint);
        } else if (r && r.meta && r.meta.suggested_address){
          PeeringDB.add_suggested_address(r, endpoint);
        }
      }).fail(function(r) {
        if(r.status == 400) {
          var k,i,info=[gettext("The server rejected your data")]; ///
          for(k in r.responseJSON) {
            if(k == "meta") {
              var err = r.responseJSON.meta.error;
              if(err.indexOf(gettext("not yet been approved")) > 0) { //////
                info.push(gettext("Parent entity pending review - please wait for it to be approved before adding entities to it")) ///
              } else if(err != "Unknown")
                info.push(r.responseJSON.meta.error)
              continue;
            }
            sender.find('[data-edit-name="'+k+'"]').each(function(idx) {

              var input = $(this).data("edit-input-instance");
              if(input)
                input.show_validation_error(r.responseJSON[k]);
            });
            if(k == "non_field_errors") {
              var i;
              for(i in r.responseJSON[k])
                info.push(r.responseJSON[k][i]);
            }
          }

          me.trigger("error", {
            type : "HTTPError",
            info : info.join("<br />")
          });
        } else {
          if(r.responseJSON && r.responseJSON.meta && r.responseJSON.meta.error)
             var info = r.responseJSON.meta.error;
          else if(r.status == 403)
             var info = gettext("You do not have permissions to perform this action")
          else
             var info = r.status+" "+r.statusText

          me.trigger("error", {
            type : "HTTPError",
            info : info
          });
        }
      });
    }
  },
  "base"
);


/*
 * editable api listing module
 */

twentyc.editable.module.register(
  "api_listing",
  {
    loading_shim : true,

    init : function() {
      this.listing_init();

      this.container.on("listing:row-add", function(e, rowId, row, data, me) {
        var target = me.target;
        if(!target)
          target = me.get_target();
        var finalizer = "finalize_row_"+target.args[1];
        if(me[finalizer]) {
          me[finalizer](rowId, row, data);
        }

        // set sorting and filtering values on new row
        row.find('[data-sort-name], [data-filter-name]').each(function(idx) {
          var filter = $(this).data('filter-name')
          var sort = $(this).data('sort-name')
          if(filter)
            $(this).attr('data-filter-value', data[filter])
          if(sort)
            $(this).attr('data-sort-value', data[sort])
        });

        $(this).find("[data-filter-target]").filterInput("retest");
        // always show newly added row
        row.show();
        row.addClass("status-"+data.status)
        PeeringDB.fix_list_offsets()
        if(me.components.add)
            me.components.add.editable("reset");
      });
    },

    add : function(id, trigger, container, data, context) {
      var me =this;
      var sentData = data;
      this.target.data = data;
      this.target.args[2] = "update"
      this.target.context = this.components.add || context;
      $(this.target).on("success", function(ev, data) {
        var finalizer = "finalize_add_"+me.target.args[1];
        if(me[finalizer]) {
          container.editable("loading-shim","show");
          me[finalizer](data, function(data) {
            me.listing_add(data.id, trigger, container, data);
            container.editable("loading-shim","hide");
          }, sentData);
        } else {
          me.listing_add(data.id, trigger, container, data);
        }
      });
      container.editable("clear-error-popins");
      this.target.execute();
    },

    submit : function(id, data, row, trigger, container) {
      data._id = id;
      var me = this;
      this.target.data = data;
      this.target.args[2] = "update"
      this.target.context = row;

      $(this.target).on("success", function(ev, data) {
        var finalizer = "finalize_update_"+me.target.args[1];
        if(me[finalizer]) {
          me[finalizer](id, row, data);
        }
      });
      this.target.execute();
    },

    remove : function(id, row, trigger, container) {
      var b = PeeringDB.confirm(gettext("Remove") + " "+row.data("edit-label"), "remove"); ///
      var me = this;
      $(this.target).on("success", function(ev, data) {
        if(b)
          me.listing_remove(id, row, trigger, container);
      });

      if(b) {
        this.target.args[2] = "delete";
        this.target.data = { _id : id };
        this.target.execute();
      } else {
        $(this.target).trigger("success", ["Canceled"]);
      }
    },

    // FINALIZERS: IX

    finalize_row_ix : function(rowId, row, data) {
      // finalize ix row after add
      // we need to make sure that the ix name
      // is rendered as a link

      var ixlnk = $('<a></a>');
      ixlnk.attr("href", "/ix/"+data.id);
      ixlnk.text(data.name);
      row.find(".name").html(ixlnk);

      row.data("edit-label", gettext("Exchange") + ": " +data.name); ///
    },


    // FINALIZERS: NET

    finalize_row_net : function(rowId, row, data) {
      // finalize net row after add
      // we need to make sure that the network name
      // is rendered as a link

      var netlnk = $('<a></a>');
      netlnk.attr("href", "/net/"+data.id);
      netlnk.text(data.name);
      row.find(".name").html(netlnk);

      row.data("edit-label", gettext("Participant") + ": " +data.name); ///
    },


    // FINALIZERS: FAC

    finalize_row_fac : function(rowId, row, data) {
      // finalize fac row after add
      // we need to make sure that the facility name
      // is rendered as a link

      var faclnk = $('<a></a>');
      faclnk.attr("href", "/fac/"+data.id);
      faclnk.text(data.name);
      row.find(".name").html(faclnk);

      row.data("edit-label", gettext("Facility") + ": " +data.name); ///
    },

    // FINALIZERS: POC

    finalize_row_poc : function(rowId, row, data) {
      row.editable("payload", {
        net_id : data.net_id,
        role : data.role
      })

      //row.find(".phone").val(data.phone);
      var phone = row.find(".phone").data("edit-input-instance")
      phone.set(data.phone)

      row.data("edit-label", gettext("Network Contact") + ": "+data.name);  ///
    },

    finalize_update_poc : function(rowId, row, data) {
      row.find(".phone").text(data.phone);
    },

    // FINALIZERS: NETIX

    finalize_row_netixlan : function(rowId, row, data) {

      // finalize netix row after add
      // we need to make sure that the exchange name
      // is rendered as a link and that speed is
      // formatted in a humanized way

      var ixlnk = $('<a></a>');
      ixlnk.attr("href", "/ix/"+data.ix.id);
      ixlnk.text(data.ix.name);
      row.find(".exchange").html(ixlnk);

      if(data.operational)
        row.addClass("operational")

      //row.find(".asn").html(data.asn)
      row.find(".speed").data("edit-content-backup", PeeringDB.pretty_speed(data.speed))

      row.editable("payload", {
        ixlan_id : data.ixlan.id,
        net_id : data.net.id
      });

      // this needs to be fixed in twentyc.edit.js
      var rs_peer_html = twentyc.editable.templates.copy("check")
      twentyc.editable.input.get("bool").prototype.template_handlers["check"](data.is_rs_peer, rs_peer_html);
      row.find(".is_rs_peer").data("edit-content-backup", rs_peer_html)

      row.data("edit-label", gettext("Network - Exchange link") + ": "+data.ix.name); ///

    },

    finalize_add_netixlan : function(data, callback) {

      // finalize netix data after add
      // we need to get ix name

      if(!data.ipaddr4)
          data.ipaddr4="";
      if(!data.ipaddr6)
          data.ipaddr6="";

      PeeringDB.API.get("ixlan", data.ixlan_id, function(ixlan) {
        data.ixlan = ixlan;
        PeeringDB.API.get("ix", ixlan.ix_id, function(ix) {
          data.ix = ix;
          data.exchange_name = ix.name;
          callback(data);
        });
      });

      // clean up IX-F proposals for ADD suggestions where
      // ipaddresses matches either of the ipaddresses of the newly
      // added netixlan - see #807

      if(data.ipaddr4 != "") {
        let ixf_prop_ip4 = $('.suggestions-add').find('input[value="'+data.ipaddr4+'"]');
        let par = ixf_prop_ip4.parents(".item")
        ixf_prop_ip4.val("")
        if(par.find('input[data-field="ipaddr6"]').val() == "") {
          PeeringDB.ixf_proposals.detach_row(par);
        }
      }

      if(data.ipaddr6 != "") {
        let ixf_prop_ip6 = $('.suggestions-add').find('input[value="'+data.ipaddr6+'"]');
        let par = ixf_prop_ip6.parents(".item")
        ixf_prop_ip6.val("")
        if(par.find('input[data-field="ipaddr4"]').val() == "") {
          PeeringDB.ixf_proposals.detach_row(par);
        }
      }

    },

    finalize_update_netixlan : function(rowId, row, data) {
      var pretty_speed = PeeringDB.pretty_speed(data.speed)
      row.find(".speed").data("edit-content-backup", pretty_speed)
      row.find(".speed").data("edit-value", data.speed)
      row.find(".speed").text(pretty_speed)
      if(data.operational)
        row.addClass("operational")
      else
        row.removeClass("operational")
    },


    // FINALIZERS: NETFAC

    finalize_row_netfac : function(rowId, row, data) {

      // finalize netfac row after add
      // we need to make sure that the facility name
      // is rendered as a link

      var faclnk = $('<a></a>');
      faclnk.attr("href", "/fac/"+data.fac_id);
      faclnk.text(data.facility);
      row.find(".facility").html(faclnk);

      row.editable("payload", {
        fac_id : data.fac_id,
        net_id : data.net_id,
        local_asn : data.local_asn
      });

      row.data("edit-label", gettext("Network - Facility link") + ": "+data.facility); ///

    },

    finalize_add_netfac : function(data, callback) {

      // finalize netfac data after add
      // we need to get facility data so we can fill in
      // the fields accordingly

      PeeringDB.API.get("fac", data.fac_id, function(r) {
        data.country = r.country;
        data.city = r.city;
        data.fac_id = r.id;
        data.facility = r.name;
        callback(data);
      });

    },

    // FINALIZERS: IXLAN PREFIX

    finalize_row_ixpfx : function(rowId, row, data) {
      row.editable("payload", {
        ixlan_id : data.ixlan_id
      })
      row.data("edit-label", gettext("IXLAN Prefix") +data.prefix);  ///
    },

    // FINALIZERS: IXFAC

    finalize_row_ixfac : function(rowId, row, data) {

      // finalize icfac row after add
      // we need to make sure that the facility name
      // is rendered as a link

      var faclnk = $('<a></a>');
      faclnk.attr("href", "/fac/"+data.fac_id);
      faclnk.text(data.facility);
      row.find(".facility").html(faclnk);

      row.editable("payload", {
        fac_id : data.fac_id,
        ix_id : data.ix_id,
      });

      row.data("edit-label", gettext("Exchange - Facility link") + ": "+data.facility); ///

    },

    finalize_add_ixfac : function(data, callback) {

      // finalize ixfac data after add
      // we need to get facility data so we can fill in
      // the fields accordingly
      //
      // this is identical to what we need to for netfac, so
      // just use that

      this.finalize_add_netfac(data, callback);

    }

  },
  "listing"
);

/*
 * showdown (markdown) input type
 */

twentyc.editable.input.register(
  "markdown",
  {

    apply : function(value) {
      var converter = new showdown.Converter()
      if(!value)
        value = "";
      var html = converter.makeHtml(value.replace(/>/g, '&gt;').replace(/</g, '&lt;'))
      this.source.html(DOMPurify.sanitize(html, {SAFE_FOR_JQUERY: true}))
      this.source.find('a').each(function(idx) {
        var url = $(this).attr("href"), valid = true;
        if(url && !url.match(/^([^:]+):/))
          url = "http://"+url;
        if(url && !url.match(/^(http|https):/i))
          valid = false;
        if(!valid || !url)
          $(this).attr("href","")
        else
          $(this).attr("href", url)
      });
      this.source.data("edit-value", value)
    }
  },
  "text"
);

twentyc.editable.input.register(
  "readonly",
  {
    make : function() {
      return $('<span class="editable input-note-relative"></span>')
    },
    set : function(value) {
      this.element.text(value)
    },
    get : function(value) {
      return this.element.text()
    }
  },
  "text"
);

/*
 * mandatory boolean input type
 * renders a drop down with 3 choices
 *
 * - `-`
 * - `yes`
 * - `no`
 *
 * Will raise input-required validation error if `-`
 * is selected upon form submission
 */

twentyc.editable.input.register(
  "mandatory_bool",
  {

    make : function() {
      var node = this.select_make();
      this.source.data("edit-required", "yes")
      return node;
    },

    set : function() {
      this.load();
    },

    load : function() {
      this.select_load([
        {id: "", name: "-"},
        {id: "1", name: gettext("Yes")},
        {id: "0", name: gettext("No")},
      ])
    }
  },
  "select"
);


/*
 * autocomplete input type
 */

twentyc.editable.input.register(
  "autocomplete",
  {
    confirm_handlers : {},


    make : function() {
      let input = this.string_make();
      let multi = this.source.data('edit-multiple')

      if(multi) {
        let choices = $('<div>').addClass('autocomplete-choices')
        input.data('choices_element', choices);
      }

      return input;
    },

    wire : function() {
      var widget = this;
      var input = this.element;

      var multi = this.source.data('edit-multiple')

      if(multi) {
        this.element.data('choices_element').insertAfter(this.element);
      }

      input.yourlabsAutocomplete(
        {
          url : "/autocomplete/"+
                this.source.data("edit-autocomplete"),
          minimumCharacters : 2,
          choiceSelector : "span",
          inputClick : function(e) { return ; }
        }
      ).input.bind("selectChoice", function(a,b) {

        if(multi) {

          // multiple-select support

          widget.multi_add(b.data("value"), b.text());

        } else {

          // single select only

          input.data("value" , b.data("value"));
          input.val(b.text());
          input.removeClass("invalid");
          input.addClass("valid");
          this.render_confirm(b.data("value"));
        }
      }.bind(this));
      // turn off auto-complete firefox workaround
      if(/Firefox/i.test(navigator.userAgent)) {
        $(window).off('scroll', $.proxy(this.hide, this))
      }

      if(this.source.data("edit-autocomplete-text") && this.source.data("edit-value")) {
        input.val(this.source.data("edit-autocomplete-text"));
        input.data("edit-value", this.source.data("edit-value"));
        input.data("value", this.source.data("edit-value"));
      }


    },


    multi_add : function(value, text) {
      // update input value
      let selected = this.element.data("value")
      if(!selected)
        selected = []
      else
        selected = selected.split(",")

      selected.push(value);
      this.element.data("value", selected.join(","));
      this.element.val()

      // update choice display
      let choices_element = this.element.data('choices_element')
      let row = $('<div class="alert autocomplete-choice alert-info">').attr('data-value', value);
      row.attr("data-toggle","tooltip").attr("title", gettext("Click to remove") ).attr("data-placement", "left").tooltip()
      row.on('click',()=> {
        row.tooltip("hide")
        this.multi_remove(value);
      });

      choices_element.append(
        row.text(text)
      );
    },

    multi_remove : function(value) {
      let selected = this.element.data("value")
      let choices_element = this.element.data('choices_element')
      if(!selected)
        return;
      else
        selected = selected.split(",")

      var index = selected.indexOf(""+value);
      if(index > -1)
        selected.splice(index, 1)
      this.element.data("value", selected.join(","));

      choices_element.find(`[data-value="${value}"]`).detach();
    },

    reset_confirm : function() { this.confirm_node().empty(); },
    render_confirm : function(id) {
      var hdl;
      if(hdl=this.confirm_handlers[this.source.data("edit-autocomplete")])
        hdl.apply(this, [id])
    },
    confirm_node : function() {
      return this.source.siblings("[data-autocomplete-confirm]")
    },
    reset : function(resetValue) {
      let multi = this.source.data('edit-multiple')
      if(resetValue) {
        twentyc.editable.input.get("base").prototype.reset.call(this, resetValue);
        this.element.data("value","")
        this.reset_confirm();
        if(multi) {
          this.element.data("choices_element").empty()
        }
      }
    },
    get : function() {
      var val = this.element.data("value");
      if(val === 0 || val === "" || typeof(val) == "undefined") {
        if(this.source.data("edit-autocomplete-allow-nonexistent")) {
          val = this.element.val();
        }
      }
      return val;
    },
    set : function(value) {
      let multi = this.source.data('edit-multiple')

      if(multi && value) {


        let i, item;
        value = value.split(",")
        for(i = 0; i < value.length; i++) {
          item = value[i].split(";")
          this.multi_add(item[0], item[1])
        }

      } else {

      if(value && value.split)
        var t = value.split(";");
      else
        var t = []
      this.element.data("value", t[0]);
      this.element.val(t[1]);

      }
    },
    validate : function() {
      if(!this.source.data("edit-autocomplete-allow-nonexistent")) {
        let multi = this.source.data('edit-multiple')
        let val = this.get()
        if(val) {
          if(multi) {
            let i;
            val = val.split(",")
            for(i = 0; i < val.length; i++) {
              if(!( parseInt(val[i]) >0))
                return false
            }
            return true;
          }
          return this.get() > 0;
        }
      }
      return true;
    }
  },
  "string"
);

twentyc.editable.input.get("autocomplete").prototype.confirm_handlers.fac = function(id) {
  PeeringDB.API.get("fac", id, function(data) {
    this.confirm_node().html(
      [
      $('<div>').text(data.address1),
      $('<div>').text(data.address2),
      $('<div>').text(data.city+", "+data.state+", "+data.zipcode),
      $('<div>').text(data.country)
      ]
    )
  }.bind(this));
}

/*
 * network speed input type
 */



twentyc.editable.input.register(
  "network_speed",
  {
    apply : function(value) {
      this.source.html(PeeringDB.pretty_speed(this.get()));
    },

    export : function() {
      return this.convert(this.get())
    },

    convert : function(value) {
      if ( $.isNumeric(value) ){
        return value
      } else {
      return this.reverse_pretty_speed(value)
      }
    },

    validate : function() {
      // Check if it's an integer
      let value = this.element.val();
      let suffix = value.slice(-1);

      if(this.source.data('edit-required') != "yes" && !value)
        return true;

      if ( $.isNumeric(value) ){
        return true
      } else if ( $.isNumeric(value.slice(0,-1) ) && this.validate_suffix(suffix)) {
        return true
      }
      return false
    },
    validation_message : function() {
      return gettext("Needs to be an integer or a speed ending in M, G, or T") ///
    },

    validate_suffix: function(suffix) {
      return ( suffix.toLowerCase() === "m" ||
               suffix.toLowerCase() === "g" ||
               suffix.toLowerCase() === "t" )
    },

    reverse_pretty_speed : function(value) {
      // Given a pretty speed (string), output the integer speed

      const conversion_factor = {
        "m": 1,
        "g": 1000,
        "t": 1000000,
      }

      const num = parseFloat(value.slice(0, -1));
      const unit = value.slice(-1).toLowerCase();
      const multiplier = conversion_factor[unit]

      // Always return the speed as an integer
      return Math.round(num * multiplier)
  },


  },
  "string"
);

twentyc.editable.input.register(
  "unit_input",
  {

    unit_name : "unit",
    units : [
      {"id": "unit","name": "Unit"}
    ],
    selected_unit : "unit",

    apply : function(value) {
      this.source.text(this.format_units(value));
    },

    set : function(value) {
      let value_to_set = value ? value : this.source.text().trim();
      let m;
      value_to_set = ""+value_to_set;
      if ( m = value_to_set.match(/ ?([a-zA-Z ]+)$/)){
        this.element.val(value_to_set.replace(/[a-zA-Z ]+$/,''));
        this.element.data('unit_select').val(m[1]);
        this.original_unit = m[1];
      } else {
        this.set_value(value_to_set)
      }

      this.element.data('unit_select').insertAfter(this.element);
    },

    set_value : function(value) {
      this.element.val(value);
    },


    get_unit : function() {
      return this.element.data('unit_select').val()
    },

    changed : function() {
      let unit_changed = (this.element.data('unit_select').val() != this.original_unit);
      let value_changed = (this.get() != this.original_value);
      return (value_changed || unit_changed);
    },

    make : function() {
      let input = $('<input class="unit" type="text"></input>')
      let select = $(`<select name="${this.unit_name}" id="${this.unit_name}">`);

      let selected = this.selected_unit;

      $(this.units).each(function(){
        let opt = $('<option>')
        opt.val(this.id).text(this.name)
        if(selected == this.name)
          opt.prop('selected', true);
        select.append(opt);
      });

      input.data('unit_select', select);

      this.original_unit = select.val();


      return input;
    },

    export : function() {
      let unit = this.get_unit();
      let value = this.get();
      if(!value)
        return null;
      return this.convert(value, unit)
    },

    convert : function(value, unit) {
      return value;
    },

    validate : function() {
      // Check if it's an integer
      let value = this.element.val();
      if(!value)
        return true;
      if ( $.isNumeric(value) ){
        return true
      }
      return false
    },

    formatted: function() {
      return this.get()+this.element.data("unit_select").val()
    },


    format_units : function(value) {
      return value;
    },

    reset : function(value) {
      this.string_reset(value);
      this.element.data("unit_select").val(this.selected_unit);
    }

  },
  "string"
);

twentyc.editable.input.register(
  "traffic_capacity",
  {
    unit_name : "traffic_capacity",
    selected_unit : "Gbps",
    units : [
      {
        "name": "Mbps",
        "id": "Mbps"
      },
      {
        "name": "Gbps",
        "id": "Gbps"
      },
      {
        "name": "Tbps",
        "id": "Tbps"
      }
    ],
    convert : function(value, unit) {
      if ( unit == "Mbps"){
        return parseInt(value)
      } else if (unit == "Gbps"){
        return parseInt(value * 1000);
      } else if (unit == "Tbps"){
        return parseInt(value * 1000000);
      }
    },

    set_value : function(value) {

      if(value >= 1000000) {
        value = value / 1000000;
        this.element.data('unit_select').val('Tbps')
      } else if(value >= 1000) {
        value = value / 1000;
        this.element.data('unit_select').val('Gbps')
      } else if(value) {
        this.element.data('unit_select').val('Mbps')
      }

      this.element.val(value);

    },

    format_units: function(value) {
      if(!value)
        return "";

      return value;

    }
  },
  "unit_input"
);

twentyc.editable.input.register(
  "spatial_distance",
  {
    unit_name : "spatial_distance",
    selected_unit : "km",
    units : [
      {
        "name": "km",
        "id": "km"
      },
      {
        "name": "miles",
        "id": "miles"
      }
    ],
    convert : function(value, unit) {
      if ( unit == "km"){
        return parseInt(value)
      } else {
        return parseInt(value / 0.621371);
      }
    },

    format_units: function(value) {
      if(!value)
        return "";

      return value;

    }
  },
  "unit_input"
);

/**
 * a select input that forces to user to change
 * its value if specific conditions are met.
 *
 * @class data_quality_select
 */

twentyc.editable.input.register(
  "data_quality_select",
  {

    /**
     * returns an array of values that are deemed bad
     * and should force the user to make a change
     *
     * this is specified in the data-edit-bad-values
     * html attribute
     *
     * @method bad_values
     * @returns {Array|null}
     */

    bad_values : function() {
      let bad_values = this.source.data("edit-bad-values");
      if(bad_values)
        return bad_values.split(";");
      return null;
    },

    /**
     * Checks if the specified value is a bad value
     * If no value is specified the current element
     * input value is used.
     *
     * @method has_bad_value
     * @param {String} value
     * @returns {Bool}
     */

    has_bad_value : function(value) {

      let bad_values = this.bad_values();

      if(typeof(value) == "undefined") {
        value = this.get();
      }

      if(bad_values) {
        let i, bad_value;
        for(i = 0; i < bad_values.length; i++) {
          bad_value = bad_values[i]
          if(value == bad_value) {
            this.element.addClass("invalid-choice");
            return true;
          }
        }
      }

      this.element.removeClass("invalid-choice");
      return false;
    },

    /**
     * We override the change method to always
     * return true if the current value is a bad value
     *
     * This forces the user to change it before the
     * save can be made.
     */

    changed : function() {
      if(this.has_bad_value())
        return true;
      return this.select_changed()
    },

    /**
     * When adding options to the select element we
     * check each option to see if it contains a bad
     * value and if it does, mark it as such
     */

    finalize_opt : function(opt) {
      if(this.has_bad_value(opt.val())) {
        opt.addClass("invalid-choice");
      }
      return opt;
    },

    /**
     * For inputs that have a good value, we don't want
     * the option for a bad value to still exist in the dropdown
     *
     * We override load to check this and remove the options
     * if necessary.
     *
     * Inputs that have a bad value still need the bad value option
     * available in order to communicate to the user the the value
     * is bad and needs changing
     */

    load : function(data) {
      let k, bad_values = this.source.data("edit-bad-values");
      let value = this.source.data("edit-value")
      if(!this.has_bad_value(value) && bad_values) {
        bad_values = bad_values.split(";")
        let _data = [];
        for(k in data) {
          if($.inArray(data[k].id, bad_values) == -1)
            _data.push(data[k])
        }
        data = _data;
      }


      this.select_load(data);
    },

    /**
     * We wire a change event so that when a bad value is
     * changed to a good value by the user, the error
     * css is removed from the element (done through the
     * has_bad_value() method)
     */

    wire : function() {
      this.has_bad_value();
      this.element.on("change", () => {
        this.has_bad_value(this.element.val());
      })
    }


  },

  "select"
);

/**
 * input element for image file uploads
 */

twentyc.editable.input.register(
  "image",
  {
    make : function() {

      // main node holding all elements making up the upload UX
      var node = $('<div class="file-upload">');

      // element holding current image (if exists)
      let current = $('<div class="current">');

      // element holding upload image input
      let upload = $('<div class="upload">');

      // we need to copy the current image from the view-mode
      // element so we can display it
      let image = this.source.find('img').clone();

      // file selection input
      let input = $('<input type="file" style="display:inline">');

      // loading shim
      let loading = $('<div class="editable loading-shim single-field-shim">').hide();

      // set file type accept
      let accept = this.source.data("edit-accept");

      // file upload button
      var buttonUpload = $('<input type="button" class="btn btn-sm btn-default">').
        val(gettext("Upload")).hide();

      // button to clear image
      var buttonClear = $('<input type="button" class="btn btn-sm btn-danger btn-clear">').
        val(gettext("Remove")).hide();


      // when selecting a file we want to show the upload button
      // and clear any validation errors

      input.on("change", () => {
        this.close_note();
        buttonUpload.show();
      });

      // if current image exists show the "Remove" button

      if(this.source.data("edit-value")) {
        buttonClear.show();
      }

      // clicking the upload button needs to close any validation
      // errors and process the upload

      buttonUpload.click(() => {
        this.close_note();
        this.upload();
      });

      // clicking the remove button needs to close any validation
      // errors and process the file removal

      buttonClear.click(() => {
        this.close_note();
        this.remove_file();
      });

      // assemble the UX nodes

      current.append(image).append(buttonClear);
      upload.append(input).append(buttonUpload);
      node.append(current).append(upload).append(loading);

      if(accept)
        input.attr("accept", accept);

      return node;
    },

    /**
     * sends a DELETE request to data-edit-upload-path
     * and will clear the current image from the UX
     */

    remove_file : function() {
      let name = this.source.data("edit-name");
      this.element.find('.loading-shim').show();
      $.ajax({
        url: this.source.data("edit-upload-path"),
        method: 'delete',
      }).done(() => {
        // success clear current and preview images
        this.source.find('img').hide();
        this.element.find('img').hide();
        // hide the "Remove" button
        this.element.find('.btn-clear').hide();
        this.element.find('.loading-shim').hide();
      }).fail((r) => {
        // failure - show validation error
        this.show_validation_error(PeeringDB.handle_xhr_json_error(r, name))
        this.element.find('.loading-shim').hide();
      });
    },

    /**
     * sends a POST file upload request to data-edit-upload-path
     * and will update the current image in the UX
     */

    upload : function() {
      var data = new FormData();
      let name = this.source.data("edit-name");

      this.element.find('.loading-shim').show();

      // prepare file data
      var file = this.element.find('input[type="file"]')[0].files[0];
      data.append(name, file);

      // upload file data to data-edit-upload-path via POST request
      $.ajax({
        url: this.source.data("edit-upload-path"),
        method: 'post',
        data: data,
        contentType: false,
        processData: false,
      }).done((r) => {
        // success - update current and preview image sources
        // to new url and show the "Remove" button
        this.source.find('img').attr('src', r["url"]).show();
        this.element.find('img').attr('src', r["url"]).show();
        this.element.find('.btn-clear').show();
        this.element.find('.loading-shim').hide();
      }).fail((r) => {

        // failure - show validation error
        if(r.status == 413) {
          let maxSize = this.source.data("edit-max-size");
          if(maxSize) {
            maxSize = ", max. " + parseInt(maxSize / 1024) + "kb";
          } else {
            maxSize = "";
          }
          this.show_validation_error(gettext("File size too big")+maxSize);
        } else {
          this.show_validation_error(PeeringDB.handle_xhr_json_error(r, name));
        }

        this.element.find('.loading-shim').hide();
      });
    },

    /**
     * When resturing UX to view mode we just want to clone
     * the preview image to the field
     */

    apply : function() {
      this.source.empty().append(this.element.find('img').clone());
    }
  },
  "string"
)


/*
 * set up input templates
 */

twentyc.editable.templates.register("check", $('<img class="checkmark" />'));
twentyc.editable.templates.register("poc_email", $('<a></a>'));

/*
 * set up input template handlers
 */

twentyc.editable.input.get("bool").prototype.template_handlers["check"] = function(value, node, input) {
  if(input)
    node.attr("src", STATIC_URL+"checkmark"+(input.get()?"":"-off")+".png");
  else
    node.attr("src", STATIC_URL+"checkmark"+(value?"":"-off")+".png");
}

twentyc.editable.input.get("string").prototype.template_handlers["poc_email"] = function(value, node, input) {
  var email = input.source.next().data("edit-input-instance").get()
  if(email) {
    node.attr("href", "mailto:"+email)
  } else {
    node.addClass("empty")
  }
  node.text(input.get());
}

/*
 *  set up data loaders
 */

twentyc.data.loaders.register(
  "data",
  {
    data : function(id, config) {
      config.url = "/data/"+id;
      this.XHRGet(id, config);
    }
  },
  "XHRGet" ///
);

twentyc.data.loaders.register(
  "org_admin",
  {
    "org_admin" : function(id, config) {
      config.url = "/org_admin/"+id;
      config.data = {org_id:this.orgId};
      this.XHRGet(id, config);
    }
  },
  "XHRGet" ///
);

twentyc.data.loaders.register(
  "network_data",
  {
    "network_data" : function(id, config) {
      config.url = "/data/"+id
      config.data = {id:this.id};
      this.XHRGet(id, config);
    }
  },
  "XHRGet" ///
);

$.urlParam = function(name){
  var results = new RegExp('[?&]' + name + '=([^&#]*)').exec(window.location.href);
  if(!results)
    return 0;
  return results[1] || 0;
}

twentyc.data.loaders.assign("locales", "data");
twentyc.data.loaders.assign("countries", "data");
twentyc.data.loaders.assign("countries_b", "data");
twentyc.data.loaders.assign("facilities", "data");
twentyc.data.loaders.assign("sponsors", "data");
twentyc.data.loaders.assign("my_organizations", "data");
twentyc.data.loaders.assign("enum/regions", "data");
twentyc.data.loaders.assign("enum/org_groups", "data");
twentyc.data.loaders.assign("enum/media", "data");
twentyc.data.loaders.assign("enum/net_types", "data");
twentyc.data.loaders.assign("enum/net_types_trunc", "data");
twentyc.data.loaders.assign("enum/net_types_advs", "data");
twentyc.data.loaders.assign("enum/ratios", "data");
twentyc.data.loaders.assign("enum/ratios_trunc", "data");
twentyc.data.loaders.assign("enum/ratios_advs", "data");
twentyc.data.loaders.assign("enum/traffic", "data");
twentyc.data.loaders.assign("enum/scopes", "data");
twentyc.data.loaders.assign("enum/scopes_trunc", "data");
twentyc.data.loaders.assign("enum/scopes_advs", "data");
twentyc.data.loaders.assign("enum/protocols", "data");
twentyc.data.loaders.assign("enum/poc_roles", "data");
twentyc.data.loaders.assign("enum/poc_visibility", "data");
twentyc.data.loaders.assign("enum/policy_general", "data");
twentyc.data.loaders.assign("enum/policy_locations", "data");
twentyc.data.loaders.assign("enum/policy_contracts", "data");
twentyc.data.loaders.assign("enum/visibility", "data");
twentyc.data.loaders.assign("enum/bool_choice_str", "data");
twentyc.data.loaders.assign("enum/bool_choice_with_opt_out_str", "data");
twentyc.data.loaders.assign("enum/service_level_types_trunc", "data");
twentyc.data.loaders.assign("enum/service_level_types_advs", "data");
twentyc.data.loaders.assign("enum/terms_types_trunc", "data");
twentyc.data.loaders.assign("enum/terms_types_advs", "data");
twentyc.data.loaders.assign("enum/property", "data");
twentyc.data.loaders.assign("enum/available_voltage", "data");

$(twentyc.data).on("load-enum/traffic", function(e, payload) {
  var r = {}, i = 0, data=payload.data;
  for(i=0; i<data.length; i++)
    r[data[i].name] = i
  twentyc.data._data["traffic_speed_by_label"] = r;
});

$(window).bind("load", function() {
  PeeringDB.init();
})

$(window).bind("pageshow", function() {
  PeeringDB.focus();
  $('a[data-toggle="tab"]').on('shown.bs.tab', function (e) {
    PeeringDB.focus()
  });
})



<|MERGE_RESOLUTION|>--- conflicted
+++ resolved
@@ -119,11 +119,7 @@
 
   focus: function() {
     // autofocus fields
-<<<<<<< HEAD
-    path = window.location.pathname;
-=======
     var path = window.location.pathname;
->>>>>>> 11ea6508
     if (path == '/') {
       $("#search").focus();
     }
