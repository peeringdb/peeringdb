--- conflicted
+++ resolved
@@ -255,6 +255,21 @@
             elif inst.status == "deleted":
                 self.fields["status"].choices = [("ok", "ok"), ("deleted", "deleted")]
 
+    def clean(self):
+
+        """
+        Catches and raises validation errors where an object
+        is to be soft-deleted but cannot be because it is currently
+        protected.
+        """
+
+        if self.cleaned_data.get("DELETE"):
+            if self.instance and hasattr(self.instance, "deletable"):
+                if not self.instance.deletable:
+                    self.cleaned_data["DELETE"] = False
+                    raise ValidationError(self.instance.not_deletable_reason)
+
+
 
 class ModelAdminWithUrlActions(admin.ModelAdmin):
     def make_redirect(self, obj, action):
@@ -323,26 +338,14 @@
         )
         return
 
-<<<<<<< HEAD
-    for obj in queryset:
-        if hasattr(obj, "deletable") and not obj.deletable:
-            messages.error(
-                request, _("Protected object '{}': {}").format(
-                    obj, obj.not_deletable_reason
-                )
-            )
-            return
-=======
->>>>>>> e4e77c47
-
     for row in queryset:
         try:
             row.delete()
         except ProtectedAction as err:
-            msg = _("cannot be soft-deleted:")
             messages.error(
-                request, 
-                f"{row} {msg} {err}"
+                request, _("Protected object '{}': {}").format(
+                    row, err
+                )
             )
             continue
 
@@ -447,6 +450,7 @@
         return value
 
     def clean(self):
+        super().clean()
         if self.prefix_changed and not self.instance.deletable:
             raise ValidationError(self.instance.not_deletable_reason)
 
