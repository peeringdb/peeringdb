import datetime
import time
import json
import ipaddress
import re
from . import forms
import re

from operator import or_

import django.urls
from django.conf.urls import url
from django.shortcuts import redirect, Http404
from django.contrib.contenttypes.models import ContentType
from django.contrib import admin, messages
from django.contrib.auth import forms
from django.contrib.admin import helpers
from django.contrib.admin.actions import delete_selected
from django.contrib.admin.views.main import ChangeList
from django.db.utils import OperationalError
from django.http import HttpResponseForbidden
from django import forms as baseForms
from django.utils import html
from django.core.exceptions import ValidationError
from django.conf import settings
from django.template import loader
from django.template.response import TemplateResponse
from django.db.models import Q
from django.db.models.functions import Concat
from django.db.utils import OperationalError
from django_namespace_perms.admin import (
    UserPermissionInline,
    UserPermissionInlineAdd,
    UserAdmin,
)
from django.utils.safestring import mark_safe

import reversion
from reversion.admin import VersionAdmin

from django_handleref.admin import VersionAdmin as HandleRefVersionAdmin

import peeringdb_server.admin_commandline_tools as acltools
from peeringdb_server.views import JsonResponse, HttpResponseForbidden
from peeringdb_server.models import (
    REFTAG_MAP,
    QUEUE_ENABLED,
    COMMANDLINE_TOOLS,
    OrganizationMerge,
    OrganizationMergeEntity,
    Sponsorship,
    SponsorshipOrganization,
    Partnership,
    UserOrgAffiliationRequest,
    VerificationQueueItem,
    Organization,
    Facility,
    InternetExchange,
    Network,
    InternetExchangeFacility,
    IXLan,
    IXLanIXFMemberImportLog,
    IXLanIXFMemberImportLogEntry,
    IXLanPrefix,
    IXFMemberData,
    NetworkContact,
    NetworkFacility,
    NetworkIXLan,
    User,
    CommandLineTool,
    UTC,
    DeskProTicket,
    IXFImportEmail,
<<<<<<< HEAD
=======
    EnvironmentSetting,
>>>>>>> edaeb18a
)
from peeringdb_server.mail import mail_users_entity_merge
from peeringdb_server.inet import RdapLookup, RdapException

delete_selected.short_description = "HARD DELETE - Proceed with caution"

from django.utils.translation import ugettext_lazy as _

# these app labels control permissions for the views
# currently exposed in admin

PERMISSION_APP_LABELS = [
    "peeringdb_server",
    "socialaccount",
    "sites",
    "auth",
    "account",
    "oauth2_provider",
]


class StatusFilter(admin.SimpleListFilter):
    """
    A listing filter that by default will only show entities
    with status="ok"
    """

    title = _("Status")
    parameter_name = "status"
    dflt = "all"

    def lookups(self, request, model_admin):
        return [
            ("ok", "ok"),
            ("pending", "pending"),
            ("deleted", "deleted"),
            ("all", "all"),
        ]

    def choices(self, cl):
        val = self.value()
        if val is None:
            val = "all"
        for lookup, title in self.lookup_choices:
            yield {
                "selected": val == lookup,
                "query_string": cl.get_query_string({self.parameter_name: lookup}, []),
                "display": title,
            }

    def queryset(self, request, queryset):
        if self.value() is None or self.value() == "all":
            return queryset.all()
        return queryset.filter(**{self.parameter_name: self.value()})


def fk_handleref_filter(form, field, tag=None):
    """
    This filters foreign key dropdowns that hold handleref objects
    to only contain undeleted objects and the object the instance is currently
    set to
    """

    if tag is None:
        tag = field
    if tag in REFTAG_MAP and form.instance:
        model = REFTAG_MAP.get(tag)
        qset = model.handleref.filter(
            Q(status="ok") | Q(id=getattr(form.instance, "%s_id" % field))
        )

        try:
            qset = qset.order_by("name")
        except Exception:
            pass

        if field in form.fields:
            form.fields[field].queryset = qset


###############################################################################


@reversion.create_revision()
def merge_organizations(targets, target, request):
    """
    Merge organizations specified in targets into organization specified
    in target

    Arguments:

    targets <QuerySet|list> iterable of Organization instances

    target <Organization> merge organizations with this organization
    """

    if request.user:
        reversion.set_user(request.user)

    # preare stats

    ix_moved = 0
    fac_moved = 0
    net_moved = 0
    user_moved = 0

    org_merged = 0

    for org in targets:
        if org == target:
            raise ValueError(_("Target org cannot be in selected organizations list"))

    for org in targets:

        merge = OrganizationMerge.objects.create(from_org=org, to_org=target)
        source_admins = []

        # move entities
        for ix in org.ix_set.all():
            ix.org = target
            ix.save()
            merge.log_entity(ix)
            ix_moved += 1
        for net in org.net_set.all():
            net.org = target
            net.save()
            merge.log_entity(net)
            net_moved += 1
        for fac in org.fac_set.all():
            fac.org = target
            fac.save()
            merge.log_entity(fac)
            fac_moved += 1

        # move users
        for user in org.usergroup.user_set.all():
            target.usergroup.user_set.add(user)
            org.usergroup.user_set.remove(user)
            merge.log_entity(user, note="usergroup")
            user_moved += 1
        for user in org.admin_usergroup.user_set.all():
            target.usergroup.user_set.add(user)
            org.admin_usergroup.user_set.remove(user)
            merge.log_entity(user, note="admin_usergroup")
            user_moved += 1
            source_admins.append(user)

        # mark deleted
        org.delete()
        org_merged += 1

        mail_users_entity_merge(
            source_admins, target.admin_usergroup.user_set.all(), org, target
        )

    return {
        "ix": ix_moved,
        "fac": fac_moved,
        "net": net_moved,
        "user": user_moved,
        "org": org_merged,
    }


###############################################################################


class StatusForm(baseForms.ModelForm):
    status = baseForms.ChoiceField(
        choices=[("ok", "ok"), ("pending", "pending"), ("deleted", "deleted")]
    )

    def __init__(self, *args, **kwargs):
        super().__init__(*args, **kwargs)
        if "instance" in kwargs and kwargs.get("instance"):
            inst = kwargs.get("instance")
            if inst.status == "ok":
                self.fields["status"].choices = [("ok", "ok")]
            elif inst.status == "pending":
                self.fields["status"].choices = [("ok", "ok"), ("pending", "pending")]
            elif inst.status == "deleted":
                self.fields["status"].choices = [("ok", "ok"), ("deleted", "deleted")]


class ModelAdminWithUrlActions(admin.ModelAdmin):
    def make_redirect(self, obj, action):
        opts = obj.model._meta
        return redirect(f"admin:{opts.app_label}_{opts.model_name}_changelist")

    def actions_view(self, request, object_id, action, **kwargs):
        """
        this view allows us to call any actions we define in this model admin
        to be called via an admin view placed at <model_name>/<id>/<action>/<action_name>
        """
        if not request.user.is_superuser:
            return HttpResponseForbidden(request)

        obj = self.get_queryset(request).filter(pk=object_id)
        if obj.exists():
            redir = self.make_redirect(obj, action)
            action = self.get_action(action)
            if action:
                action[0](self, request, obj)
                return redir
                # return redirect("admin:%s_%s_changelist" % (opts.app_label, opts.model_name))
        return redirect(
            "admin:%s_%s_changelist"
            % (obj.model._meta.app_label, obj.model._meta.model_name)
        )

    def get_urls(self):
        """
        add the actions view as a subview of this model's admin views
        """
        info = self.model._meta.app_label, self.model._meta.model_name

        urls = [
            url(
                r"^(\d+)/action/([\w]+)/$",
                self.admin_site.admin_view(self.actions_view),
                name="%s_%s_actions" % info,
            ),
        ] + super().get_urls()
        return urls


@reversion.create_revision()
def rollback(modeladmin, request, queryset):
    if request.user:
        reversion.set_user(request.user)
    for row in queryset:
        row.rollback()


rollback.short_description = _("ROLLBACK")


@reversion.create_revision()
def soft_delete(modeladmin, request, queryset):
    if request.user:
        reversion.set_user(request.user)

    if queryset.model.handleref.tag == "ixlan":
        messages.error(
            request,
            _(
                "Ixlans can no longer be directly deleted as they are now synced to the parent exchange"
            ),
        )
        return

    for row in queryset:
        row.delete()


soft_delete.short_description = _("SOFT DELETE")


class SanitizedAdmin:
    def get_readonly_fields(self, request, obj=None):
        return ("version",) + tuple(super().get_readonly_fields(request, obj=obj))


class SoftDeleteAdmin(
    SanitizedAdmin, HandleRefVersionAdmin, VersionAdmin, admin.ModelAdmin
):
    """
    Soft delete admin
    """

    actions = [soft_delete]
    object_history_template = "handleref/grappelli/object_history.html"
    version_details_template = "handleref/grappelli/version_details.html"
    version_revert_template = "handleref/grappelli/version_revert.html"
    version_rollback_template = "handleref/grappelli/version_rollback.html"

    def has_delete_permission(self, request, obj=None):
        return False

    @reversion.create_revision()
    def save_formset(self, request, form, formset, change):
        if request.user:
            reversion.set_user(request.user)
        super().save_formset(request, form, formset, change)


class ModelAdminWithVQCtrl:
    """
    Extend from this model admin if you want to add verification queue
    approve | deny controls to the top of its form
    """

    def get_fieldsets(self, request, obj=None):
        """
        we override get_fieldsets so we can attach the vq controls
        to the top of the existing fieldset - whethers it's manually or automatically
        defined
        """

        fieldsets = tuple(super().get_fieldsets(request, obj=obj))

        # on automatically defined fieldsets it will insert the controls
        # somewhere towards the bottom, we dont want that - so we look for it and
        # remove it
        for k, s in fieldsets:
            if "verification_queue" in s["fields"]:
                s["fields"].remove("verification_queue")

        # attach controls to top of fieldset
        fieldsets = (
            (None, {"classes": ("wide,"), "fields": ("verification_queue",)}),
        ) + fieldsets
        return fieldsets

    def get_readonly_fields(self, request, obj=None):
        """
        make the modeladmin aware that "verification_queue" is a valid
        readonly field
        """
        return ("verification_queue",) + tuple(
            super().get_readonly_fields(request, obj=obj)
        )

    def verification_queue(self, obj):
        """
        This renders the controls or a status message
        """

        if getattr(settings, "DISABLE_VERIFICATION_QUEUE", False):
            return _("Verification Queue is currently disabled")
        if self.model not in QUEUE_ENABLED:
            return _("Verification Queue is currently disabled for this object type")

        vq = VerificationQueueItem.objects.filter(
            content_type=ContentType.objects.get_for_model(type(obj)), object_id=obj.id
        ).first()

        if vq:
            return mark_safe(
                '<a class="grp-button" href="{}">{}</a> &nbsp;  &nbsp; <a class="grp-button grp-delete-link" href="{}">{}</a>'.format(
                    vq.approve_admin_url, _("APPROVE"), vq.deny_admin_url, _("DENY")
                )
            )
        return _("APPROVED")


class IXLanPrefixForm(StatusForm):
    def clean_prefix(self):
        value = ipaddress.ip_network(self.cleaned_data["prefix"])
        self.prefix_changed = self.instance.prefix != value
        return value

    def clean(self):
        if self.prefix_changed and not self.instance.deletable:
            raise ValidationError(self.instance.not_deletable_reason)


class IXLanPrefixInline(SanitizedAdmin, admin.TabularInline):
    model = IXLanPrefix
    extra = 0
    form = IXLanPrefixForm


class IXLanInline(SanitizedAdmin, admin.StackedInline):
    model = IXLan
    extra = 0
    form = StatusForm
    exclude = ["arp_sponge"]
    readonly_fields = ["ixf_import_attempt_info", "prefixes"]

    def has_add_permission(self, request):
        return False

    def has_delete_permission(self, request, obj):
        return False

    def ixf_import_attempt_info(self, obj):
        if obj.ixf_import_attempt:
            return mark_safe(f"<pre>{obj.ixf_import_attempt.info}</pre>")
        return ""

    def prefixes(self, obj):
        return ", ".join(
            [str(ixpfx.prefix) for ixpfx in obj.ixpfx_set_active_or_pending]
        )


class InternetExchangeFacilityInline(SanitizedAdmin, admin.TabularInline):
    model = InternetExchangeFacility
    extra = 0
    raw_id_fields = ("ix", "facility")
    form = StatusForm

    autocomplete_lookup_fields = {
        "fk": ["facility",],
    }


class NetworkContactInline(SanitizedAdmin, admin.TabularInline):
    model = NetworkContact
    extra = 0
    form = StatusForm


class NetworkFacilityInline(SanitizedAdmin, admin.TabularInline):
    model = NetworkFacility
    extra = 0
    raw_id_fields = (
        "facility",
        "network",
    )
    form = StatusForm
    raw_id_fields = ("facility",)
    autocomplete_lookup_fields = {
        "fk": ["facility",],
    }


class NetworkIXLanForm(StatusForm):
    def clean_ipaddr4(self):
        value = self.cleaned_data["ipaddr4"]
        if not value:
            return None
        return value

    def clean_ipaddr6(self):
        value = self.cleaned_data["ipaddr6"]
        if not value:
            return None
        return value


class NetworkInternetExchangeInline(SanitizedAdmin, admin.TabularInline):
    model = NetworkIXLan
    extra = 0
    raw_id_fields = ("ixlan", "network")
    form = NetworkIXLanForm


class UserOrgAffiliationRequestInlineForm(baseForms.ModelForm):
    def clean(self):
        super().clean()
        try:
            asn = self.cleaned_data.get("asn")
            if asn:
                rdap_valid = RdapLookup().get_asn(asn).emails
        except RdapException as exc:
            raise ValidationError({"asn": str(exc)})


class UserOrgAffiliationRequestInline(admin.TabularInline):
    model = UserOrgAffiliationRequest
    extra = 0
    form = UserOrgAffiliationRequestInlineForm
    verbose_name_plural = _("User is looking to be affiliated to these Organizations")
    raw_id_fields = ("org",)
    autocomplete_lookup_fields = {
        "fk": ["org"],
    }


class InternetExchangeAdminForm(StatusForm):
    def __init__(self, *args, **kwargs):
        super().__init__(*args, **kwargs)
        fk_handleref_filter(self, "org")


class InternetExchangeAdmin(ModelAdminWithVQCtrl, SoftDeleteAdmin):
    list_display = (
        "name",
        "name_long",
        "city",
        "country",
        "status",
        "created",
        "updated",
    )
    ordering = ("-created",)
    list_filter = (StatusFilter,)
    search_fields = ("name",)
    readonly_fields = (
        "id",
        "nsp_namespace",
        "ixf_import_history",
        "ixf_last_import",
        "ixf_net_count",
    )
    inlines = (InternetExchangeFacilityInline, IXLanInline)
    form = InternetExchangeAdminForm

    raw_id_fields = ("org",)
    autocomplete_lookup_fields = {
        "fk": ["org"],
    }

    def ixf_import_history(self, obj):
        return mark_safe(
            '<a href="{}?q={}">{}</a>'.format(
                django.urls.reverse(
                    "admin:peeringdb_server_ixlanixfmemberimportlog_changelist"
                ),
                obj.id,
                _("IXF Import History"),
            )
        )


class IXLanAdminForm(StatusForm):
    def __init__(self, *args, **kwargs):
        super().__init__(*args, **kwargs)
        fk_handleref_filter(self, "ix")


class IXLanAdmin(SoftDeleteAdmin):
    actions = []
    list_display = ("ix", "name", "descr", "status")
    search_fields = ("name", "ix__name")
    list_filter = (StatusFilter,)
    readonly_fields = ("id",)
    inlines = (IXLanPrefixInline, NetworkInternetExchangeInline)
    form = IXLanAdminForm
    raw_id_fields = ("ix",)
    autocomplete_lookup_fields = {
        "fk": ["ix",],
    }


class IXLanIXFMemberImportLogEntryInline(admin.TabularInline):

    model = IXLanIXFMemberImportLogEntry
    fields = (
        "netixlan",
        "versions",
        "ipv4",
        "ipv6",
        "asn",
        "changes",
        "rollback_status",
        "action",
        "reason",
    )
    readonly_fields = (
        "netixlan",
        "ipv4",
        "ipv6",
        "asn",
        "changes",
        "rollback_status",
        "action",
        "reason",
        "versions",
    )
    raw_id_fields = ("netixlan",)

    extra = 0

    def has_delete_permission(self, request, obj=None):
        return False

    def has_add_permission(self, request, obj=None):
        return False

    def versions(self, obj):
        before = self.before_id(obj)
        after = self.after_id(obj)
        return f"{before} -> {after}"

    def before_id(self, obj):
        if obj.version_before:
            return obj.version_before.id
        return "-"

    def after_id(self, obj):
        if obj.version_after:
            return obj.version_after.id
        return "-"

    def ipv4(self, obj):
        v = obj.version_after
        if v:
            return v.field_dict.get("ipaddr4")
        return obj.netixlan.ipaddr4 or ""

    def ipv6(self, obj):
        v = obj.version_after
        if v:
            return v.field_dict.get("ipaddr6")
        return obj.netixlan.ipaddr6 or ""

    def asn(self, obj):
        return obj.netixlan.asn

    def changes(self, obj):
        vb = obj.version_before
        va = obj.version_after
        if not vb:
            return _("Initial creation of netixlan")
        rv = {}
        for k, v in list(va.field_dict.items()):
            if k in ["created", "updated", "version"]:
                continue
            v2 = vb.field_dict.get(k)
            if v != v2:
                if isinstance(v, ipaddress.IPv4Address) or isinstance(
                    v, ipaddress.IPv6Address
                ):
                    rv[k] = str(v)
                else:
                    rv[k] = v

        return json.dumps(rv)

    def rollback_status(self, obj):
        rs = obj.rollback_status()
        text = ""
        color = ""
        if rs == 0:
            text = _("CAN BE ROLLED BACK")
            color = "#e5f3d6"
        elif rs == 1:
            text = ("{}<br><small>{}</small>").format(
                _("CANNOT BE ROLLED BACK"), _("Has been changed since")
            )
            color = "#f3ded6"
        elif rs == 2:
            text = ("{}<br><small>{}</small>").format(
                _("CANNOT BE ROLLED BACK"),
                _("Netixlan with conflicting ipaddress now exists elsewhere"),
            )
            color = "#f3ded6"
        elif rs == -1:
            text = _("HAS BEEN ROLLED BACK")
            color = "#d6f0f3"
        return mark_safe(f'<div style="background-color:{color}">{text}</div>')


class IXLanIXFMemberImportLogAdmin(admin.ModelAdmin):
    search_fields = ("ixlan__ix__id",)
    list_display = ("id", "ix", "ixlan_name", "source", "created", "changes")
    readonly_fields = ("ix", "ixlan_name", "source", "changes")
    inlines = (IXLanIXFMemberImportLogEntryInline,)
    actions = [rollback]

    def has_delete_permission(self, request, obj=None):
        return False

    def changes(self, obj):
        return obj.entries.count()

    def ix(self, obj):
        return mark_safe(
            '<a href="{}">{} (ID: {})</a>'.format(
                django.urls.reverse(
                    "admin:peeringdb_server_internetexchange_change",
                    args=(obj.ixlan.ix.id,),
                ),
                obj.ixlan.ix.name,
                obj.ixlan.ix.id,
            )
        )

    def ixlan_name(self, obj):
        return mark_safe(
            '<a href="{}">{} (ID: {})</a>'.format(
                django.urls.reverse(
                    "admin:peeringdb_server_ixlan_change", args=(obj.ixlan.id,)
                ),
                obj.ixlan.name or "",
                obj.ixlan.id,
            )
        )

    def source(self, obj):
        return obj.ixlan.ixf_ixp_member_list_url


class SponsorshipOrganizationInline(admin.TabularInline):
    model = SponsorshipOrganization
    extra = 1
    raw_id_fields = ("org",)
    autocomplete_lookup_fields = {
        "fk": ["org"],
    }


class SponsorshipAdmin(admin.ModelAdmin):
    list_display = ("organizations", "start_date", "end_date", "level", "status")
    readonly_fields = ("organizations", "status", "notify_date")
    inlines = (SponsorshipOrganizationInline,)

    raw_id_fields = ("orgs",)

    autocomplete_lookup_fields = {
        "m2m": ["orgs"],
    }

    def status(self, obj):
        now = datetime.datetime.now().replace(tzinfo=UTC())
        if not obj.start_date or not obj.end_date:
            return _("Not Set")

        if obj.start_date <= now and obj.end_date >= now:
            for row in obj.sponsorshiporg_set.all():
                if row.logo:
                    return _("Active")
            return _("Logo Missing")
        elif now > obj.end_date:
            return _("Over")
        else:
            return _("Waiting")

    def organizations(self, obj):
        qset = obj.orgs.all().order_by("name")
        if not qset.count():
            return _("No organization(s) set")
        return mark_safe("<br>\n".join([html.escape(org.name) for org in qset]))


class PartnershipAdminForm(baseForms.ModelForm):
    def __init__(self, *args, **kwargs):
        super().__init__(*args, **kwargs)
        fk_handleref_filter(self, "org")


class PartnershipAdmin(admin.ModelAdmin):
    list_display = ("org_name", "level", "status")
    readonly_fields = ("status", "org_name")
    form = PartnershipAdminForm
    raw_id_fields = ("org",)
    autocomplete_lookup_fields = {
        "fk": ["org"],
    }

    def org_name(self, obj):
        if not obj.org:
            return ""
        return obj.org.name

    org_name.admin_order_field = "org__name"
    org_name.short_description = "Organization"

    def status(self, obj):
        if not obj.logo:
            return _("Logo Missing")
        return _("Active")


class OrganizationAdmin(ModelAdminWithVQCtrl, SoftDeleteAdmin):
    list_display = ("handle", "name", "status", "created", "updated")
    ordering = ("-created",)
    search_fields = ("name",)
    list_filter = (StatusFilter,)
    readonly_fields = ("id", "nsp_namespace")
    form = StatusForm

    def get_urls(self):
        urls = super().get_urls()
        my_urls = [
            url(r"^org-merge-tool/merge$", self.org_merge_tool_merge_action),
            url(r"^org-merge-tool/$", self.org_merge_tool_view),
        ]
        return my_urls + urls

    def org_merge_tool_merge_action(self, request):
        if not request.user.is_superuser:
            return HttpResponseForbidden(request)

        try:
            orgs = Organization.objects.filter(id__in=request.GET.get("ids").split(","))
        except ValueError:
            return JsonResponse({"error": _("Malformed organization ids")}, status=400)

        try:
            org = Organization.objects.get(id=request.GET.get("id"))
        except Organization.DoesNotExist:
            return JsonResponse(
                {"error": _("Merge target organization does not exist")}, status=400
            )

        rv = merge_organizations(orgs, org, request)

        return JsonResponse(rv)

    def org_merge_tool_view(self, request):
        if not request.user.is_superuser:
            return HttpResponseForbidden()

        context = dict(
            self.admin_site.each_context(request),
            undo_url=django.urls.reverse(
                "admin:peeringdb_server_organizationmerge_changelist"
            ),
            title=_("Organization Merging Tool"),
        )
        return TemplateResponse(request, "admin/org_merge_tool.html", context)


#    inlines = (InternetExchangeFacilityInline,NetworkFacilityInline,)
admin.site.register(Organization, OrganizationAdmin)


class OrganizationMergeEntities(admin.TabularInline):
    model = OrganizationMergeEntity
    extra = 0

    readonly_fields = ("content_type", "object_id", "note")

    def has_delete_permission(self, request, obj=None):
        return False


class OrganizationMergeLog(ModelAdminWithUrlActions):
    list_display = ("id", "from_org", "to_org", "created")
    search_fields = ("from_org__name", "to_org__name")
    readonly_fields = ("from_org", "to_org", "undo_merge")
    inlines = (OrganizationMergeEntities,)

    def undo_merge(self, obj):
        return mark_safe(
            '<a class="grp-button grp-delete-link" href="{}">{}</a>'.format(
                django.urls.reverse(
                    "admin:peeringdb_server_organizationmerge_actions",
                    args=(obj.id, "undo"),
                ),
                _("Undo merge"),
            )
        )

    @reversion.create_revision()
    def undo(modeladmin, request, queryset):
        if request.user:
            reversion.set_user(request.user)
        for each in queryset:
            each.undo()

    undo.short_description = _("Undo merge")
    undo.allowed_permissions = ("change",)

    actions = [undo]

    def has_delete_permission(self, request, obj=None):
        return False


class FacilityAdminForm(StatusForm):
    def __init__(self, *args, **kwargs):
        super().__init__(*args, **kwargs)
        fk_handleref_filter(self, "org")


class FacilityAdmin(ModelAdminWithVQCtrl, SoftDeleteAdmin):
    list_display = ("name", "org", "city", "country", "status", "created", "updated")
    ordering = ("-created",)
    list_filter = (StatusFilter,)
    search_fields = ("name",)
    readonly_fields = ("id", "nsp_namespace")

    raw_id_fields = ("org",)
    autocomplete_lookup_fields = {
        "fk": ["org"],
    }

    form = FacilityAdminForm
    inlines = (
        InternetExchangeFacilityInline,
        NetworkFacilityInline,
    )


class NetworkAdminForm(StatusForm):

    # set initial values on info_prefixes4 and 6 to 0
    # this streamlines the process of adding a network through
    # the django admin controlpanel (#289)
    info_prefixes4 = baseForms.IntegerField(required=False, initial=0)
    info_prefixes6 = baseForms.IntegerField(required=False, initial=0)

    def __init__(self, *args, **kwargs):
        super().__init__(*args, **kwargs)
        fk_handleref_filter(self, "org")


class NetworkAdmin(ModelAdminWithVQCtrl, SoftDeleteAdmin):
    list_display = ("name", "asn", "aka", "status", "created", "updated")
    ordering = ("-created",)
    list_filter = (StatusFilter,)
    search_fields = ("name", "asn")
    readonly_fields = ("id", "nsp_namespace")
    form = NetworkAdminForm

    inlines = (
        NetworkContactInline,
        NetworkFacilityInline,
        NetworkInternetExchangeInline,
    )

    raw_id_fields = ("org",)
    autocomplete_lookup_fields = {
        "fk": ["org",],
    }


class InternetExchangeFacilityAdmin(SoftDeleteAdmin):
    list_display = ("id", "ix", "facility", "status", "created", "updated")
    search_fields = ("ix__name", "facility__name")
    readonly_fields = ("id",)
    list_filter = (StatusFilter,)
    form = StatusForm

    raw_id_fields = ("ix", "facility")
    autocomplete_lookup_fields = {
        "fk": ["ix", "facility"],
    }


class IXLanPrefixAdmin(SoftDeleteAdmin):
    list_display = ("id", "prefix", "ixlan", "ix", "status", "created", "updated")
    readonly_fields = ("ix", "id")
    search_fields = ("ixlan__name", "ixlan__ix__name", "prefix")
    list_filter = (StatusFilter,)
    form = IXLanPrefixForm

    raw_id_fields = ("ixlan",)
    autocomplete_lookup_fields = {
        "fk": ["ixlan"],
    }

    def ix(self, obj):
        return obj.ixlan.ix


class NetworkIXLanAdmin(SoftDeleteAdmin):
    list_display = (
        "id",
        "asn",
        "net",
        "ixlan",
        "ix",
        "ipaddr4",
        "ipaddr6",
        "status",
        "created",
        "updated",
    )
    search_fields = (
        "asn",
        "network__asn",
        "network__name",
        "ixlan__name",
        "ixlan__ix__name",
        "ipaddr4",
        "ipaddr6",
    )
    readonly_fields = ("id", "ix", "net")
    list_filter = (StatusFilter,)
    form = StatusForm

    raw_id_fields = ("network", "ixlan")
    autocomplete_lookup_fields = {
        "fk": ["network", "ixlan"],
    }

    def ix(self, obj):
        return obj.ixlan.ix

    def net(self, obj):
        return f"{obj.network.name} (AS{obj.network.asn})"


class NetworkContactAdmin(SoftDeleteAdmin):
    list_display = (
        "id",
        "net",
        "role",
        "name",
        "phone",
        "email",
        "status",
        "created",
        "updated",
    )
    search_fields = ("network__asn", "network__name")
    readonly_fields = ("id", "net")
    list_filter = (StatusFilter,)
    form = StatusForm

    raw_id_fields = ("network",)
    autocomplete_lookup_fields = {
        "fk": ["network",],
    }

    def net(self, obj):
        return f"{obj.network.name} (AS{obj.network.asn})"


class NetworkFacilityAdmin(SoftDeleteAdmin):
    list_display = ("id", "net", "facility", "status", "created", "updated")
    search_fields = ("network__asn", "network__name", "facility__name")
    readonly_fields = ("id", "net")
    list_filter = (StatusFilter,)
    form = StatusForm

    raw_id_fields = ("network", "facility")
    autocomplete_lookup_fields = {
        "fk": ["network", "facility"],
    }

    def net(self, obj):
        return f"{obj.network.name} (AS{obj.network.asn})"


class VerificationQueueAdmin(ModelAdminWithUrlActions):
    list_display = ("content_type", "item", "created", "view", "extra")
    filter_fields = ("content_type",)
    readonly_fields = ("created", "view", "extra")
    search_fields = ("item",)

    raw_id_fields = ("user",)
    autocomplete_lookup_fields = {
        "fk": ["user"],
    }

    def get_search_results(self, request, queryset, search_term):
        # queryset, use_distinct = super(VerificationQueueAdmin, self).get_search_results(request, queryset, search_term)
        if not search_term or search_term == "":
            return queryset, False

        use_distinct = True
        myset = VerificationQueueItem.objects.none()
        for model in QUEUE_ENABLED:
            if model == User:
                qrs = model.objects.filter(username__icontains=search_term)
            else:
                qrs = model.objects.filter(name__icontains=search_term)
            content_type = ContentType.objects.get_for_model(model)
            for instance in list(qrs):
                vq = VerificationQueueItem.objects.filter(
                    content_type=content_type, object_id=instance.id
                )
                myset |= queryset & vq
        return myset, use_distinct

    def make_redirect(self, obj, action):
        if action == "vq_approve":
            opts = type(obj.first().item)._meta
            return redirect(
                django.urls.reverse(
                    f"admin:{opts.app_label}_{opts.model_name}_change",
                    args=(obj.first().item.id,),
                )
            )
        opts = obj.model._meta
        return redirect(f"admin:{opts.app_label}_{opts.model_name}_changelist")

    def vq_approve(self, request, queryset):
        with reversion.create_revision():
            reversion.set_user(request.user)
            for each in queryset:
                each.approve()

    vq_approve.short_description = _("APPROVE selected items")
    vq_approve.allowed_permissions = ("change",)

    def vq_deny(modeladmin, request, queryset):
        for each in queryset:
            each.deny()

    vq_deny.short_description = _("DENY and delete selected items")
    vq_deny.allowed_permissions = ("change",)

    actions = [vq_approve, vq_deny]

    def view(self, obj):
        return mark_safe('<a href="{}">{}</a>'.format(obj.item_admin_url, _("View")))

    def extra(self, obj):
        if hasattr(obj.item, "org") and obj.item.org.id == settings.SUGGEST_ENTITY_ORG:
            return "Suggestion"
        return ""


class UserOrgAffiliationRequestAdmin(ModelAdminWithUrlActions):
    list_display = ("user", "asn", "org", "created", "status")
    search_fields = ("user", "asn")
    readonly_fields = ("created",)

    raw_id_fields = ("user", "org")
    autocomplete_lookup_fields = {
        "fk": ["user", "org"],
    }

    def approve_and_notify(self, request, queryset):
        for each in queryset:
            if each.status == "canceled":
                messages.error(
                    request, _("Cannot approve a canceled affiliation request")
                )
                continue

            each.approve()
            each.notify_ownership_approved()
            self.message_user(
                request,
                _("Affiliation request was approved and the user was notified."),
            )

    approve_and_notify.short_description = _("Approve and notify User")

    def approve(self, request, queryset):
        for each in queryset:
            if each.status == "canceled":
                messages.error(
                    request, _("Cannot approve a canceled affiliation request")
                )
                continue
            each.approve()

    approve.short_description = _("Approve")

    def deny(self, request, queryset):
        for each in queryset:
            if each.status == "canceled":
                messages.error(request, _("Cannot deny a canceled affiliation request"))
                continue
            each.deny()

    deny.short_description = _("Deny")

    def has_delete_permission(self, request, obj=None):
        return False

    actions = [approve_and_notify, approve, deny]


# need to do this for add via django admin to use the right model


class UserCreationForm(forms.UserCreationForm):
    def clean_username(self):
        username = self.cleaned_data["username"]
        try:
            User._default_manager.get(username=username)
        except User.DoesNotExist:
            return username
        raise ValidationError(self.error_messages["duplicate_username"])

    class Meta(forms.UserCreationForm.Meta):
        model = User
        fields = ("username", "password", "email")


class UserAdmin(ModelAdminWithVQCtrl, UserAdmin):
    inlines = (UserOrgAffiliationRequestInline,)
    readonly_fields = (
        "email_status",
        "organizations",
        "view_permissions",
        "change_password",
    )
    list_display = (
        "username",
        "email",
        "first_name",
        "last_name",
        "email_status",
        "status",
    )
    add_form = UserCreationForm
    add_fieldsets = (
        (
            None,
            {
                "classes": ("wide",),
                "fields": ("username", "password1", "password2", "email"),
            },
        ),
    )
    fieldsets = (
        ((None, {"classes": ("wide",), "fields": ("email_status", "change_password")}),)
        + UserAdmin.fieldsets
        + ((None, {"classes": ("wide",), "fields": ("organizations",)}),)
    )

    # we want to get rid of user permissions and group editor as that
    # will be displayed on a separate page, for performance reasons

    for name, grp in fieldsets:
        grp["fields"] = tuple(
            [
                fld
                for fld in grp["fields"]
                if fld
                not in [
                    "groups",
                    "user_permissions",
                    "is_staff",
                    "is_active",
                    "is_superuser",
                ]
            ]
        )
        if name == "Permissions":
            grp["fields"] += ("view_permissions",)

    def version(self, obj):
        """
        Users are not versioned, but ModelAdminWithVQCtrl defines
        a readonly field called "version", for sake of completion
        return a 0 version here
        """
        return 0

    def change_password(self, obj):
        return mark_safe(
            '<a href="{}">{}</a>'.format(
                django.urls.reverse("admin:auth_user_password_change", args=(obj.id,)),
                _("Change Password"),
            )
        )

    def view_permissions(self, obj):
        url = django.urls.reverse(
            "admin:%s_%s_change"
            % (UserPermission._meta.app_label, UserPermission._meta.model_name),
            args=(obj.id,),
        )

        return mark_safe('<a href="{}">{}</a>'.format(url, _("Edit Permissions")))

    def email_status(self, obj):
        if obj.email_confirmed:
            return mark_safe(
                '<span style="color:darkgreen">{}</span>'.format(_("VERIFIED"))
            )
        else:
            return mark_safe(
                '<span style="color:darkred">{}</span>'.format(_("UNVERIFIED"))
            )

    def organizations(self, obj):
        return mark_safe(
            loader.get_template("admin/user-organizations.html")
            .render({"organizations": obj.organizations, "user": obj})
            .replace("\n", "")
        )


class UserPermission(User):
    class Meta:
        proxy = True
        verbose_name = _("User Permission")
        verbose_name_plural = _("User Permissions")


class UserPermissionAdmin(UserAdmin):

    search_fields = ("username",)

    inlines = (
        UserOrgAffiliationRequestInline,
        UserPermissionInline,
        UserPermissionInlineAdd,
    )

    fieldsets = (
        (
            None,
            {
                "fields": (
                    "user",
                    "is_active",
                    "is_staff",
                    "is_superuser",
                    "groups",
                    "user_permissions",
                ),
                "classes": ("wide",),
            },
        ),
    )

    readonly_fields = ("user",)

    def get_form(self, request, obj=None, **kwargs):
        # we want to remove the password field from the form
        # since we dont send it and dont want to run clean for it
        form = super().get_form(request, obj, **kwargs)
        del form.base_fields["password"]
        return form

    def user(self, obj):
        url = django.urls.reverse(
            f"admin:{User._meta.app_label}_{User._meta.model_name}_change",
            args=(obj.id,),
        )

        return mark_safe(f'<a href="{url}">{obj.username}</a>')

    def clean_password(self):
        pass


## COMMANDLINE TOOL ADMIN


class CommandLineToolPrepareForm(baseForms.Form):
    """
    Form that allows user to select which commandline tool
    to run
    """

    tool = baseForms.ChoiceField(choices=COMMANDLINE_TOOLS)


class CommandLineToolAdmin(admin.ModelAdmin):
    """
    View that lets staff users run peeringdb command line tools
    """

    list_display = ("tool", "description", "user", "created", "status")
    readonly_fields = (
        "tool",
        "description",
        "arguments",
        "result",
        "user",
        "created",
        "status",
    )

    def has_delete_permission(self, request, obj=None):
        return False

    def get_urls(self):
        urls = super().get_urls()
        my_urls = [
            url(
                r"^prepare/$",
                self.prepare_command_view,
                name="peeringdb_server_commandlinetool_prepare",
            ),
            url(
                r"^preview/$",
                self.preview_command_view,
                name="peeringdb_server_commandlinetool_preview",
            ),
            url(
                r"^run/$",
                self.run_command_view,
                name="peeringdb_server_commandlinetool_run",
            ),
        ]
        return my_urls + urls

    def prepare_command_view(self, request):
        """
        This view has the user select which command they want to run and
        with which arguments.
        """
        if not self.has_add_permission(request):
            return HttpResponseForbidden()

        context = dict(self.admin_site.each_context(request))
        title = "Commandline Tools"

        action = "prepare"
        if request.method == "POST":
            form = CommandLineToolPrepareForm(request.POST, request.FILES)
            if form.is_valid():
                action = "preview"
                tool = acltools.get_tool(request.POST.get("tool"), form)
                context.update(tool=tool)
                title = tool.name
                form = tool.form
        else:
            form = CommandLineToolPrepareForm()

        context.update(
            {
                "adminform": helpers.AdminForm(
                    form,
                    list([(None, {"fields": form.base_fields})]),
                    self.get_prepopulated_fields(request),
                ),
                "action": action,
                "app_label": self.model._meta.app_label,
                "opts": self.model._meta,
                "title": title,
            }
        )
        return TemplateResponse(
            request,
            "admin/peeringdb_server/commandlinetool/prepare_command.html",
            context,
        )

    def preview_command_view(self, request):
        """
        This view has the user preview the result of running the command
        """
        if not self.has_add_permission(request):
            return HttpResponseForbidden()

        context = dict(self.admin_site.each_context(request))
        if request.method == "POST":
            tool = acltools.get_tool_from_data(request.POST)
            context.update(tool=tool)
            if tool.form_instance.is_valid():
                action = "run"
                tool.run(request.user, commit=False)
            else:
                action = "run"
            form = tool.form_instance
        else:
            raise Exception(_("Only POST requests allowed."))

        context.update(
            {
                "adminform": helpers.AdminForm(
                    form,
                    list([(None, {"fields": form.base_fields})]),
                    self.get_prepopulated_fields(request),
                ),
                "action": action,
                "app_label": self.model._meta.app_label,
                "opts": self.model._meta,
                "title": _("{} (Preview)").format(tool.name),
            }
        )
        return TemplateResponse(
            request,
            "admin/peeringdb_server/commandlinetool/preview_command.html",
            context,
        )

    def run_command_view(self, request):
        """
        This view has the user running the command and commiting changes
        to the database.
        """
        if not self.has_add_permission(request):
            return HttpResponseForbidden()

        context = dict(self.admin_site.each_context(request))
        if request.method == "POST":
            tool = acltools.get_tool_from_data(request.POST)
            context.update(tool=tool)
            if tool.form_instance.is_valid():
                tool.run(request.user, commit=True)
            form = tool.form_instance
        else:
            raise Exception(_("Only POST requests allowed."))

        context.update(
            {
                "adminform": helpers.AdminForm(
                    form,
                    list([(None, {"fields": form.base_fields})]),
                    self.get_prepopulated_fields(request),
                ),
                "action": "run",
                "app_label": self.model._meta.app_label,
                "opts": self.model._meta,
                "title": tool.name,
            }
        )
        return TemplateResponse(
            request, "admin/peeringdb_server/commandlinetool/run_command.html", context
        )


<<<<<<< HEAD

class IXFImportEmailAdmin(admin.ModelAdmin):
    list_display = ("subject", "message", "recipients", "created", "sent", "net", "ix")
    readonly_fields = ("net","ix",)
    search_fields = ("subject",)
    def get_search_results(self, request, queryset, search_term):
        queryset, use_distinct = super().get_search_results(request, queryset, search_term)
        try:
            # Convert to raw string
            search_term = search_term.encode('unicode-escape').decode() 
=======
class IXFImportEmailAdmin(admin.ModelAdmin):
    list_display = ("subject", "recipients", "created", "sent", "net", "ix")
    readonly_fields = (
        "net",
        "ix",
    )
    search_fields = ("subject",)

    def get_search_results(self, request, queryset, search_term):
        queryset, use_distinct = super().get_search_results(
            request, queryset, search_term
        )
        try:
            # Convert to raw string
            search_term = search_term.encode("unicode-escape").decode()
>>>>>>> edaeb18a
        except AttributeError:
            return queryset, use_distinct
        try:
            re.compile(search_term)
        except re.error:
            return queryset, use_distinct

        try:
            queryset |= self.model.objects.filter(subject__regex=search_term)
        except OperationalError:
            return queryset, use_distinct

        return queryset, use_distinct


<<<<<<< HEAD


=======
>>>>>>> edaeb18a
class DeskProTicketAdmin(admin.ModelAdmin):
    list_display = (
        "id",
        "subject",
        "user",
        "created",
        "published",
        "deskpro_ref",
        "deskpro_id",
    )
    readonly_fields = ("user",)
    search_fields = ("subject",)
    change_list_template = "admin/change_list_with_regex_search.html"

    def get_search_results(self, request, queryset, search_term):
        queryset, use_distinct = super().get_search_results(request, queryset, search_term)

        # Require ^ and $ for regex
        if search_term.startswith("^") and search_term.endswith("$"):
            # Convert search to raw string
            try:
                search_term = search_term.encode('unicode-escape').decode() 
            except AttributeError:
                return queryset, use_distinct

            # Validate regex expression
            try:
                re.compile(search_term)
            except re.error:
                return queryset, use_distinct

            # Add (case insensitive) regex search results to standard search results
            try:
                queryset = self.model.objects.filter(subject__iregex=search_term)
            except OperationalError:
                return queryset, use_distinct

        return queryset, use_distinct

    def save_model(self, request, obj, form, change):
        if not obj.id and not obj.user_id:
            obj.user = request.user
        return super().save_model(request, obj, form, change)


@reversion.create_revision()
def apply_ixf_member_data(modeladmin, request, queryset):
    for ixf_member_data in queryset:
        try:
            ixf_member_data.apply(user=request.user, comment="Applied IX-F suggestion")
        except ValidationError as exc:
            messages.error(request, f"{ixf_member_data.ixf_id_pretty_str}: {exc}")


apply_ixf_member_data.short_description = _("Apply")


class IXFMemberDataAdmin(admin.ModelAdmin):
    change_form_template = "admin/ixf_member_data_change_form.html"

    list_display = (
        "id",
        "ix",
        "asn",
        "ipaddr4",
        "ipaddr6",
        "action",
        "netixlan",
        "speed",
        "operational",
        "is_rs_peer",
        "created",
        "updated",
        "fetched",
        "changes",
        "error",
        "reason",
        "requirements",
    )
    readonly_fields = (
        "marked_for_removal",
        "fetched",
        "ix",
        "action",
        "changes",
        "reason",
        "netixlan",
        "log",
        "error",
        "created",
        "updated",
        "status",
        "remote_data",
        "requirements",
        "requirement_of",
        "requirement_detail",
    )

    search_fields = ("asn", "ixlan__id", "ixlan__ix__name", "ipaddr4", "ipaddr6")

    fields = (
        "ix",
        "asn",
        "ipaddr4",
        "ipaddr6",
        "action",
        "netixlan",
        "speed",
        "operational",
        "is_rs_peer",
        "created",
        "updated",
        "fetched",
        "changes",
        "reason",
        "error",
        "log",
        "remote_data",
        "requirement_of",
        "requirement_detail",
        "deskpro_id",
        "deskpro_ref",
    )

    actions = [apply_ixf_member_data]

    raw_id_fields = ("ixlan",)

    autocomplete_lookup_fields = {
        "fk": ["ixlan",],
    }

    def get_queryset(self, request):
        qset = super().get_queryset(request)

        if request.resolver_match.kwargs.get("object_id"):
            return qset

        return qset.exclude(requirement_of__isnull=False)

    def ix(self, obj):
        return obj.ixlan.ix

    def requirements(self, obj):
        return len(obj.requirements)

    def requirement_detail(self, obj):
        lines = []

        for requirement in obj.requirements:
            url = django.urls.reverse(
                "admin:peeringdb_server_ixfmemberdata_change", args=(requirement.id,)
            )
            lines.append(f'<a href="{url}">{requirement} {requirement.action}</a>')

        if not lines:
            return _("No requirements")

        return mark_safe("<br>".join(lines))

    def netixlan(self, obj):
        if not obj.netixlan.id:
            return "-"
        url = django.urls.reverse(
            "admin:peeringdb_server_networkixlan_change", args=(obj.netixlan.id,)
        )
        return mark_safe(f'<a href="{url}">{obj.netixlan.id}</a>')

    def get_readonly_fields(self, request, obj=None):
        if obj and obj.action != "add":
            # make identifying fields read-only
            # for modify / delete actions
            return self.readonly_fields + ("asn", "ipaddr4", "ipaddr6")
        return self.readonly_fields

    def has_add_permission(self, request):
        return False

    def has_delete_permission(self, request, obj=None):
        return False

    def remote_data(self, obj):
        return obj.json

    @reversion.create_revision()
    def response_change(self, request, obj):
        if "_save-and-apply" in request.POST:
            obj.save()
            obj.apply(user=request.user, comment="Applied IX-F suggestion")
        return super().response_change(request, obj)


class EnvironmentSettingForm(baseForms.ModelForm):

    value = baseForms.CharField(required=True, label=_("Value"))

    class Meta:
        fields = ["setting", "value"]


class EnvironmentSettingAdmin(admin.ModelAdmin):
    list_display = ["setting", "value", "created", "updated", "user"]

    fields = ["setting", "value"]

    readonly_fields = ["created", "updated"]
    search_fields = ["setting"]

    form = EnvironmentSettingForm

    def save_model(self, request, obj, form, save):
        obj.user = request.user
        return obj.set_value(form.cleaned_data["value"])


admin.site.register(EnvironmentSetting, EnvironmentSettingAdmin)
admin.site.register(IXFMemberData, IXFMemberDataAdmin)
admin.site.register(Facility, FacilityAdmin)
admin.site.register(InternetExchange, InternetExchangeAdmin)
admin.site.register(InternetExchangeFacility, InternetExchangeFacilityAdmin)
admin.site.register(IXLan, IXLanAdmin)
admin.site.register(IXLanPrefix, IXLanPrefixAdmin)
admin.site.register(NetworkIXLan, NetworkIXLanAdmin)
admin.site.register(NetworkContact, NetworkContactAdmin)
admin.site.register(NetworkFacility, NetworkFacilityAdmin)
admin.site.register(Network, NetworkAdmin)
admin.site.register(User, UserAdmin)
admin.site.register(VerificationQueueItem, VerificationQueueAdmin)
admin.site.register(Sponsorship, SponsorshipAdmin)
admin.site.register(Partnership, PartnershipAdmin)
admin.site.register(OrganizationMerge, OrganizationMergeLog)
admin.site.register(UserPermission, UserPermissionAdmin)
admin.site.register(IXLanIXFMemberImportLog, IXLanIXFMemberImportLogAdmin)
admin.site.register(CommandLineTool, CommandLineToolAdmin)
admin.site.register(UserOrgAffiliationRequest, UserOrgAffiliationRequestAdmin)
admin.site.register(DeskProTicket, DeskProTicketAdmin)
admin.site.register(IXFImportEmail, IXFImportEmailAdmin)<|MERGE_RESOLUTION|>--- conflicted
+++ resolved
@@ -71,10 +71,7 @@
     UTC,
     DeskProTicket,
     IXFImportEmail,
-<<<<<<< HEAD
-=======
     EnvironmentSetting,
->>>>>>> edaeb18a
 )
 from peeringdb_server.mail import mail_users_entity_merge
 from peeringdb_server.inet import RdapLookup, RdapException
@@ -1546,18 +1543,6 @@
         )
 
 
-<<<<<<< HEAD
-
-class IXFImportEmailAdmin(admin.ModelAdmin):
-    list_display = ("subject", "message", "recipients", "created", "sent", "net", "ix")
-    readonly_fields = ("net","ix",)
-    search_fields = ("subject",)
-    def get_search_results(self, request, queryset, search_term):
-        queryset, use_distinct = super().get_search_results(request, queryset, search_term)
-        try:
-            # Convert to raw string
-            search_term = search_term.encode('unicode-escape').decode() 
-=======
 class IXFImportEmailAdmin(admin.ModelAdmin):
     list_display = ("subject", "recipients", "created", "sent", "net", "ix")
     readonly_fields = (
@@ -1573,7 +1558,6 @@
         try:
             # Convert to raw string
             search_term = search_term.encode("unicode-escape").decode()
->>>>>>> edaeb18a
         except AttributeError:
             return queryset, use_distinct
         try:
@@ -1589,11 +1573,6 @@
         return queryset, use_distinct
 
 
-<<<<<<< HEAD
-
-
-=======
->>>>>>> edaeb18a
 class DeskProTicketAdmin(admin.ModelAdmin):
     list_display = (
         "id",
