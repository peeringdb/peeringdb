"""
django-admin interface definitions

This is the interface used by peeringdb admin-com that is currently
exposed at the path `/cp`.

New admin views wrapping HandleRef models need to extend the
`SoftDeleteAdmin` class.

Admin views wrapping verification-queue enabled models need to also
add the `ModelAdminWithVQCtrl` Mixin.

Version history is implemented through django-handleref.
"""

import datetime
import ipaddress
import json
import re

import django.urls
import reversion
from django import forms as baseForms
from django.conf import settings
from django.conf.urls import url
from django.contrib import admin, messages
from django.contrib.admin import helpers
from django.contrib.admin.actions import delete_selected
from django.contrib.auth.admin import UserAdmin
from django.contrib.contenttypes.models import ContentType
from django.core.exceptions import ValidationError
from django.db import transaction
from django.db.models import Q
from django.db.utils import OperationalError
from django.forms import DecimalField
from django.shortcuts import redirect
from django.template import loader
from django.template.response import TemplateResponse
from django.utils import html
from django.utils.safestring import mark_safe
from django.utils.translation import ugettext_lazy as _
from django_grainy.admin import UserPermissionInlineAdmin
from django_handleref.admin import VersionAdmin as HandleRefVersionAdmin
from rest_framework_api_key.admin import APIKeyModelAdmin
from rest_framework_api_key.models import APIKey
from reversion.admin import VersionAdmin

import peeringdb_server.admin_commandline_tools as acltools
from peeringdb_server.inet import RdapException, RdapLookup, rdap_pretty_error_message
from peeringdb_server.mail import mail_users_entity_merge
from peeringdb_server.models import (
    COMMANDLINE_TOOLS,
    QUEUE_ENABLED,
    REFTAG_MAP,
    UTC,
    CommandLineTool,
    DeskProTicket,
    DeskProTicketCC,
    Facility,
    GeoCoordinateCache,
    InternetExchange,
    InternetExchangeFacility,
    IXFImportEmail,
    IXFMemberData,
    IXLan,
    IXLanIXFMemberImportLog,
    IXLanIXFMemberImportLogEntry,
    IXLanPrefix,
    Network,
    NetworkContact,
    NetworkFacility,
    NetworkIXLan,
    Organization,
    OrganizationAPIKey,
    OrganizationMerge,
    OrganizationMergeEntity,
    Partnership,
    ProtectedAction,
    Sponsorship,
    SponsorshipOrganization,
    User,
    UserAPIKey,
    UserOrgAffiliationRequest,
    VerificationQueueItem,
)
from peeringdb_server.util import coerce_ipaddr, round_decimal
from peeringdb_server.views import HttpResponseForbidden, JsonResponse

from . import forms

delete_selected.short_description = "HARD DELETE - Proceed with caution"

# these app labels control permissions for the views
# currently exposed in admin

PERMISSION_APP_LABELS = [
    "peeringdb_server",
    "socialaccount",
    "sites",
    "auth",
    "account",
    "oauth2_provider",
]


class StatusFilter(admin.SimpleListFilter):
    """
    A listing filter that, by default, will only show entities
    with status="ok".
    """

    title = _("Status")
    parameter_name = "status"
    dflt = "all"

    def lookups(self, request, model_admin):
        return [
            ("ok", "ok"),
            ("pending", "pending"),
            ("deleted", "deleted"),
            ("all", "all"),
        ]

    def choices(self, cl):
        val = self.value()
        if val is None:
            val = "all"
        for lookup, title in self.lookup_choices:
            yield {
                "selected": val == lookup,
                "query_string": cl.get_query_string({self.parameter_name: lookup}, []),
                "display": title,
            }

    def queryset(self, request, queryset):
        if self.value() is None or self.value() == "all":
            return queryset.all()
        return queryset.filter(**{self.parameter_name: self.value()})


def fk_handleref_filter(form, field, tag=None):
    """
    This filters foreign key dropdowns that hold handleref objects
    so they only contain undeleted objects and the object the instance is currently
    set to.
    """

    if tag is None:
        tag = field
    if tag in REFTAG_MAP and form.instance:
        model = REFTAG_MAP.get(tag)
        qset = model.handleref.filter(
            Q(status="ok") | Q(id=getattr(form.instance, "%s_id" % field))
        )

        try:
            qset = qset.order_by("name")
        except Exception:
            pass

        if field in form.fields:
            form.fields[field].queryset = qset


###############################################################################


@transaction.atomic
@reversion.create_revision()
def merge_organizations(targets, target, request):
    """
    Merge organizations specified in targets into organization specified
    in target.

    Arguments:

    targets <QuerySet|list> iterable of Organization instances

    target <Organization> merge organizations with this organization
    """

    if request.user:
        reversion.set_user(request.user)

    # preare stats

    ix_moved = 0
    fac_moved = 0
    net_moved = 0
    user_moved = 0

    org_merged = 0

    for org in targets:
        if org == target:
            raise ValueError(_("Target org cannot be in selected organizations list"))

    for org in targets:

        merge = OrganizationMerge.objects.create(from_org=org, to_org=target)
        source_admins = []

        # move entities
        for ix in org.ix_set.all():
            ix.org = target
            ix.save()
            merge.log_entity(ix)
            ix_moved += 1
        for net in org.net_set.all():
            net.org = target
            net.save()
            merge.log_entity(net)
            net_moved += 1
        for fac in org.fac_set.all():
            fac.org = target
            fac.save()
            merge.log_entity(fac)
            fac_moved += 1

        # move users
        for user in org.usergroup.user_set.all():
            target.usergroup.user_set.add(user)
            org.usergroup.user_set.remove(user)
            merge.log_entity(user, note="usergroup")
            user_moved += 1
        for user in org.admin_usergroup.user_set.all():
            target.usergroup.user_set.add(user)
            org.admin_usergroup.user_set.remove(user)
            merge.log_entity(user, note="admin_usergroup")
            user_moved += 1
            source_admins.append(user)

        # mark deleted
        org.delete()
        org_merged += 1

        mail_users_entity_merge(
            source_admins, target.admin_usergroup.user_set.all(), org, target
        )

    return {
        "ix": ix_moved,
        "fac": fac_moved,
        "net": net_moved,
        "user": user_moved,
        "org": org_merged,
    }


###############################################################################


class StatusForm(baseForms.ModelForm):
    status = baseForms.ChoiceField(
        choices=[("ok", "ok"), ("pending", "pending"), ("deleted", "deleted")]
    )

    def __init__(self, *args, **kwargs):
        super().__init__(*args, **kwargs)
        if "instance" in kwargs and kwargs.get("instance"):
            inst = kwargs.get("instance")
            if inst.status == "ok":
                self.fields["status"].choices = [("ok", "ok")]
            elif inst.status == "pending":
                self.fields["status"].choices = [("ok", "ok"), ("pending", "pending")]
            elif inst.status == "deleted":
                self.fields["status"].choices = [("ok", "ok"), ("deleted", "deleted")]

    def clean(self):

        """
        Catches and raises validation errors where an object
        is to be soft-deleted but cannot be because it is currently
        protected.
        """

        if self.cleaned_data.get("DELETE"):
            if self.instance and hasattr(self.instance, "deletable"):
                if not self.instance.deletable:
                    self.cleaned_data["DELETE"] = False
                    raise ValidationError(self.instance.not_deletable_reason)


class ModelAdminWithUrlActions(admin.ModelAdmin):
    def make_redirect(self, obj, action):
        opts = obj.model._meta
        return redirect(f"admin:{opts.app_label}_{opts.model_name}_changelist")

    def actions_view(self, request, object_id, action, **kwargs):
        """
        Allows one to call any actions defined in this model admin
        to be called via an admin view placed at <model_name>/<id>/<action>/<action_name>.
        """
        if not request.user.is_superuser:
            return HttpResponseForbidden(request)

        obj = self.get_queryset(request).filter(pk=object_id)
        if obj.exists():
            redir = self.make_redirect(obj, action)
            action = self.get_action(action)
            if action:
                action[0](self, request, obj)
                return redir
                # return redirect("admin:%s_%s_changelist" % (opts.app_label, opts.model_name))
        return redirect(
            "admin:%s_%s_changelist"
            % (obj.model._meta.app_label, obj.model._meta.model_name)
        )

    def get_urls(self):
        """
        Adds the actions view as a subview of this model's admin views.
        """
        info = self.model._meta.app_label, self.model._meta.model_name

        urls = [
            url(
                r"^(\d+)/action/([\w]+)/$",
                self.admin_site.admin_view(self.actions_view),
                name="%s_%s_actions" % info,
            ),
        ] + super().get_urls()
        return urls


@transaction.atomic
@reversion.create_revision()
def rollback(modeladmin, request, queryset):
    if request.user:
        reversion.set_user(request.user)
    for row in queryset:
        row.rollback()


rollback.short_description = _("ROLLBACK")


@transaction.atomic
@reversion.create_revision()
def soft_delete(modeladmin, request, queryset):

    if request.POST.get("delete"):

        if request.user:
            reversion.set_user(request.user)

        if queryset.model.handleref.tag == "ixlan":
            messages.error(
                request,
                _(
                    "Ixlans can no longer be directly deleted as they are now synced to the parent exchange"
                ),
            )
            return

        for row in queryset:
            try:
                row.delete()
            except ProtectedAction as err:
                messages.error(request, _("Protected object '{}': {}").format(row, err))
                continue
    else:

        context = dict(
            admin.site.each_context(request),
            deletable_objects=queryset,
            action_checkbox_name=helpers.ACTION_CHECKBOX_NAME,
            title=_("Delete selected objects"),
        )

        messages.warning(request, _("Please confirm deletion of selected objects."))
        return TemplateResponse(request, "admin/soft_delete.html", context)


soft_delete.short_description = _("SOFT DELETE")


class CustomResultLengthFilter(admin.SimpleListFilter):

    """
    Filter object that enables custom result length
    in django-admin change lists.

    This should only be used in a model admin that extends
    CustomResultLengthAdmin.
    """

    title = _("Resul length")
    parameter_name = "sz"

    def lookups(self, request, model_admin):
        return (
            ("10", _("Show {} rows").format(10)),
            ("25", _("Show {} rows").format(25)),
            ("50", _("Show {} rows").format(50)),
            ("100", _("Show {} rows").format(100)),
            ("250", _("Show {} rows").format(250)),
            ("all", _("Show {} rows").format("all")),
        )

    def queryset(self, request, queryset):
        # we simply give back the queryset, since result
        # length is controlled by the changelist instance
        # and not the queryset
        return queryset

    def choices(self, changelist):
        value = self.value()
        if value is None:
            value = f"{changelist.list_per_page}"

        for lookup, title in self.lookup_choices:
            yield {
                "selected": value == str(lookup),
                "query_string": changelist.get_query_string(
                    {self.parameter_name: lookup}
                ),
                "display": title,
            }


class CustomResultLengthAdmin:
    def get_list_filter(self, request):
        list_filter = super().get_list_filter(request)
        return list_filter + (CustomResultLengthFilter,)

    def get_changelist(self, request, **kwargs):

        # handle the customizable result length filter
        # in the django-admin change list listings (#587)
        #
        # this is accomplished through the `sz` url parameter
        if "sz" in request.GET:

            try:
                sz = request.GET.get("sz")
                # all currently translates to a max of 100k entries
                # this is a conservative limit that should be fine for
                # the time being (possible performance concerns going
                # bigger than that)
                if sz == "all":
                    sz = request.list_max_show_all = 100000
                else:
                    sz = int(sz)
            except TypeError:
                # value could not be converted to integer
                # fall back to default
                sz = self.list_per_page
        else:
            sz = self.list_per_page

        request.list_per_page = sz

        return super().get_changelist(request, **kwargs)

    def get_changelist_instance(self, request):
        """
        Returns a `ChangeList` instance based on `request`. May raise
        `IncorrectLookupParameters`.

        This is copied from the original function in the dango source
        for 2.2

        This is overriden it here so one can set the list_per_page and list_max_show_all
        values on the ChangeList accordingly.
        """
        list_display = self.get_list_display(request)
        list_display_links = self.get_list_display_links(request, list_display)
        # Add the action checkboxes if any actions are available.
        if self.get_actions(request):
            list_display = ["action_checkbox", *list_display]
        sortable_by = self.get_sortable_by(request)
        ChangeList = self.get_changelist(request)

        list_per_page = getattr(request, "list_per_page", self.list_per_page)
        list_max_show_all = getattr(
            request, "list_max_show_all", self.list_max_show_all
        )

        cl = ChangeList(
            request,
            self.model,
            list_display,
            list_display_links,
            self.get_list_filter(request),
            self.date_hierarchy,
            self.get_search_fields(request),
            self.get_list_select_related(request),
            list_per_page,
            list_max_show_all,
            self.list_editable,
            self,
            sortable_by,
        )

        cl.allow_custom_result_length = True

        return cl


class SanitizedAdmin(CustomResultLengthAdmin):
    def get_readonly_fields(self, request, obj=None):
        return ("version",) + tuple(super().get_readonly_fields(request, obj=obj))


class SoftDeleteAdmin(
    SanitizedAdmin, HandleRefVersionAdmin, VersionAdmin, admin.ModelAdmin
):
    """
    Soft delete admin.
    """

    actions = [soft_delete]

    object_history_template = "handleref/grappelli/object_history.html"
    version_details_template = "handleref/grappelli/version_details.html"
    version_revert_template = "handleref/grappelli/version_revert.html"
    version_rollback_template = "handleref/grappelli/version_rollback.html"

<<<<<<< HEAD
=======
    def has_delete_permission(self, request, obj=None):
        return False

    @transaction.atomic
>>>>>>> 11ea6508
    @reversion.create_revision()
    def save_formset(self, request, form, formset, change):
        if request.user:
            reversion.set_user(request.user)
        super().save_formset(request, form, formset, change)

    def grainy_namespace(self, obj):
        return obj.grainy_namespace

    def get_actions(self, request):
        actions = super().get_actions(request)
        if "delete_selected" in actions:
            del actions["delete_selected"]
        return actions


class ProtectedDeleteAdmin(admin.ModelAdmin):
    """
    Allow deletion of objects if the user is superuser
    """

    def has_delete_permission(self, request, obj=None):
        return request.user.is_superuser


class ModelAdminWithVQCtrl:
    """
    Extend from this model admin if you want to add verification queue
    approve | deny controls to the top of its form.
    """

    def get_fieldsets(self, request, obj=None):
        """
        Overrides get_fieldsets so one can attach the vq controls
        to the top of the existing fieldset - whether it's manually or automatically
        defined.
        """

        fieldsets = tuple(super().get_fieldsets(request, obj=obj))

        # on automatically defined fieldsets it will insert the controls
        # somewhere towards the bottom, we don't want that - so we look for it and
        # remove it
        for k, s in fieldsets:
            if "verification_queue" in s["fields"]:
                s["fields"].remove("verification_queue")

        # attach controls to top of fieldset
        fieldsets = (
            (None, {"classes": ("wide,"), "fields": ("verification_queue",)}),
        ) + fieldsets
        return fieldsets

    def get_readonly_fields(self, request, obj=None):
        """
        Makes the modeladmin aware that "verification_queue" is a valid
        readonly field.
        """
        return ("verification_queue",) + tuple(
            super().get_readonly_fields(request, obj=obj)
        )

    def verification_queue(self, obj):
        """
        Renders the controls or a status message.
        """

        if getattr(settings, "DISABLE_VERIFICATION_QUEUE", False):
            return _("Verification Queue is currently disabled")
        if self.model not in QUEUE_ENABLED:
            return _("Verification Queue is currently disabled for this object type")

        vq = VerificationQueueItem.objects.filter(
            content_type=ContentType.objects.get_for_model(type(obj)), object_id=obj.id
        ).first()

        if vq:
            return mark_safe(
                '<a class="grp-button" href="{}">{}</a> &nbsp;  &nbsp; <a class="grp-button grp-delete-link" href="{}">{}</a>'.format(
                    vq.approve_admin_url, _("APPROVE"), vq.deny_admin_url, _("DENY")
                )
            )
        return _("APPROVED")


class IXLanPrefixForm(StatusForm):
    def clean_prefix(self):
        value = ipaddress.ip_network(self.cleaned_data["prefix"])
        self.prefix_changed = self.instance.prefix != value
        return value

    def clean(self):
        super().clean()
        if self.prefix_changed and not self.instance.deletable:
            raise ValidationError(self.instance.not_deletable_reason)


class IXLanPrefixInline(SanitizedAdmin, admin.TabularInline):
    model = IXLanPrefix
    extra = 0
    form = IXLanPrefixForm
    fields = ["status", "protocol", "prefix"]


class IXLanInline(SanitizedAdmin, admin.StackedInline):
    model = IXLan
    extra = 0
    form = StatusForm
    exclude = ["arp_sponge", "dot1q_support"]
    readonly_fields = ["ixf_import_attempt_info", "prefixes"]

    def has_add_permission(self, request, obj=None):
        return False

    def has_delete_permission(self, request, obj):
        return False

    def ixf_import_attempt_info(self, obj):
        if obj.ixf_import_attempt:
            return mark_safe(f"<pre>{obj.ixf_import_attempt.info}</pre>")
        return ""

    def prefixes(self, obj):
        return ", ".join(
            [str(ixpfx.prefix) for ixpfx in obj.ixpfx_set_active_or_pending]
        )


class InternetExchangeFacilityInline(SanitizedAdmin, admin.TabularInline):
    model = InternetExchangeFacility
    extra = 0
    form = StatusForm
    raw_id_fields = ("ix", "facility")

    def __init__(self, parent_model, admin_site):
        super().__init__(parent_model, admin_site)
        if parent_model == Facility:
            self.autocomplete_lookup_fields = {"fk": ["ix"]}
        elif parent_model == InternetExchange:
            self.autocomplete_lookup_fields = {"fk": ["facility"]}


class NetworkContactInline(SanitizedAdmin, admin.TabularInline):
    model = NetworkContact
    extra = 0
    form = StatusForm


class NetworkFacilityInline(SanitizedAdmin, admin.TabularInline):
    model = NetworkFacility
    extra = 0
    form = StatusForm
    raw_id_fields = ("network", "facility")
    exclude = ("local_asn",)

    def __init__(self, parent_model, admin_site):
        super().__init__(parent_model, admin_site)
        if parent_model == Facility:
            self.autocomplete_lookup_fields = {"fk": ["network"]}
        elif parent_model == Network:
            self.autocomplete_lookup_fields = {"fk": ["facility"]}


class NetworkIXLanForm(StatusForm):
    def clean_ipaddr4(self):
        value = self.cleaned_data["ipaddr4"]
        if not value:
            return None
        return value

    def clean_ipaddr6(self):
        value = self.cleaned_data["ipaddr6"]
        if not value:
            return None
        return value


class NetworkInternetExchangeInline(SanitizedAdmin, admin.TabularInline):
    model = NetworkIXLan
    extra = 0
    raw_id_fields = ("ixlan", "network")
    form = NetworkIXLanForm


class UserOrgAffiliationRequestInlineForm(baseForms.ModelForm):
    def clean(self):
        super().clean()
        try:
            asn = self.cleaned_data.get("asn")
            if asn:
                RdapLookup().get_asn(asn).emails
        except RdapException as exc:
            raise ValidationError({"asn": rdap_pretty_error_message(exc)})


class UserOrgAffiliationRequestInline(admin.TabularInline):
    model = UserOrgAffiliationRequest
    extra = 0
    form = UserOrgAffiliationRequestInlineForm
    verbose_name_plural = _("User is looking to be affiliated to these Organizations")
    raw_id_fields = ("org",)
    autocomplete_lookup_fields = {
        "fk": ["org"],
    }


class InternetExchangeAdminForm(StatusForm):
    def __init__(self, *args, **kwargs):
        super().__init__(*args, **kwargs)
        fk_handleref_filter(self, "org")


class InternetExchangeAdmin(ModelAdminWithVQCtrl, SoftDeleteAdmin):
    list_display = (
        "name",
        "aka",
        "name_long",
        "city",
        "country",
        "status",
        "created",
        "updated",
    )
    ordering = ("-created",)
    list_filter = (StatusFilter,)
    search_fields = ("name",)
    readonly_fields = (
        "id",
        "grainy_namespace",
        "ixf_import_history",
        "ixf_last_import",
        "ixf_net_count",
        "proto_unicast_readonly",
        "proto_ipv6_readonly",
        "proto_multicast_readonly",
    )
    inlines = (InternetExchangeFacilityInline, IXLanInline)
    form = InternetExchangeAdminForm

    exclude = (
        "proto_unicast",
        "proto_ipv6",
        "proto_multicast",
    )

    raw_id_fields = ("org", "ixf_import_request_user")
    autocomplete_lookup_fields = {
        "fk": ["org", "ixf_import_request_user"],
    }

    def ixf_import_history(self, obj):
        return mark_safe(
            '<a href="{}?q={}">{}</a>'.format(
                django.urls.reverse(
                    "admin:peeringdb_server_ixlanixfmemberimportlog_changelist"
                ),
                obj.id,
                _("IX-F Import History"),
            )
        )

    def proto_unicast_readonly(self, obj):
        return obj.derived_proto_unicast

    def proto_ipv6_readonly(self, obj):
        return obj.derived_proto_ipv6

    def proto_multicast_readonly(self, obj):
        return obj.proto_multicast

    proto_unicast_readonly.short_description = _("Unicast IPv4")
    proto_ipv6_readonly.short_description = _("Unicast IPv6")
    proto_multicast_readonly.short_description = _("Multicast")


class IXLanAdminForm(StatusForm):
    def __init__(self, *args, **kwargs):
        super().__init__(*args, **kwargs)
        fk_handleref_filter(self, "ix")


class IXLanAdmin(SoftDeleteAdmin):
    actions = []
    list_display = ("ix", "name", "descr", "status")
    search_fields = ("name", "ix__name")
    exclude = ("dot1q_support",)
    list_filter = (StatusFilter,)
    readonly_fields = ("id",)
    inlines = (IXLanPrefixInline, NetworkInternetExchangeInline)
    form = IXLanAdminForm
    raw_id_fields = ("ix",)
    autocomplete_lookup_fields = {
        "fk": [
            "ix",
        ],
    }


class IXLanIXFMemberImportLogEntryInline(admin.TabularInline):

    model = IXLanIXFMemberImportLogEntry
    fields = (
        "netixlan",
        "versions",
        "ipv4",
        "ipv6",
        "asn",
        "changes",
        "rollback_status",
        "action",
        "reason",
    )
    readonly_fields = (
        "netixlan",
        "ipv4",
        "ipv6",
        "asn",
        "changes",
        "rollback_status",
        "action",
        "reason",
        "versions",
    )
    raw_id_fields = ("netixlan",)

    extra = 0

    def has_delete_permission(self, request, obj=None):
        return False

    def has_add_permission(self, request, obj=None):
        return False

    def versions(self, obj):
        before = self.before_id(obj)
        after = self.after_id(obj)
        return f"{before} -> {after}"

    def before_id(self, obj):
        if obj.version_before:
            return obj.version_before.id
        return "-"

    def after_id(self, obj):
        if obj.version_after:
            return obj.version_after.id
        return "-"

    def ipv4(self, obj):
        v = obj.version_after
        if v:
            return v.field_dict.get("ipaddr4")
        return obj.netixlan.ipaddr4 or ""

    def ipv6(self, obj):
        v = obj.version_after
        if v:
            return v.field_dict.get("ipaddr6")
        return obj.netixlan.ipaddr6 or ""

    def asn(self, obj):
        return obj.netixlan.asn

    def changes(self, obj):
        vb = obj.version_before
        va = obj.version_after
        if not vb:
            return _("Initial creation of netixlan")
        rv = {}
        for k, v in list(va.field_dict.items()):
            if k in ["created", "updated", "version"]:
                continue
            v2 = vb.field_dict.get(k)
            if v != v2:
                if isinstance(v, ipaddress.IPv4Address) or isinstance(
                    v, ipaddress.IPv6Address
                ):
                    rv[k] = str(v)
                else:
                    rv[k] = v

        return json.dumps(rv)

    def rollback_status(self, obj):
        rs = obj.rollback_status()
        text = ""
        color = ""
        if rs == 0:
            text = _("CAN BE ROLLED BACK")
            color = "#e5f3d6"
        elif rs == 1:
            text = ("{}<br><small>{}</small>").format(
                _("CANNOT BE ROLLED BACK"), _("Has been changed since")
            )
            color = "#f3ded6"
        elif rs == 2:
            text = ("{}<br><small>{}</small>").format(
                _("CANNOT BE ROLLED BACK"),
                _("Netixlan with conflicting ipaddress now exists elsewhere"),
            )
            color = "#f3ded6"
        elif rs == -1:
            text = _("HAS BEEN ROLLED BACK")
            color = "#d6f0f3"
        return mark_safe(f'<div style="background-color:{color}">{text}</div>')


class IXLanIXFMemberImportLogAdmin(CustomResultLengthAdmin, admin.ModelAdmin):
    search_fields = ("ixlan__ix__id",)
    list_display = ("id", "ix", "ixlan_name", "source", "created", "changes")
    readonly_fields = ("ix", "ixlan_name", "source", "changes")
    inlines = (IXLanIXFMemberImportLogEntryInline,)
    actions = [rollback]

    def has_delete_permission(self, request, obj=None):
        return False

    def changes(self, obj):
        return obj.entries.count()

    def ix(self, obj):
        return mark_safe(
            '<a href="{}">{} (ID: {})</a>'.format(
                django.urls.reverse(
                    "admin:peeringdb_server_internetexchange_change",
                    args=(obj.ixlan.ix.id,),
                ),
                obj.ixlan.ix.name,
                obj.ixlan.ix.id,
            )
        )

    def ixlan_name(self, obj):
        return mark_safe(
            '<a href="{}">{} (ID: {})</a>'.format(
                django.urls.reverse(
                    "admin:peeringdb_server_ixlan_change", args=(obj.ixlan.id,)
                ),
                obj.ixlan.name or "",
                obj.ixlan.id,
            )
        )

    def source(self, obj):
        return obj.ixlan.ixf_ixp_member_list_url


class SponsorshipOrganizationInline(admin.TabularInline):
    model = SponsorshipOrganization
    extra = 1
    raw_id_fields = ("org",)
    autocomplete_lookup_fields = {
        "fk": ["org"],
    }


class SponsorshipAdmin(CustomResultLengthAdmin, admin.ModelAdmin):
    list_display = ("organizations", "start_date", "end_date", "level", "status")
    readonly_fields = ("organizations", "status", "notify_date")
    inlines = (SponsorshipOrganizationInline,)

    raw_id_fields = ("orgs",)

    autocomplete_lookup_fields = {
        "m2m": ["orgs"],
    }

    def status(self, obj):
        now = datetime.datetime.now().replace(tzinfo=UTC())
        if not obj.start_date or not obj.end_date:
            return _("Not Set")

        if obj.start_date <= now and obj.end_date >= now:
            for row in obj.sponsorshiporg_set.all():
                if row.logo:
                    return _("Active")
            return _("Logo Missing")
        elif now > obj.end_date:
            return _("Over")
        else:
            return _("Waiting")

    def organizations(self, obj):
        qset = obj.orgs.all().order_by("name")
        if not qset.count():
            return _("No organization(s) set")
        return mark_safe("<br>\n".join([html.escape(org.name) for org in qset]))


class PartnershipAdminForm(baseForms.ModelForm):
    def __init__(self, *args, **kwargs):
        super().__init__(*args, **kwargs)
        fk_handleref_filter(self, "org")


class PartnershipAdmin(CustomResultLengthAdmin, admin.ModelAdmin):
    list_display = ("org_name", "level", "status")
    readonly_fields = ("status", "org_name")
    form = PartnershipAdminForm
    raw_id_fields = ("org",)
    autocomplete_lookup_fields = {
        "fk": ["org"],
    }

    def org_name(self, obj):
        if not obj.org:
            return ""
        return obj.org.name

    org_name.admin_order_field = "org__name"
    org_name.short_description = "Organization"

    def status(self, obj):
        if not obj.logo:
            return _("Logo Missing")
        return _("Active")


class RoundingDecimalFormField(DecimalField):
    def to_python(self, value):
        value = super().to_python(value)
        return round_decimal(value, self.decimal_places)


class OrganizationAdminForm(StatusForm):
    latitude = RoundingDecimalFormField(max_digits=9, decimal_places=6, required=False)
    longitude = RoundingDecimalFormField(max_digits=9, decimal_places=6, required=False)


class OrganizationAdmin(ModelAdminWithVQCtrl, SoftDeleteAdmin):
    list_display = ("handle", "name", "status", "created", "updated")
    ordering = ("-created",)
    search_fields = ("name",)
    list_filter = (StatusFilter, "flagged")
    readonly_fields = ("id", "grainy_namespace")
    form = OrganizationAdminForm

    fields = [
        "status",
        "name",
        "aka",
        "name_long",
        "address1",
        "address2",
        "city",
        "state",
        "zipcode",
        "country",
        "floor",
        "suite",
        "latitude",
        "longitude",
        "geocode_status",
        "geocode_date",
        "website",
        "notes",
        "logo",
        "verification_queue",
        "version",
        "id",
        "flagged",
        "flagged_date",
        "grainy_namespace",
    ]

    def get_urls(self):
        urls = super().get_urls()
        my_urls = [
            url(r"^org-merge-tool/merge$", self.org_merge_tool_merge_action),
            url(r"^org-merge-tool/$", self.org_merge_tool_view),
        ]
        return my_urls + urls

    def org_merge_tool_merge_action(self, request):
        if not request.user.is_superuser:
            return HttpResponseForbidden(request)

        try:
            orgs = Organization.objects.filter(id__in=request.GET.get("ids").split(","))
        except ValueError:
            return JsonResponse({"error": _("Malformed organization ids")}, status=400)

        try:
            org = Organization.objects.get(id=request.GET.get("id"))
        except Organization.DoesNotExist:
            return JsonResponse(
                {"error": _("Merge target organization does not exist")}, status=400
            )

        rv = merge_organizations(orgs, org, request)

        return JsonResponse(rv)

    def org_merge_tool_view(self, request):
        if not request.user.is_superuser:
            return HttpResponseForbidden()

        context = dict(
            self.admin_site.each_context(request),
            undo_url=django.urls.reverse(
                "admin:peeringdb_server_organizationmerge_changelist"
            ),
            title=_("Organization Merging Tool"),
        )
        return TemplateResponse(request, "admin/org_merge_tool.html", context)


#    inlines = (InternetExchangeFacilityInline,NetworkFacilityInline,)
admin.site.register(Organization, OrganizationAdmin)


class OrganizationMergeEntities(admin.TabularInline):
    model = OrganizationMergeEntity
    extra = 0

    readonly_fields = ("content_type", "object_id", "note")

    def has_delete_permission(self, request, obj=None):
        return False


class OrganizationMergeLog(ModelAdminWithUrlActions):
    list_display = ("id", "from_org", "to_org", "created")
    search_fields = ("from_org__name", "to_org__name")
    readonly_fields = ("from_org", "to_org", "undo_merge")
    inlines = (OrganizationMergeEntities,)

    def undo_merge(self, obj):
        return mark_safe(
            '<a class="grp-button grp-delete-link" href="{}">{}</a>'.format(
                django.urls.reverse(
                    "admin:peeringdb_server_organizationmerge_actions",
                    args=(obj.id, "undo"),
                ),
                _("Undo merge"),
            )
        )

    @transaction.atomic
    @reversion.create_revision()
    def undo(modeladmin, request, queryset):
        if request.user:
            reversion.set_user(request.user)
        for each in queryset:
            each.undo()

    undo.short_description = _("Undo merge")
    undo.allowed_permissions = ("change",)

    actions = [undo]

    def has_delete_permission(self, request, obj=None):
        return False


class FacilityAdminForm(StatusForm):
    latitude = RoundingDecimalFormField(max_digits=9, decimal_places=6, required=False)
    longitude = RoundingDecimalFormField(max_digits=9, decimal_places=6, required=False)

    def __init__(self, *args, **kwargs):
        super().__init__(*args, **kwargs)
        fk_handleref_filter(self, "org")


class FacilityAdmin(ModelAdminWithVQCtrl, SoftDeleteAdmin):
    list_display = ("name", "org", "city", "country", "status", "created", "updated")
    ordering = ("-created",)
    list_filter = (StatusFilter,)
    search_fields = ("name",)
    readonly_fields = ("id", "grainy_namespace")

    raw_id_fields = ("org",)
    autocomplete_lookup_fields = {
        "fk": ["org"],
    }

    form = FacilityAdminForm
    inlines = (
        InternetExchangeFacilityInline,
        NetworkFacilityInline,
    )

    fields = [
        "status",
        "name",
        "aka",
        "name_long",
        "address1",
        "address2",
        "city",
        "state",
        "zipcode",
        "country",
        "region_continent",
        "floor",
        "suite",
        "latitude",
        "longitude",
        "website",
        "clli",
        "rencode",
        "npanxx",
        "tech_email",
        "tech_phone",
        "sales_email",
        "sales_phone",
        "property",
        "diverse_serving_substations",
        # django-admin doesnt seem to support multichoicefield automatically
        # admins can edit this through the user-facing UX for now
        # TODO: revisit enabling this field in django admin if AC communicates the need
        # "available_voltage_services",
        "notes",
        "geocode_status",
        "geocode_date",
        "org",
        "verification_queue",
        "version",
        "id",
        "grainy_namespace",
    ]


class NetworkAdminForm(StatusForm):

    # set initial values on info_prefixes4 and 6 to 0
    # this streamlines the process of adding a network through
    # the django admin controlpanel (#289)
    info_prefixes4 = baseForms.IntegerField(required=False, initial=0)
    info_prefixes6 = baseForms.IntegerField(required=False, initial=0)

    def __init__(self, *args, **kwargs):
        super().__init__(*args, **kwargs)
        fk_handleref_filter(self, "org")


class NetworkAdmin(ModelAdminWithVQCtrl, SoftDeleteAdmin):
    list_display = ("name", "asn", "aka", "name_long", "status", "created", "updated")
    ordering = ("-created",)
    list_filter = (StatusFilter,)
    search_fields = ("name", "asn")
    readonly_fields = ("id", "grainy_namespace")
    form = NetworkAdminForm

    inlines = (
        NetworkContactInline,
        NetworkFacilityInline,
        NetworkInternetExchangeInline,
    )

    raw_id_fields = ("org",)
    autocomplete_lookup_fields = {
        "fk": [
            "org",
        ],
    }


class InternetExchangeFacilityAdmin(SoftDeleteAdmin):
    list_display = ("id", "ix", "facility", "status", "created", "updated")
    search_fields = ("ix__name", "facility__name")
    readonly_fields = ("id",)
    list_filter = (StatusFilter,)
    form = StatusForm

    raw_id_fields = ("ix", "facility")
    autocomplete_lookup_fields = {
        "fk": ["ix", "facility"],
    }


class IXLanPrefixAdmin(SoftDeleteAdmin):
    list_display = ("id", "prefix", "ixlan", "ix", "status", "created", "updated")
    readonly_fields = ("ix", "id", "in_dfz")
    search_fields = ("ixlan__name", "ixlan__ix__name", "prefix")
    list_filter = (StatusFilter,)
    form = IXLanPrefixForm

    raw_id_fields = ("ixlan",)
    autocomplete_lookup_fields = {
        "fk": ["ixlan"],
    }

    def ix(self, obj):
        return obj.ixlan.ix


class NetworkIXLanAdmin(SoftDeleteAdmin):
    list_display = (
        "id",
        "asn",
        "net",
        "ixlan",
        "ix",
        "ipaddr4",
        "ipaddr6",
        "status",
        "created",
        "updated",
    )
    search_fields = (
        "asn",
        "network__asn",
        "network__name",
        "ixlan__name",
        "ixlan__ix__name",
        "ipaddr4",
        "ipaddr6",
    )
    readonly_fields = ("id", "ix", "net")
    list_filter = (StatusFilter,)
    form = StatusForm

    raw_id_fields = ("network", "ixlan")
    autocomplete_lookup_fields = {
        "fk": ["network", "ixlan"],
    }

    def ix(self, obj):
        return obj.ixlan.ix

    def net(self, obj):
        return f"{obj.network.name} (AS{obj.network.asn})"

    def get_search_results(self, request, queryset, search_term):
        # Issue 913
        # If the search_term is for an ipaddress6, this will compress it
        search_term = coerce_ipaddr(search_term)
        queryset, use_distinct = super().get_search_results(
            request, queryset, search_term
        )
        return queryset, use_distinct


class NetworkContactAdmin(SoftDeleteAdmin):
    list_display = (
        "id",
        "net",
        "role",
        "name",
        "phone",
        "email",
        "status",
        "created",
        "updated",
    )
    search_fields = ("network__asn", "network__name")
    readonly_fields = ("id", "net")
    list_filter = (StatusFilter,)
    form = StatusForm

    raw_id_fields = ("network",)
    autocomplete_lookup_fields = {
        "fk": [
            "network",
        ],
    }

    def net(self, obj):
        return f"{obj.network.name} (AS{obj.network.asn})"


class NetworkFacilityAdmin(SoftDeleteAdmin):
    list_display = ("id", "net", "facility", "status", "created", "updated")
    search_fields = ("network__asn", "network__name", "facility__name")
    readonly_fields = ("id", "net")
    list_filter = (StatusFilter,)
    form = StatusForm

    raw_id_fields = ("network", "facility")
    autocomplete_lookup_fields = {
        "fk": ["network", "facility"],
    }

    def net(self, obj):
        return f"{obj.network.name} (AS{obj.network.asn})"


class VerificationQueueAdmin(ModelAdminWithUrlActions):
    list_display = ("content_type", "item", "created", "view", "extra")
    filter_fields = ("content_type",)
    readonly_fields = ("created", "view", "extra")
    search_fields = ("item",)

    raw_id_fields = ("user",)
    autocomplete_lookup_fields = {
        "fk": ["user"],
    }

    def get_search_results(self, request, queryset, search_term):
        # queryset, use_distinct = super(VerificationQueueAdmin, self).get_search_results(request, queryset, search_term)
        if not search_term or search_term == "":
            return queryset, False

        use_distinct = True
        myset = VerificationQueueItem.objects.none()
        for model in QUEUE_ENABLED:
            if model == User:
                qrs = model.objects.filter(username__icontains=search_term)
            else:
                qrs = model.objects.filter(name__icontains=search_term)
            content_type = ContentType.objects.get_for_model(model)
            for instance in list(qrs):
                vq = VerificationQueueItem.objects.filter(
                    content_type=content_type, object_id=instance.id
                )
                myset |= queryset & vq
        return myset, use_distinct

    def make_redirect(self, obj, action):
        if action == "vq_approve":
            opts = type(obj.first().item)._meta
            return redirect(
                django.urls.reverse(
                    f"admin:{opts.app_label}_{opts.model_name}_change",
                    args=(obj.first().item.id,),
                )
            )
        opts = obj.model._meta
        return redirect(f"admin:{opts.app_label}_{opts.model_name}_changelist")

    @transaction.atomic
    def vq_approve(self, request, queryset):
        with reversion.create_revision():
            reversion.set_user(request.user)
            for each in queryset:
                each.approve()

    vq_approve.short_description = _("APPROVE selected items")
    vq_approve.allowed_permissions = ("change",)

    @transaction.atomic
    def vq_deny(modeladmin, request, queryset):
        for each in queryset:
            each.deny()

    vq_deny.short_description = _("DENY and delete selected items")
    vq_deny.allowed_permissions = ("change",)

    actions = [vq_approve, vq_deny]

    def view(self, obj):
        return mark_safe('<a href="{}">{}</a>'.format(obj.item_admin_url, _("View")))

    def extra(self, obj):
        if hasattr(obj.item, "org") and obj.item.org.id == settings.SUGGEST_ENTITY_ORG:
            return "Suggestion"
        return ""


class UserOrgAffiliationRequestAdmin(ModelAdminWithUrlActions, ProtectedDeleteAdmin):
    list_display = (
        "user",
        "asn",
        "org",
        "created",
        "status",
    )
    search_fields = (
        "user__username",
        "asn",
    )
    readonly_fields = ("created",)

    raw_id_fields = ("user", "org")
    autocomplete_lookup_fields = {
        "fk": ["user", "org"],
    }

    @transaction.atomic
    def approve_and_notify(self, request, queryset):
        for each in queryset:
            if each.status == "canceled":
                messages.error(
                    request, _("Cannot approve a canceled affiliation request")
                )
                continue

            each.approve()
            each.notify_ownership_approved()
            self.message_user(
                request,
                _("Affiliation request was approved and the user was notified."),
            )

    approve_and_notify.short_description = _("Approve and notify User")

    @transaction.atomic
    def approve(self, request, queryset):
        for each in queryset:
            if each.status == "canceled":
                messages.error(
                    request, _("Cannot approve a canceled affiliation request")
                )
                continue
            each.approve()

    approve.short_description = _("Approve")

    @transaction.atomic
    def deny(self, request, queryset):
        for each in queryset:
            if each.status == "canceled":
                messages.error(request, _("Cannot deny a canceled affiliation request"))
                continue
            each.deny()

    deny.short_description = _("Deny")

    actions = [approve_and_notify, approve, deny]


# need to do this for add via django admin to use the right model


class UserCreationForm(forms.UserCreationForm):

    # user creation through django-admin doesnt need
    # captcha checking

    require_captcha = False

    def clean_username(self):
        username = self.cleaned_data["username"]
        try:
            User._default_manager.get(username=username)
        except User.DoesNotExist:
            return username
        raise ValidationError(self.error_messages["duplicate_username"])

    class Meta(forms.UserCreationForm.Meta):
        model = User
        fields = ("username", "password", "email")


class UserAdmin(ModelAdminWithVQCtrl, UserAdmin):
    inlines = (UserOrgAffiliationRequestInline,)
    readonly_fields = (
        "email_status",
        "organizations",
        "view_permissions",
        "change_password",
    )
    list_display = (
        "username",
        "email",
        "first_name",
        "last_name",
        "email_status",
        "status",
    )
    add_form = UserCreationForm
    add_fieldsets = (
        (
            None,
            {
                "classes": ("wide",),
                "fields": ("username", "password1", "password2", "email"),
            },
        ),
    )
    fieldsets = (
        ((None, {"classes": ("wide",), "fields": ("email_status", "change_password")}),)
        + UserAdmin.fieldsets
        + ((None, {"classes": ("wide",), "fields": ("organizations",)}),)
    )

    # we want to get rid of user permissions and group editor as that
    # will be displayed on a separate page, for performance reasons

    for name, grp in fieldsets:
        grp["fields"] = tuple(
            fld
            for fld in grp["fields"]
            if fld
            not in [
                "groups",
                "user_permissions",
                "is_staff",
                "is_active",
                "is_superuser",
            ]
        )
        if name == "Permissions":
            grp["fields"] += ("view_permissions",)

    def version(self, obj):
        """
        Users are not versioned, but ModelAdminWithVQCtrl defines
        a readonly field called "version." For the sake of completion,
        return a 0 version here.
        """
        return 0

    def change_password(self, obj):
        return mark_safe(
            '<a href="{}">{}</a>'.format(
                django.urls.reverse("admin:auth_user_password_change", args=(obj.id,)),
                _("Change Password"),
            )
        )

    def view_permissions(self, obj):
        url = django.urls.reverse(
            "admin:%s_%s_change"
            % (UserPermission._meta.app_label, UserPermission._meta.model_name),
            args=(obj.id,),
        )

        return mark_safe('<a href="{}">{}</a>'.format(url, _("Edit Permissions")))

    def email_status(self, obj):
        if obj.email_confirmed:
            return mark_safe(
                '<span style="color:darkgreen">{}</span>'.format(_("VERIFIED"))
            )
        else:
            return mark_safe(
                '<span style="color:darkred">{}</span>'.format(_("UNVERIFIED"))
            )

    def organizations(self, obj):
        return mark_safe(
            loader.get_template("admin/user-organizations.html")
            .render({"organizations": obj.organizations, "user": obj})
            .replace("\n", "")
        )


class UserPermission(User):
    class Meta:
        proxy = True
        verbose_name = _("User Permission")
        verbose_name_plural = _("User Permissions")


class UserPermissionAdmin(UserAdmin):

    search_fields = ("username",)

    inlines = (
        UserOrgAffiliationRequestInline,
        UserPermissionInlineAdmin,
    )

    fieldsets = (
        (
            None,
            {
                "fields": (
                    "user",
                    "is_active",
                    "is_staff",
                    "is_superuser",
                    "groups",
                ),
                "classes": ("wide",),
            },
        ),
    )

    readonly_fields = ("user",)

    def get_form(self, request, obj=None, **kwargs):
        # we want to remove the password field from the form
        # since we don't send it and don't want to run clean for it
        form = super().get_form(request, obj, **kwargs)
        del form.base_fields["password"]
        return form

    def user(self, obj):
        url = django.urls.reverse(
            f"admin:{User._meta.app_label}_{User._meta.model_name}_change",
            args=(obj.id,),
        )

        return mark_safe(f'<a href="{url}">{obj.username}</a>')

    def clean_password(self):
        pass


## COMMANDLINE TOOL ADMIN


class CommandLineToolPrepareForm(baseForms.Form):
    """
    Form that allows user to select which commandline tool
    to run.
    """

    tool = baseForms.ChoiceField(choices=COMMANDLINE_TOOLS)


class CommandLineToolAdmin(CustomResultLengthAdmin, admin.ModelAdmin):
    """
    View that lets staff users run peeringdb command line tools.
    """

    list_display = ("tool", "description", "user", "created", "status")
    readonly_fields = (
        "tool",
        "description",
        "arguments",
        "result",
        "user",
        "created",
        "status",
    )

    def has_delete_permission(self, request, obj=None):
        return False

    def get_urls(self):
        urls = super().get_urls()
        my_urls = [
            url(
                r"^prepare/$",
                self.prepare_command_view,
                name="peeringdb_server_commandlinetool_prepare",
            ),
            url(
                r"^preview/$",
                self.preview_command_view,
                name="peeringdb_server_commandlinetool_preview",
            ),
            url(
                r"^run/$",
                self.run_command_view,
                name="peeringdb_server_commandlinetool_run",
            ),
        ]
        return my_urls + urls

    def prepare_command_view(self, request):
        """
        This view has the user select which command they want to run and
        with which arguments.
        """
        if not self.has_add_permission(request):
            return HttpResponseForbidden()

        context = dict(self.admin_site.each_context(request))
        title = "Commandline Tools"

        action = "prepare"
        if request.method == "POST":
            form = CommandLineToolPrepareForm(request.POST, request.FILES)
            if form.is_valid():
                action = "preview"
                tool = acltools.get_tool(request.POST.get("tool"), form)
                context.update(tool=tool)
                title = tool.name
                form = tool.form
        else:
            form = CommandLineToolPrepareForm()

        context.update(
            {
                "adminform": helpers.AdminForm(
                    form,
                    list([(None, {"fields": form.base_fields})]),
                    self.get_prepopulated_fields(request),
                ),
                "action": action,
                "app_label": self.model._meta.app_label,
                "opts": self.model._meta,
                "title": title,
            }
        )
        return TemplateResponse(
            request,
            "admin/peeringdb_server/commandlinetool/prepare_command.html",
            context,
        )

    def preview_command_view(self, request):
        """
        This view has the user preview the result of running the command.
        """
        if not self.has_add_permission(request):
            return HttpResponseForbidden()

        context = dict(self.admin_site.each_context(request))
        if request.method == "POST":
            tool = acltools.get_tool_from_data(request.POST)
            context.update(tool=tool)
            if tool.form_instance.is_valid():
                action = "run"
                tool.run(request.user, commit=False)
            else:
                action = "run"
            form = tool.form_instance
        else:
            raise Exception(_("Only POST requests allowed."))

        context.update(
            {
                "adminform": helpers.AdminForm(
                    form,
                    list([(None, {"fields": form.base_fields})]),
                    self.get_prepopulated_fields(request),
                ),
                "action": action,
                "app_label": self.model._meta.app_label,
                "opts": self.model._meta,
                "title": _("{} (Preview)").format(tool.name),
            }
        )
        return TemplateResponse(
            request,
            "admin/peeringdb_server/commandlinetool/preview_command.html",
            context,
        )

    @transaction.atomic
    def run_command_view(self, request):
        """
        This view has the user running the command and commiting changes
        to the database.
        """
        if not self.has_add_permission(request):
            return HttpResponseForbidden()

        context = dict(self.admin_site.each_context(request))
        if request.method == "POST":
            tool = acltools.get_tool_from_data(request.POST)
            context.update(tool=tool)
            if tool.form_instance.is_valid():
                tool.run(request.user, commit=True)
            form = tool.form_instance
        else:
            raise Exception(_("Only POST requests allowed."))

        context.update(
            {
                "adminform": helpers.AdminForm(
                    form,
                    list([(None, {"fields": form.base_fields})]),
                    self.get_prepopulated_fields(request),
                ),
                "action": "run",
                "app_label": self.model._meta.app_label,
                "opts": self.model._meta,
                "title": tool.name,
            }
        )
        return TemplateResponse(
            request, "admin/peeringdb_server/commandlinetool/run_command.html", context
        )


class IXFImportEmailAdmin(CustomResultLengthAdmin, admin.ModelAdmin):
    list_display = (
        "subject",
        "recipients",
        "created",
        "sent",
        "net",
        "ix",
        "stale_info",
    )
    readonly_fields = (
        "net",
        "ix",
    )
    search_fields = ("subject", "ix__name", "net__name")
    change_list_template = "admin/change_list_with_regex_search.html"

    def stale_info(self, obj):
        not_sent = obj.sent is None
        if type(obj.sent) == datetime.datetime:
            re_sent = (obj.sent - obj.created) > datetime.timedelta(minutes=5)
        else:
            re_sent = False
        prod_mail_mode = not settings.MAIL_DEBUG
        return prod_mail_mode and (not_sent or re_sent)

    def get_search_results(self, request, queryset, search_term):
        queryset, use_distinct = super().get_search_results(
            request, queryset, search_term
        )
        # Require ^ and $ for regex
        if search_term.startswith("^") and search_term.endswith("$"):
            # Convert search to raw string
            try:
                search_term = search_term.encode("unicode-escape").decode()
            except AttributeError:
                return queryset, use_distinct

            # Validate regex expression
            try:
                re.compile(search_term)
            except re.error:
                return queryset, use_distinct

            # Add (case insensitive) regex search results to standard search results
            try:
                queryset = self.model.objects.filter(
                    subject__iregex=search_term
                ).order_by("-created")
            except OperationalError:
                return queryset, use_distinct

        return queryset, use_distinct


class DeskProTicketCCInline(admin.TabularInline):
    model = DeskProTicketCC


class DeskProTicketAdmin(CustomResultLengthAdmin, admin.ModelAdmin):
    list_display = (
        "id",
        "subject",
        "user",
        "created",
        "published",
        "deskpro_ref",
        "deskpro_id",
    )
    search_fields = ("subject",)
    change_list_template = "admin/change_list_with_regex_search.html"
    inlines = (DeskProTicketCCInline,)
    raw_id_fields = ("user",)

    autocomplete_lookup_fields = {
        "fk": [
            "user",
        ],
    }

    def get_readonly_fields(self, request, obj=None):
        if not obj:
            return self.readonly_fields
        return self.readonly_fields + ("user",)

    def get_search_results(self, request, queryset, search_term):
        queryset, use_distinct = super().get_search_results(
            request, queryset, search_term
        )

        # Require ^ and $ for regex
        if search_term.startswith("^") and search_term.endswith("$"):
            # Convert search to raw string
            try:
                search_term = search_term.encode("unicode-escape").decode()
            except AttributeError:
                return queryset, use_distinct

            # Validate regex expression
            try:
                re.compile(search_term)
            except re.error:
                return queryset, use_distinct

            # Add (case insensitive) regex search results to standard search results
            try:
                queryset = self.model.objects.filter(
                    subject__iregex=search_term
                ).order_by("-created")
            except OperationalError:
                return queryset, use_distinct

        return queryset, use_distinct

    def save_model(self, request, obj, form, change):
        if not obj.id and not obj.user_id:
            obj.user = request.user
        return super().save_model(request, obj, form, change)


@reversion.create_revision()
def apply_ixf_member_data(modeladmin, request, queryset):
    for ixf_member_data in queryset:
        try:
            ixf_member_data.apply(user=request.user, comment="Applied IX-F suggestion")
        except ValidationError as exc:
            messages.error(request, f"{ixf_member_data.ixf_id_pretty_str}: {exc}")


apply_ixf_member_data.short_description = _("Apply")


class IXFMemberDataAdmin(CustomResultLengthAdmin, admin.ModelAdmin):
    change_form_template = "admin/ixf_member_data_change_form.html"

    list_display = (
        "id",
        "ix",
        "asn",
        "ipaddr4",
        "ipaddr6",
        "action",
        "netixlan",
        "speed",
        "operational",
        "is_rs_peer",
        "created",
        "updated",
        "fetched",
        "changes",
        "actionable_error",
        "reason",
        "requirements",
    )
    readonly_fields = (
        "marked_for_removal",
        "fetched",
        "ix",
        "action",
        "changes",
        "reason",
        "netixlan",
        "log",
        "error",
        "actionable_error",
        "created",
        "updated",
        "status",
        "remote_data",
        "requirements",
        "requirement_of",
        "requirement_detail",
    )

    search_fields = ("asn", "ixlan__id", "ixlan__ix__name", "ipaddr4", "ipaddr6")

    fields = (
        "ix",
        "asn",
        "ipaddr4",
        "ipaddr6",
        "action",
        "netixlan",
        "speed",
        "operational",
        "is_rs_peer",
        "created",
        "updated",
        "fetched",
        "changes",
        "reason",
        "error",
        "log",
        "remote_data",
        "requirement_of",
        "requirement_detail",
        "deskpro_id",
        "deskpro_ref",
    )

    actions = [apply_ixf_member_data]

    raw_id_fields = ("ixlan",)

    autocomplete_lookup_fields = {
        "fk": [
            "ixlan",
        ],
    }

    def get_queryset(self, request):
        qset = super().get_queryset(request)

        if request.resolver_match.kwargs.get("object_id"):
            return qset

        return qset.filter(requirement_of__isnull=True)

    def ix(self, obj):
        return obj.ixlan.ix

    def requirements(self, obj):
        return len(obj.requirements)

    def requirement_detail(self, obj):
        lines = []

        for requirement in obj.requirements:
            url = django.urls.reverse(
                "admin:peeringdb_server_ixfmemberdata_change", args=(requirement.id,)
            )
            lines.append(f'<a href="{url}">{requirement} {requirement.action}</a>')

        if not lines:
            return _("No requirements")

        return mark_safe("<br>".join(lines))

    def netixlan(self, obj):
        if not obj.netixlan.id:
            return "-"
        url = django.urls.reverse(
            "admin:peeringdb_server_networkixlan_change", args=(obj.netixlan.id,)
        )
        return mark_safe(f'<a href="{url}">{obj.netixlan.id}</a>')

    def get_readonly_fields(self, request, obj=None):
        if obj and obj.action != "add":
            # make identifying fields read-only
            # for modify / delete actions
            return self.readonly_fields + ("asn", "ipaddr4", "ipaddr6")
        return self.readonly_fields

    def has_add_permission(self, request, obj=None):
        return False

    def has_delete_permission(self, request, obj=None):
        return False

    def remote_data(self, obj):
        return obj.json

    @transaction.atomic
    @reversion.create_revision()
    def response_change(self, request, obj):
        if "_save-and-apply" in request.POST:
            obj.save()
            obj.apply(user=request.user, comment="Applied IX-F suggestion")
        return super().response_change(request, obj)


class EnvironmentSettingForm(baseForms.ModelForm):

    value = baseForms.CharField(required=True, label=_("Value"))

    class Meta:
        fields = ["setting", "value"]


class EnvironmentSettingAdmin(CustomResultLengthAdmin, admin.ModelAdmin):
    list_display = ["setting", "value", "created", "updated", "user"]

    fields = ["setting", "value"]

    readonly_fields = ["created", "updated"]
    search_fields = ["setting"]

    form = EnvironmentSettingForm

    @transaction.atomic
    def save_model(self, request, obj, form, save):
        obj.user = request.user
        return obj.set_value(form.cleaned_data["value"])


class OrganizationAPIKeyAdmin(APIKeyModelAdmin):
    list_display = ["org", "prefix", "name", "created", "revoked"]
    search_fields = ("prefix", "org__name")


class UserAPIKeyAdmin(APIKeyModelAdmin):
    list_display = ["user", "prefix", "name", "readonly", "created", "revoked"]
    search_fields = ("prefix", "user__username", "user__email")


class GeoCoordinateAdmin(admin.ModelAdmin):
    list_display = [
        "id",
        "country",
        "city",
        "state",
        "zipcode",
        "address1",
        "longitude",
        "latitude",
        "fetched",
    ]


# Commented out via issue #860
# admin.site.register(EnvironmentSetting, EnvironmentSettingAdmin)
admin.site.register(IXFMemberData, IXFMemberDataAdmin)
admin.site.register(Facility, FacilityAdmin)
admin.site.register(InternetExchange, InternetExchangeAdmin)
admin.site.register(InternetExchangeFacility, InternetExchangeFacilityAdmin)
admin.site.register(IXLan, IXLanAdmin)
admin.site.register(IXLanPrefix, IXLanPrefixAdmin)
admin.site.register(NetworkIXLan, NetworkIXLanAdmin)
admin.site.register(NetworkContact, NetworkContactAdmin)
admin.site.register(NetworkFacility, NetworkFacilityAdmin)
admin.site.register(Network, NetworkAdmin)
admin.site.unregister(User)
admin.site.register(User, UserAdmin)
admin.site.register(VerificationQueueItem, VerificationQueueAdmin)
admin.site.register(Sponsorship, SponsorshipAdmin)
admin.site.register(Partnership, PartnershipAdmin)
admin.site.register(OrganizationMerge, OrganizationMergeLog)
admin.site.register(UserPermission, UserPermissionAdmin)
admin.site.register(IXLanIXFMemberImportLog, IXLanIXFMemberImportLogAdmin)
admin.site.register(CommandLineTool, CommandLineToolAdmin)
admin.site.register(UserOrgAffiliationRequest, UserOrgAffiliationRequestAdmin)
admin.site.register(DeskProTicket, DeskProTicketAdmin)
admin.site.register(IXFImportEmail, IXFImportEmailAdmin)
admin.site.unregister(APIKey)
admin.site.register(OrganizationAPIKey, OrganizationAPIKeyAdmin)
admin.site.register(UserAPIKey, UserAPIKeyAdmin)
admin.site.register(GeoCoordinateCache, GeoCoordinateAdmin)<|MERGE_RESOLUTION|>--- conflicted
+++ resolved
@@ -517,13 +517,7 @@
     version_revert_template = "handleref/grappelli/version_revert.html"
     version_rollback_template = "handleref/grappelli/version_rollback.html"
 
-<<<<<<< HEAD
-=======
-    def has_delete_permission(self, request, obj=None):
-        return False
-
     @transaction.atomic
->>>>>>> 11ea6508
     @reversion.create_revision()
     def save_formset(self, request, form, formset, change):
         if request.user:
