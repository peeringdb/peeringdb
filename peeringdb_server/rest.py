--- conflicted
+++ resolved
@@ -20,11 +20,8 @@
 from django.utils import timezone
 from django.db.models import DateTimeField
 from django.utils.translation import ugettext_lazy as _
-<<<<<<< HEAD
-from django_grainy.rest import PermissionDenied
-=======
 from django_grainy.rest import ModelViewSetPermissions, PermissionDenied
->>>>>>> 94f33e9f
+
 import reversion
 
 from peeringdb_server.models import Network, UTC, ProtectedAction
@@ -32,15 +29,11 @@
 from peeringdb_server.api_cache import CacheRedirect, APICacheLoader
 from peeringdb_server.api_schema import BaseSchema
 from peeringdb_server.deskpro import ticket_queue_deletion_prevented
-<<<<<<< HEAD
 from peeringdb_server.permissions import (
     ModelViewSetPermissions,
     check_permissions_from_request,
     APIPermissionsApplicator,
 )
-=======
-from peeringdb_server.util import check_permissions, APIPermissionsApplicator
->>>>>>> 94f33e9f
 
 
 class DataException(ValueError):
@@ -502,11 +495,7 @@
 
         print("done in %.5f seconds, %d queries" % (d, len(connection.queries)))
 
-<<<<<<< HEAD
         applicator = APIPermissionsApplicator(request)
-=======
-        applicator = APIPermissionsApplicator(request.user)
->>>>>>> 94f33e9f
 
         if not applicator.is_generating_api_cache:
             r.data = applicator.apply(r.data)
@@ -525,11 +514,7 @@
         d = time.time() - t
         print("done in %.5f seconds, %d queries" % (d, len(connection.queries)))
 
-<<<<<<< HEAD
         applicator = APIPermissionsApplicator(request)
-=======
-        applicator = APIPermissionsApplicator(request.user)
->>>>>>> 94f33e9f
 
         if not applicator.is_generating_api_cache:
             r.data = applicator.apply(r.data)
@@ -632,11 +617,7 @@
             except self.model.DoesNotExist:
                 return Response(status=status.HTTP_204_NO_CONTENT)
 
-<<<<<<< HEAD
             if check_permissions_from_request(request, obj, "d"):
-=======
-            if check_permissions(request.user, obj, "d"):
->>>>>>> 94f33e9f
                 with reversion.create_revision():
                     # TODO: allow django reversion to track api keys ?
                     if request.user and request.user.is_authenticated:
