--- conflicted
+++ resolved
@@ -146,13 +146,9 @@
         perms["can_edit"] = True
 
     if hasattr(entity, "grainy_namespace_manage"):
-<<<<<<< HEAD
-        perms["can_manage"] = check_permissions(user, entity.grainy_namespace_manage, PERM_CRUD)
-=======
         perms["can_manage"] = check_permissions(
             user, entity.grainy_namespace_manage, PERM_CRUD
         )
->>>>>>> 94f33e9f
     else:
         perms["can_manage"] = False
 
@@ -1072,7 +1068,6 @@
     if perms.get("can_manage") and org.pending_affiliations.count() > 0:
         tab_init = {"users": "active"}
 
-<<<<<<< HEAD
     keys = [
             {
                 "prefix": key.prefix,
@@ -1081,9 +1076,7 @@
             }
             for key in org.api_keys.filter(revoked=False).all()
     ]
-=======
     data["phone_help_text"] = field_help(NetworkContact, "phone")
->>>>>>> 94f33e9f
 
     return view_component(
         request,
@@ -2023,15 +2016,9 @@
 
         return super().get(*args, **kwargs)
 
-<<<<<<< HEAD
-    @method_decorator(ratelimit(
-        key="ip", rate=RATELIMITS["request_login_POST"], method="POST"
-    ))
-=======
     @method_decorator(
         ratelimit(key="ip", rate=RATELIMITS["request_login_POST"], method="POST")
     )
->>>>>>> 94f33e9f
     def post(self, *args, **kwargs):
 
         """
