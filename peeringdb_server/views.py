"""
View definitions:

- Login
- Logout
- Advanced search
- User Profile
- OAuth Profile
- Landing page
- Search results
- Entity views (network, facility, internet exchange and organization)
- Sponsorships
- User Registration
"""
import datetime
import json
import os
import re
import time
import uuid

import requests
import two_factor.views
from allauth.account.models import EmailAddress
from django.conf import settings as dj_settings
from django.contrib.auth import authenticate, login, logout
from django.contrib.auth.decorators import login_required
from django.core.exceptions import MultipleObjectsReturned, ObjectDoesNotExist
from django.db import transaction
from django.http import (
    HttpResponse,
    HttpResponseBadRequest,
    HttpResponseForbidden,
    HttpResponseNotFound,
    HttpResponseRedirect,
    JsonResponse,
)
from django.shortcuts import redirect, render
from django.template import loader
from django.urls import Resolver404, resolve, reverse
from django.utils import translation
from django.utils.crypto import constant_time_compare
from django.utils.decorators import method_decorator
from django.utils.translation import ugettext_lazy as _
from django.views import View
from django.views.decorators.csrf import csrf_protect, ensure_csrf_cookie
from django.views.decorators.http import require_http_methods
from django_grainy.util import Permissions
from django_otp.plugins.otp_email.models import EmailDevice
from grainy.const import PERM_CREATE, PERM_CRUD, PERM_DELETE, PERM_UPDATE
from oauth2_provider.decorators import protected_resource
from oauth2_provider.oauth2_backends import get_oauthlib_core
from ratelimit.decorators import ratelimit

from peeringdb_server import settings
from peeringdb_server.api_key_views import load_all_key_permissions
from peeringdb_server.data_views import BOOL_CHOICE, BOOL_CHOICE_WITH_OPT_OUT
from peeringdb_server.deskpro import ticket_queue_rdap_error
from peeringdb_server.forms import (
    AffiliateToOrgForm,
    OrganizationLogoUploadForm,
    PasswordChangeForm,
    PasswordResetForm,
    UserCreationForm,
    UserLocaleForm,
    UsernameRetrieveForm,
)
from peeringdb_server.inet import (
    RdapException,
    RdapInvalidRange,
    asn_is_bogon,
    rdap_pretty_error_message,
)
from peeringdb_server.mail import mail_username_retrieve
from peeringdb_server.models import (
    PARTNERSHIP_LEVELS,
    REFTAG_MAP,
    UTC,
    Facility,
    InternetExchange,
    InternetExchangeFacility,
    IXFMemberData,
    Network,
    NetworkContact,
    NetworkFacility,
    NetworkIXLan,
    Organization,
    Partnership,
    Sponsorship,
    User,
    UserOrgAffiliationRequest,
    UserPasswordReset,
)
from peeringdb_server.org_admin_views import load_all_user_permissions
from peeringdb_server.search import search
from peeringdb_server.serializers import (
    FacilitySerializer,
    InternetExchangeSerializer,
    NetworkSerializer,
    OrganizationSerializer,
)
from peeringdb_server.stats import get_fac_stats, get_ix_stats
from peeringdb_server.stats import stats as global_stats
from peeringdb_server.util import APIPermissionsApplicator, check_permissions

from django_security_keys.ext.two_factor.views import (
    DisableView as TwoFactorDisableView,
    LoginView as TwoFactorLoginView
)

RATELIMITS = dj_settings.RATELIMITS


BASE_ENV = {
    "RECAPTCHA_PUBLIC_KEY": dj_settings.RECAPTCHA_PUBLIC_KEY,
    "OAUTH_ENABLED": dj_settings.OAUTH_ENABLED,
    "PEERINGDB_VERSION": settings.PEERINGDB_VERSION,
    "TUTORIAL_MODE": settings.TUTORIAL_MODE,
    "RELEASE_ENV": settings.RELEASE_ENV,
    "SHOW_AUTO_PROD_SYNC_WARNING": settings.SHOW_AUTO_PROD_SYNC_WARNING,
}


def field_help(model, field):
    """
    Helper function return help_text of a model
    field.
    """
    return model._meta.get_field(field).help_text


def is_oauth_authorize(url):
    if url.find("/oauth2/authorize/") == 0:
        return True
    return False


def export_permissions(user, entity):
    """
    Return dict of permission bools for the specified user and entity
    to be used in template context.
    """

    if entity.status == "deleted":
        return {}

    perms = {
        "can_write": check_permissions(user, entity, PERM_UPDATE),
        "can_create": check_permissions(user, entity, PERM_CREATE),
        "can_delete": check_permissions(user, entity, PERM_DELETE),
    }

    if entity.status == "pending":
        perms["can_create"] = False
        perms["can_delete"] = False

    if perms["can_write"] or perms["can_create"] or perms["can_delete"]:
        perms["can_edit"] = True

    if hasattr(entity, "grainy_namespace_manage"):
        perms["can_manage"] = check_permissions(
            user, entity.grainy_namespace_manage, PERM_CRUD
        )
    else:
        perms["can_manage"] = False

    return perms


class DoNotRender:
    """
    Instance of this class is sent when a component attribute does not exist,
    this can then be type checked in the templates to remove non existant attribute
    rows while still allowing attributes with nonetype values to be rendered.
    """

    @classmethod
    def permissioned(cls, value, user, namespace, explicit=False):
        """
        Check if the user has permissions to the supplied namespace
        returns a DoNotRender instance if not, otherwise returns
        the supplied value.
        """

        b = check_permissions(user, namespace.lower(), 0x01, explicit=explicit)
        if not b:
            return cls()
        return value

    def all(self):
        return []


def beta_sync_dt():
    """
    Return the next date for a beta sync.

    This is currently hard coded to return 00:00Z for the
    next Sunday.
    """
    dt = datetime.datetime.now() + datetime.timedelta(1)

    while dt.weekday() != 6:
        dt += datetime.timedelta(1)

    return dt.replace(hour=0, minute=0, second=0)


def update_env_beta_sync_dt(env):
    if settings.RELEASE_ENV == "beta":
        env.update(beta_sync_dt=beta_sync_dt())


def make_env(**data):
    env = {}
    env.update(**BASE_ENV)
    env.update(**{"global_stats": global_stats()})
    env.update(**data)
    update_env_beta_sync_dt(env)

    return env


def view_http_error_404(request):
    template = loader.get_template("site/error_404.html")
    return HttpResponseNotFound(template.render(make_env(), request))


def view_http_error_403(request):
    template = loader.get_template("site/error_403.html")
    return HttpResponseForbidden(template.render(make_env(), request))


def view_http_error_csrf(request, reason):
    return JsonResponse({"non_field_errors": [reason]}, status=403)


def view_http_error_invalid(request, reason):
    return JsonResponse({"non_field_errors": [reason]}, status=400)


def view_maintenance(request):
    template = loader.get_template("site/maintenance.html")
    return HttpResponse(template.render({}, request), status=503)


@login_required
@transaction.atomic
@ratelimit(key="ip", rate=RATELIMITS["view_request_ownership_GET"], method="GET")
@ratelimit(key="ip", rate=RATELIMITS["view_request_ownership_POST"], method="POST")
def view_request_ownership(request):
    """
    Render the form that allows users to request ownership
    to an unclaimed organization.
    """

    was_limited = getattr(request, "limited", False)

    if request.method in ["GET", "HEAD"]:

        # check if reuqest was blocked by rate limiting
        if was_limited:
            return view_index(
                request,
                errors=[_("Please wait a bit before requesting ownership again.")],
            )

        org_id = request.GET.get("id")
        try:
            org = Organization.objects.get(id=org_id)
        except Organization.DoesNotExist:
            return view_index(request, errors=[_("Invalid organization")])

        if org.owned:
            return view_index(
                request,
                errors=[
                    _("Organization '%(org_name)s' is already under ownership")
                    % {"org_name": org.name}
                ],
            )

        template = loader.get_template("site/request-ownership.html")
        return HttpResponse(template.render(make_env(org=org), request))

    elif request.method == "POST":

        org_id = request.POST.get("id")

        # check if reuqest was blocked by rate limiting
        if was_limited:
            return JsonResponse(
                {
                    "non_field_errors": [
                        _("Please wait a bit before requesting ownership again.")
                    ]
                },
                status=400,
            )

        try:
            org = Organization.objects.get(id=org_id)
        except Organization.DoesNotExist:
            return JsonResponse(
                {"non_field_errors": [_("Organization does not exist")]}, status=400
            )

        if org.owned:
            return JsonResponse(
                {
                    "non_field_errors": [
                        _("Organization '%(org_name)s' is already under ownership")
                        % {"org_name": org.name}
                    ]
                },
                status=400,
            )

        if UserOrgAffiliationRequest.objects.filter(
            user=request.user, org=org, status="pending"
        ).exists():
            return JsonResponse(
                {
                    "non_field_errors": [
                        _(
                            "You already have an ownership request pending for this organization"
                        )
                    ]
                },
                status=400,
            )

        if not request.user.affiliation_requests_available:
            return view_http_error_invalid(
                request,
                _(
                    "You have too many affiliation requests pending, "
                    "please wait for them to be resolved before opening more."
                ),
            )

        request.user.flush_affiliation_requests()

        uoar = UserOrgAffiliationRequest.objects.create(
            user=request.user, org=org, status="pending"
        )
        return JsonResponse({"status": "ok", "ownership_status": uoar.status})


@csrf_protect
@transaction.atomic
@require_http_methods(["POST"])
def cancel_affiliation_request(request, uoar_id):
    """
    Cancel a user's affiliation request.
    """

    # make sure user org affiliation request specified actually
    # belongs to requesting user

    try:
        affiliation_request = request.user.pending_affiliation_requests.get(id=uoar_id)
    except UserOrgAffiliationRequest.DoesNotExist:
        return view_http_error_404(request)

    affiliation_request.cancel()

    return redirect(reverse("user-profile"))


@csrf_protect
@ensure_csrf_cookie
@login_required
@transaction.atomic
@ratelimit(key="ip", method="POST", rate=RATELIMITS["view_affiliate_to_org_POST"])
def view_affiliate_to_org(request):
    """
    Allow the user to request affiliation with an organization through
    an ASN they provide.
    """

    if request.method == "POST":

        # check if request was blocked by rate limiting
        was_limited = getattr(request, "limited", False)
        if was_limited:
            return JsonResponse(
                {
                    "non_field_errors": [
                        _("Please wait a bit before requesting affiliation again.")
                    ]
                },
                status=400,
            )

        if not request.user.affiliation_requests_available:
            return view_http_error_invalid(
                request,
                _(
                    "You have too many affiliation requests pending, "
                    "please wait for them to be resolved before opening more."
                ),
            )

        form = AffiliateToOrgForm(request.POST)
        if not form.is_valid():
            return JsonResponse(form.errors, status=400)

        if (
            not form.cleaned_data.get("org")
            and not form.cleaned_data.get("asn")
            and not form.cleaned_data.get("org_name")
        ):
            return JsonResponse(
                {
                    "asn": _("Either ASN or Organization required"),
                    "org": _("Either ASN or Organization required"),
                },
                status=400,
            )

        asn = form.cleaned_data.get("asn")
        org_id = form.cleaned_data.get("org")
        org_name = form.cleaned_data.get("org_name")

        # Issue 931: Limit the number of requests
        # for affiliation to an ASN/org to 1

        # Need to match ASN to org id
        # if network exists
        if asn != 0 and Network.objects.filter(asn=asn).exists():
            network = Network.objects.get(asn=asn)
            org_id = network.org.id

        already_requested_affil_response = JsonResponse(
            {
                "non_field_errors": [
                    _("You already requested affiliation to this ASN/org")
                ]
            },
            status=400,
        )

        pending_affil_reqs = request.user.pending_affiliation_requests
        if org_id and pending_affil_reqs.filter(org_id=org_id).exists():
            return already_requested_affil_response
        elif asn and pending_affil_reqs.filter(asn=asn).exists():
            return already_requested_affil_response
        elif org_name and pending_affil_reqs.filter(org_name__iexact=org_name).exists():
            return already_requested_affil_response

        request.user.flush_affiliation_requests()

        try:
            # Issue 995: Block registering private ASN ranges
            # Check if ASN is in private/reserved range
            # Block submission if an org and private ASN is set
            if asn_is_bogon(asn) and not settings.TUTORIAL_MODE:
                raise RdapInvalidRange()

            uoar, created = UserOrgAffiliationRequest.objects.get_or_create(
                user=request.user,
                asn=form.cleaned_data.get("asn"),
                org_id=form.cleaned_data.get("org") or None,
                org_name=form.cleaned_data.get("org_name") or None,
                status="pending",
            )

        except RdapInvalidRange as exc:

            return JsonResponse({"asn": rdap_pretty_error_message(exc)}, status=400)

        except RdapException as exc:

            ticket_queue_rdap_error(request, asn, exc)

            return JsonResponse({"asn": rdap_pretty_error_message(exc)}, status=400)

        except MultipleObjectsReturned:
            pass

        return JsonResponse({"status": "ok"})

    return view_verify(request)


@csrf_protect
@ensure_csrf_cookie
@login_required
@transaction.atomic
@ratelimit(key="ip", rate=RATELIMITS["resend_confirmation_mail"])
def resend_confirmation_mail(request):
    was_limited = getattr(request, "limited", False)
    if was_limited:
        return view_index(
            request,
            errors=[
                _(
                    "Please wait a bit before trying to resend the confirmation email again"
                )
            ],
        )

    request.user.send_email_confirmation(request=request)
    return view_index(request, errors=[_("We have resent your confirmation email")])


@csrf_protect
@ensure_csrf_cookie
def view_profile(request):
    return view_verify(request)


@csrf_protect
@ensure_csrf_cookie
@login_required
@transaction.atomic
def view_set_user_locale(request):

    if request.method in ["GET", "HEAD"]:
        return view_verify(request)
    elif request.method == "POST":

        form = UserLocaleForm(request.POST)
        if not form.is_valid():
            return JsonResponse(form.errors, status=400)

        loc = form.cleaned_data.get("locale")
        request.user.set_locale(loc)

        translation.activate(loc)
        response = JsonResponse({"status": "ok"})
        response.set_cookie(dj_settings.LANGUAGE_COOKIE_NAME, loc)

        return response


@protected_resource(scopes=["profile"])
def view_profile_v1(request):
    oauth = get_oauthlib_core()
    scope_email, _request = oauth.verify_request(request, scopes=["email"])
    scope_networks, _request = oauth.verify_request(request, scopes=["networks"])

    json_params = {}
    if "pretty" in request.GET:
        json_params["indent"] = 2

    user = request.user
    data = dict(
        id=request.user.id,
        given_name=request.user.first_name,
        family_name=request.user.last_name,
        name=request.user.full_name,
        verified_user=user.is_verified_user,
    )

    # only add email fields if email scope is present
    if scope_email:
        data.update(
            dict(
                email=request.user.email,
                verified_email=user.email_confirmed,
            )
        )

    # only add ddnetworks if networks scope is present
    if scope_networks:
        networks = []
        perms = Permissions(user)
        for net in user.networks:
            crud = perms.get(net.grainy_namespace)
            networks.append(
                dict(
                    id=net.id,
                    name=net.name,
                    asn=net.asn,
                    perms=crud,
                )
            )

        data["networks"] = networks

    return JsonResponse(data, json_dumps_params=json_params)


@csrf_protect
@ensure_csrf_cookie
@login_required
@transaction.atomic
@ratelimit(key="ip", rate=RATELIMITS["view_verify_POST"], method="POST")
def view_verify(request):

    if request.method in ["GET", "HEAD"]:
        template = loader.get_template("site/verify.html")
        env = BASE_ENV.copy()
        env.update(
            {
                "affiliations": request.user.organizations,
                "global_stats": global_stats(),
            }
        )
        return HttpResponse(template.render(env, request))
    elif request.method == "POST":

        # change email address

        password = request.POST.get("password")

        was_limited = getattr(request, "limited", False)

        if was_limited:
            return JsonResponse(
                {
                    "non_field_errors": [
                        _("Please wait a bit before requesting another email change")
                    ]
                },
                status=400,
            )

        if not request.user.has_oauth:
            if not authenticate(username=request.user.username, password=password):
                return JsonResponse(
                    {
                        "status": "auth",
                        "non_field_errors": [_("Invalid password. Please try again.")],
                    },
                    status=401,
                )

        if EmailAddress.objects.filter(user=request.user).exists():
            EmailAddress.objects.filter(user=request.user).delete()

        # email hasn't change, so we just do nothing
        if request.user.email == request.POST.get("email"):
            return JsonResponse({"status": "ok"})

        request.user.email = request.POST.get("email")

        if (
            User.objects.filter(email=request.user.email)
            .exclude(id=request.user.id)
            .exists()
        ):
            return JsonResponse(
                {"email": _("E-mail already exists in our system")}, status=400
            )
        request.user.clean()
        request.user.save()

        request.user.send_email_confirmation(request=request)

        return JsonResponse({"status": "ok"})


@csrf_protect
@ensure_csrf_cookie
@login_required
@transaction.atomic
def view_password_change(request):

    if request.method in ["GET", "HEAD"]:
        return view_verify(request)
    elif request.method == "POST":

        password_c = request.POST.get("password_c")

        if not request.user.has_oauth:
            if not authenticate(username=request.user.username, password=password_c):
                return JsonResponse(
                    {"status": "auth", "password_c": _("Wrong password")}, status=400
                )
        else:
            return JsonResponse({"status": "auth"}, status=401)

        form = PasswordChangeForm(request.POST)
        if not form.is_valid():
            return JsonResponse(form.errors, status=400)

        request.user.set_password(form.cleaned_data.get("password"))
        request.user.save()

        return JsonResponse({"status": "ok"})


@ensure_csrf_cookie
@require_http_methods(["GET"])
def view_username_retrieve(request):
    """
    Username retrieval view.
    """
    env = BASE_ENV.copy()
    env.update(
        {
            "global_stats": global_stats(),
        }
    )
    return render(request, "site/username-retrieve.html", env)


@csrf_protect
@ensure_csrf_cookie
@require_http_methods(["POST"])
@transaction.atomic
@ratelimit(key="ip", rate=RATELIMITS["view_username_retrieve_initiate"])
def view_username_retrieve_initiate(request):
    """
    Username retrieval initiate view.
    """

    was_limited = getattr(request, "limited", False)
    if was_limited:
        return JsonResponse(
            {
                "non_field_errors": [
                    _("Please wait a bit before requesting your usernames again.")
                ]
            },
            status=400,
        )

    # clean form and get email address
    form = UsernameRetrieveForm(request.POST)
    if not form.is_valid():
        return JsonResponse(form.errors, status=400)

    email = form.cleaned_data.get("email")

    # generate secret and store in user's django sessions
    secret = str(uuid.uuid4())
    request.session["username_retrieve_secret"] = secret
    request.session["username_retrieve_email"] = email

    # send email
    if User.objects.filter(email=email).exists():
        mail_username_retrieve(email, secret)

    return JsonResponse({"status": "ok"})


@ensure_csrf_cookie
@require_http_methods(["GET"])
def view_username_retrieve_complete(request):
    """
    Username retrieval completion view.

    Show the list of usernames associated to an email if
    the correct secret is provided.
    """

    secret = request.GET.get("secret")
    secret_expected = request.session.get("username_retrieve_secret")
    email = request.session.get("username_retrieve_email")
    env = BASE_ENV.copy()
    env.update(
        {
            "secret": secret,
            "secret_expected": secret_expected,
            "users": User.objects.filter(email=email),
            "email": email,
        }
    )

    if secret_expected and constant_time_compare(secret, secret_expected):
        # invalidate the username retrieve session
        del request.session["username_retrieve_email"]
        del request.session["username_retrieve_secret"]
        request.session.modified = True

    return render(request, "site/username-retrieve-complete.html", env)


@csrf_protect
@ensure_csrf_cookie
@transaction.atomic
def view_password_reset(request):
    """
    Password reset initiation view.
    """

    if request.method in ["GET", "HEAD"]:
        env = BASE_ENV.copy()
        env.update(
            {
                "global_stats": global_stats(),
            }
        )

        env["token"] = token = request.GET.get("token")
        env["target"] = target = request.GET.get("target")

        if token and target:
            pr = UserPasswordReset.objects.filter(user_id=target).first()
            env["pr"] = pr

            if pr and pr.match(token) and pr.is_valid():
                env["username"] = pr.user.username
                env["token_valid"] = True

        template = loader.get_template("site/password-reset.html")

        return HttpResponse(template.render(env, request))

    elif request.method == "POST":

        token = request.POST.get("token")
        target = request.POST.get("target")
        if token and target:
            form = PasswordChangeForm(request.POST)
            if not form.is_valid():
                return JsonResponse(form.errors, status=400)

            user = User.objects.filter(id=target).first()

            err_invalid_token_msg = _("Invalid Security Token")
            err_expired_msg = ('{} <a href="/reset-password">{}</a>').format(
                _("Password Reset Process has expired, please"), _("initiate again")
            )

            if user:
                try:
                    if not user.password_reset.match(token):
                        return JsonResponse(
                            {"non_field_errors": [err_invalid_token_msg]}, status=400
                        )

                    if not user.password_reset.is_valid():
                        return JsonResponse(
                            {"non_field_errors": [err_expired_msg]}, status=400
                        )

                except UserPasswordReset.DoesNotExist:
                    return JsonResponse(
                        {"non_field_errors": [err_expired_msg]}, status=400
                    )

                user.password_reset_complete(token, form.cleaned_data.get("password"))

            else:
                return JsonResponse({"non_field_errors": [err_expired_msg]}, status=400)

        else:
            form = PasswordResetForm(request.POST)

            if not form.is_valid():
                return JsonResponse(form.errors, status=400)

            user = User.objects.filter(email=form.cleaned_data["email"]).first()
            if user:
                user.password_reset_initiate()
        return JsonResponse({"status": "ok"})


@csrf_protect
@ensure_csrf_cookie
@transaction.atomic
def view_registration(request):
    """
    User registration page view.
    """
    if request.user.is_authenticated:
        return view_index(
            request,
            errors=[
                _(
                    "Please log out of your current session before trying to register. Notice, multiple accounts are no longer needed."
                )
            ],
        )

    if request.method in ["GET", "HEAD"]:
        template = loader.get_template("site/register.html")
        env = BASE_ENV.copy()
        env.update(
            {
                "global_stats": global_stats(),
                "register_form": UserCreationForm(),
            }
        )
        update_env_beta_sync_dt(env)
        return HttpResponse(template.render(env, request))

    elif request.method == "POST":
        form = UserCreationForm(request.POST)
        form.request = request

        if not form.is_valid():
            errors = form.errors
            errors["non_field_errors"] = errors.get("__all__", [])
            return JsonResponse(errors, status=400)

        email = form.cleaned_data["email"]
        if EmailAddress.objects.filter(email=email).count() > 0:
            return JsonResponse(
                {"email": _("This email address has already been used")}, status=400
            )

        # require min password length
        # FIXME: impl password strength validation
        if len(form.cleaned_data["password1"]) < 10:
            return JsonResponse(
                {"password1": _("Needs to be at least 10 characters long")}, status=400
            )

        # create the user
        user = form.save()

        user.set_unverified()

        # log the user in
        login(
            request,
            authenticate(
                username=request.POST["username"], password=request.POST["password1"]
            ),
        )

        user.send_email_confirmation(signup=True, request=request)

        form.delete_captcha()

        return JsonResponse({"status": "ok"})


@ensure_csrf_cookie
def view_index(request, errors=None):
    """
    Landing page view.
    """
    if not errors:
        errors = []

    template = loader.get_template("site/index.html")

    recent = {
        "net": Network.handleref.filter(status="ok").order_by("-updated")[:5],
        "fac": Facility.handleref.filter(status="ok").order_by("-updated")[:5],
        "ix": InternetExchange.handleref.filter(status="ok").order_by("-updated")[:5],
    }

    env = BASE_ENV.copy()
    env.update({"errors": errors, "global_stats": global_stats(), "recent": recent})

    update_env_beta_sync_dt(env)

    return HttpResponse(template.render(env, request))


def view_component(
    request, component, data, title, perms=None, instance=None, **kwargs
):
    """
    Generic component view.
    """
    if not perms:
        perms = {}

    template = loader.get_template("site/view.html")

    env = BASE_ENV.copy()
    env.update(
        {
            "data": data,
            "permissions": perms,
            "title": title,
            "component": component,
            "instance": instance,
            "ref_tag": instance._handleref.tag,
            "global_stats": global_stats(),
            "asset_template_name": "site/view_%s_assets.html" % component,
            "tools_template_name": "site/view_%s_tools.html" % component,
            "side_template_name": "site/view_%s_side.html" % component,
            "bottom_template_name": "site/view_%s_bottom.html" % component,
        }
    )

    update_env_beta_sync_dt(env)

    env.update(**kwargs)
    return HttpResponse(template.render(env, request))


class OrganizationLogoUpload(View):

    """
    Handles public upload and setting of organization logo (#346)
    """

    @transaction.atomic
    def post(self, request, id):

        """upload and set a new logo"""

        org = Organization.objects.get(pk=id)

        # keep reference to current logo as we will need
        # to remove it after the new logo has been uploaded
        if org.logo:
            old_file = org.logo.path
        else:
            old_file = None

        # require update permissions to the org
        if not check_permissions(request.user, org, "u"):
            return JsonResponse({}, status=403)

        form = OrganizationLogoUploadForm(request.POST, request.FILES, instance=org)

        if form.is_valid():
            form.save()
            org.refresh_from_db()

            # remove old file if it exists
            if old_file and os.path.exists(old_file):
                os.remove(old_file)

            return JsonResponse({"status": "ok", "url": org.logo.url})
        else:
            return JsonResponse(form.errors, status=400)

    @transaction.atomic
    def delete(self, request, id):

        """delete the logo"""

        org = Organization.objects.get(pk=id)

        # require update permissions to the org
        if not check_permissions(request.user, org, "u"):
            return JsonResponse({}, status=403)

        org.logo.delete()

        return JsonResponse({"status": "ok"})


@ensure_csrf_cookie
def view_organization(request, id):
    """
    View organization data for org specified by id.
    """

    try:
        org = OrganizationSerializer.prefetch_related(
            Organization.objects, request, depth=2
        ).get(id=id, status__in=["ok", "pending"])
    except ObjectDoesNotExist:
        return view_http_error_404(request)

    data = OrganizationSerializer(org, context={"user": request.user}).data

    if not data:
        return view_http_error_403(request)

    perms = export_permissions(request.user, org)

    tags = ["fac", "net", "ix"]
    for tag in tags:
        model = REFTAG_MAP.get(tag)
        perms["can_create_%s" % tag] = check_permissions(
            request.user, model.Grainy.namespace_instance("*", org=org), PERM_CREATE
        )
        perms["can_delete_%s" % tag] = check_permissions(
            request.user,
            model.Grainy.namespace_instance("*", org=org),
            PERM_DELETE,
        )

    # if the organization being viewed is the one used
    # to store suggested entities, we don't want to show the editorial
    # tools
    if org.id == dj_settings.SUGGEST_ENTITY_ORG:
        perms["can_create"] = False
        perms["can_manage"] = False
        for tag in tags:
            perms["can_create_%s" % tag] = False
            perms["can_delete_%s" % tag] = False

    # if user has writing perms to entity, we want to load sub entities
    # that have status pending so we don't use the ones kicked back
    # by the serializer
    if perms.get("can_delete_ix") or perms.get("can_create_ix"):
        exchanges = org.ix_set.filter(status__in=["ok", "pending"])
    else:
        exchanges = data["ix_set"]

    if perms.get("can_delete_fac") or perms.get("can_create_fac"):
        facilities = org.fac_set.filter(status__in=["ok", "pending"])
    else:
        facilities = data["fac_set"]

    if perms.get("can_delete_net") or perms.get("can_create_net"):
        networks = org.net_set.filter(status__in=["ok", "pending"])
    else:
        networks = data["net_set"]

    dismiss = DoNotRender()

    # determine if logo is specified and set the
    # logo url accordingly

    if org.logo:
        logo_url = org.logo.url
    else:
        logo_url = ""

    data = {
        "title": data.get("name", dismiss),
        "exchanges": exchanges,
        "networks": networks,
        "facilities": facilities,
        "fields": [
            {
                "name": "aka",
                "label": _("Also Known As"),
                "value": data.get("aka", dismiss),
                "notify_incomplete": False,
            },
            {
                "name": "name_long",
                "label": _("Long Name"),
                "value": data.get("name_long", dismiss),
                "notify_incomplete": False,
            },
            {
                "name": "website",
                "type": "url",
                "notify_incomplete": True,
                "value": data.get("website", dismiss),
                "label": _("Website"),
            },
            {
                "name": "address1",
                "label": _("Address 1"),
                "notify_incomplete": True,
                "value": data.get("address1", dismiss),
            },
            {
                "name": "address2",
                "label": _("Address 2"),
                "value": data.get("address2", dismiss),
            },
            {
                "name": "floor",
                "label": _("Floor"),
                "value": data.get("floor", dismiss),
            },
            {
                "name": "suite",
                "label": _("Suite"),
                "value": data.get("suite", dismiss),
            },
            {
                "name": "location",
                "label": _("Location"),
                "type": "location",
                "notify_incomplete": True,
                "value": data,
            },
            {
                "name": "country",
                "type": "list",
                "data": "countries_b",
                "label": _("Country Code"),
                "notify_incomplete": True,
                "value": data.get("country", dismiss),
            },
            {
                "name": "geocode",
                "label": _("Geocode"),
                "type": "geocode",
                "value": data,
            },
            {
                "readonly": True,
                "name": "updated",
                "label": _("Last Updated"),
                "value": data.get("updated", dismiss),
            },
            {
                "name": "notes",
                "label": _("Notes"),
                "help_text": _("Markdown enabled"),
                "type": "fmt-text",
                "value": data.get("notes", dismiss),
            },
            {
                "name": "logo",
                "label": _("Logo"),
                "help_text": field_help(Organization, "logo")
                + " - "
                + _("Max size: {}kb").format(int(dj_settings.ORG_LOGO_MAX_SIZE / 1024)),
                "type": "image",
                "accept": dj_settings.ORG_LOGO_ALLOWED_FILE_TYPE,
                "max_height": dj_settings.ORG_LOGO_MAX_VIEW_HEIGHT,
                "max_size": dj_settings.ORG_LOGO_MAX_SIZE,
                "upload_handler": f"/org/{org.id}/upload-logo",
                "value": logo_url,
            },
        ],
    }

    users = {}
    if perms.get("can_manage"):
        users.update({user.id: user for user in org.admin_usergroup.user_set.all()})
        users.update({user.id: user for user in org.usergroup.user_set.all()})
        users = sorted(list(users.values()), key=lambda x: x.full_name)

    # if user has rights to create sub entties or manage users, allow them
    # to view the tools
    if perms.get("can_manage") or perms.get("can_create"):
        perms["can_use_tools"] = True

    active_tab = None
    tab_init = {}
    for tag in tags:
        tab_init[tag] = "inactive"
        if perms.get("can_create_%s" % tag):
            perms["can_use_tools"] = True
            if not active_tab:
                tab_init[tag] = "active"
                active_tab = tag
        if perms.get("can_delete_%s" % tag):
            perms["can_edit"] = True

    if perms.get("can_manage") and org.pending_affiliations.count() > 0:
        tab_init = {"users": "active"}

    keys = [
        {"prefix": key.prefix, "hashed_key": key.hashed_key, "name": key.name}
        for key in org.api_keys.filter(revoked=False).all()
    ]
    data["phone_help_text"] = field_help(NetworkContact, "phone")

    return view_component(
        request,
        "organization",
        data,
        "Organization",
        tab_init=tab_init,
        users=users,
        user_perms=load_all_user_permissions(org),
        key_perms=load_all_key_permissions(org),
        instance=org,
        perms=perms,
        keys=keys,
    )


@ensure_csrf_cookie
def view_facility(request, id):
    """
    View facility data for facility specified by id.
    """

    try:
        facility = Facility.objects.get(id=id, status__in=["ok", "pending"])
    except ObjectDoesNotExist:
        return view_http_error_404(request)

    data = FacilitySerializer(facility, context={"user": request.user}).data

    applicator = APIPermissionsApplicator(request.user)

    if not applicator.is_generating_api_cache:
        data = applicator.apply(data)

    if not data:
        return view_http_error_403(request)

    perms = export_permissions(request.user, facility)

    org = OrganizationSerializer(facility.org, context={"user": request.user}).data

    exchanges = (
        InternetExchangeFacility.handleref.undeleted()
        .filter(facility=facility)
        .select_related("ix")
        .order_by("ix__name")
        .all()
    )
    peers = (
        NetworkFacility.handleref.undeleted()
        .filter(facility=facility)
        .select_related("network")
        .order_by("network__name")
    )

    if facility.org.logo:
        org["logo"] = facility.org.logo.url

    dismiss = DoNotRender()

    data = {
        "title": data.get("name", dismiss),
        "exchanges": exchanges,
        "peers": peers,
        "fields": [
            {
                "name": "org",
                "label": _("Organization"),
                "value": org.get("name", dismiss),
                "type": "entity_link",
                "link": "/%s/%d" % (Organization._handleref.tag, org.get("id")),
            },
            {
                "name": "aka",
                "label": _("Also Known As"),
                "value": data.get("aka", dismiss),
                "notify_incomplete": False,
            },
            {
                "name": "name_long",
                "label": _("Long Name"),
                "value": data.get("name_long", dismiss),
                "notify_incomplete": False,
            },
            {
                "name": "website",
                "type": "url",
                "value": data.get("website", dismiss),
                "label": _("Website"),
            },
            {
                "name": "address1",
                "label": _("Address 1"),
                "value": data.get("address1", dismiss),
            },
            {
                "name": "address2",
                "label": _("Address 2"),
                "value": data.get("address2", dismiss),
            },
            {
                "name": "floor",
                "label": _("Floor"),
                "value": data.get("floor", dismiss),
            },
            {
                "name": "suite",
                "label": _("Suite"),
                "value": data.get("suite", dismiss),
            },
            {
                "name": "location",
                "label": _("Location"),
                "type": "location",
                "value": data,
            },
            {
                "name": "country",
                "type": "list",
                "data": "countries_b",
                "label": _("Country Code"),
                "value": data.get("country", dismiss),
            },
            {
                "name": "region_continent",
                "type": "list",
                "data": "enum/regions",
                "label": _("Continental Region"),
                "value": data.get("region_continent", dismiss),
                "readonly": True,
            },
            {
                "name": "geocode",
                "label": _("Geocode"),
                "type": "geocode",
                "value": data,
            },
            {
                "name": "clli",
                "label": _("CLLI Code"),
                "value": data.get("clli", dismiss),
            },
            {
                "name": "npanxx",
                "label": _("NPA-NXX"),
                "value": data.get("npanxx", dismiss),
            },
            {
                "readonly": True,
                "name": "updated",
                "label": _("Last Updated"),
                "value": data.get("updated", dismiss),
            },
            {
                "name": "notes",
                "label": _("Notes"),
                "help_text": _("Markdown enabled"),
                "type": "fmt-text",
                "value": data.get("notes", dismiss),
            },
            {
                "name": "org_logo",
                "label": "",
                "value": org.get("logo", dismiss),
                "type": "image",
                "readonly": True,
                "max_height": dj_settings.ORG_LOGO_MAX_VIEW_HEIGHT,
            },
            {
                "type": "email",
                "name": "tech_email",
                "label": _("Technical Email"),
                "value": data.get("tech_email", dismiss),
            },
            {
                "type": "string",
                "name": "tech_phone",
                "label": _("Technical Phone"),
                "value": data.get("tech_phone", dismiss),
                "help_text": field_help(Facility, "tech_phone"),
            },
            {
                "type": "email",
                "name": "sales_email",
                "label": _("Sales Email"),
                "value": data.get("sales_email", dismiss),
            },
            {
                "type": "string",
                "name": "sales_phone",
                "label": _("Sales Phone"),
                "value": data.get("sales_phone", dismiss),
                "help_text": field_help(Facility, "sales_phone"),
            },
            {
                "name": "property",
                "type": "list",
                "data": "enum/property",
                "label": _("Property"),
                "value": data.get("property", dismiss),
                "help_text": field_help(Facility, "property"),
            },
            {
                "name": "diverse_serving_substations",
                "type": "list",
                "data": "enum/bool_choice_with_opt_out_str",
                "label": _("Diverse Serving Substations"),
                "value": data.get("diverse_serving_substations", dismiss),
                "value_label": dict(BOOL_CHOICE_WITH_OPT_OUT).get(
                    data.get("diverse_serving_substations")
                ),
                "help_text": field_help(Facility, "diverse_serving_substations"),
            },
            {
                "name": "available_voltage_services",
                "type": "list",
                "multiple": True,
                "data": "enum/available_voltage",
                "label": _("Available Voltage Services"),
                "value": data.get("available_voltage_services", dismiss),
                "help_text": field_help(Facility, "available_voltage_services"),
            },
        ],
    }

    data["stats"] = get_fac_stats(peers, exchanges)

    return view_component(
        request, "facility", data, "Facility", perms=perms, instance=facility
    )


@ensure_csrf_cookie
def view_exchange(request, id):
    """
    View exchange data for exchange specified by id.
    """

    try:
        exchange = InternetExchange.objects.get(id=id, status__in=["ok", "pending"])
    except ObjectDoesNotExist:
        return view_http_error_404(request)

    data = InternetExchangeSerializer(exchange, context={"user": request.user}).data

    applicator = APIPermissionsApplicator(request.user)

    if not applicator.is_generating_api_cache:
        data = applicator.apply(data)

    # find out if user can write to object
    perms = export_permissions(request.user, exchange)

    if not data:
        return view_http_error_403(request)
    networks = (
        NetworkIXLan.handleref.undeleted()
        .select_related("network", "ixlan")
        .order_by("network__name")
        .filter(ixlan__ix=exchange)
    )
    dismiss = DoNotRender()

    facilities = (
        InternetExchangeFacility.handleref.undeleted()
        .select_related("ix", "facility")
        .filter(ix=exchange)
        .order_by("facility__name")
    )

    org = data.get("org")

    if exchange.org.logo:
        org["logo"] = exchange.org.logo.url

    data = {
        "id": exchange.id,
        "title": data.get("name", dismiss),
        "facilities": facilities,
        "networks": networks,
        "peer_count": 0,
        "connections_count": 0,
        "open_peer_count": 0,
        "total_speed": 0,
        "ipv6_percentage": 0,
        "ixlans": exchange.ixlan_set_active_or_pending,
        "fields": [
            {
                "name": "org",
                "label": _("Organization"),
                "value": org.get("name", dismiss),
                "type": "entity_link",
                "link": "/%s/%d" % (Organization._handleref.tag, org.get("id")),
            },
            {
                "name": "aka",
                "label": _("Also Known As"),
                "value": data.get("aka", dismiss),
            },
            {
                "name": "name_long",
                "label": _("Long Name"),
                "value": data.get("name_long", dismiss),
            },
            {"name": "city", "label": _("City"), "value": data.get("city", dismiss)},
            {
                "name": "country",
                "type": "list",
                "data": "countries_b",
                "label": _("Country"),
                "value": data.get("country", dismiss),
            },
            {
                "name": "region_continent",
                "type": "list",
                "data": "enum/regions",
                "label": _("Continental Region"),
                "value": data.get("region_continent", dismiss),
            },
            {
                "name": "media",
                "type": "list",
                "data": "enum/media",
                "label": _("Media Type"),
                "value": data.get("media", dismiss),
            },
            {
                "name": "service_level",
                "type": "list",
                "data": "enum/service_level_types_trunc",
                "label": _("Service Level"),
                "value": data.get("service_level", dismiss),
            },
            {
                "name": "terms",
                "type": "list",
                "data": "enum/terms_types_trunc",
                "label": _("Terms"),
                "value": data.get("terms", dismiss),
            },
            {
                "readonly": True,
                "name": "updated",
                "label": _("Last Updated"),
                "value": data.get("updated", dismiss),
            },
            {
                "name": "notes",
                "label": _("Notes"),
                "help_text": _("Markdown enabled"),
                "type": "fmt-text",
                "value": data.get("notes", dismiss),
            },
            {
                "name": "org_logo",
                "label": "",
                "value": org.get("logo", dismiss),
                "type": "image",
                "readonly": True,
                "max_height": dj_settings.ORG_LOGO_MAX_VIEW_HEIGHT,
            },
            {"type": "sub", "label": _("Contact Information")},
            {
                "type": "url",
                "name": "website",
                "label": _("Company Website"),
                "value": data.get("website", dismiss),
            },
            {
                "type": "url",
                "name": "url_stats",
                "label": _("Traffic Stats Website"),
                "value": data.get("url_stats", dismiss),
            },
            {
                "type": "email",
                "name": "tech_email",
                "label": _("Technical Email"),
                "value": data.get("tech_email", dismiss),
            },
            {
                "type": "string",
                "name": "tech_phone",
                "label": _("Technical Phone"),
                "value": data.get("tech_phone", dismiss),
                "help_text": field_help(InternetExchange, "tech_phone"),
            },
            {
                "type": "email",
                "name": "policy_email",
                "label": _("Policy Email"),
                "value": data.get("policy_email", dismiss),
            },
            {
                "type": "string",
                "name": "policy_phone",
                "label": _("Policy Phone"),
                "value": data.get("policy_phone", dismiss),
                "help_text": field_help(InternetExchange, "policy_phone"),
            },
            {
                "type": "email",
                "name": "sales_email",
                "label": _("Sales Email"),
                "value": data.get("sales_email", dismiss),
            },
            {
                "type": "string",
                "name": "sales_phone",
                "label": _("Sales Phone"),
                "value": data.get("sales_phone", dismiss),
                "help_text": field_help(InternetExchange, "sales_phone"),
            },
        ],
    }

    # IXLAN field group (form)

    ixlan = exchange.ixlan

    data["fields"].extend(
        [
            {
                "type": "group",
                "target": "api:ixlan:update",
                "id": ixlan.id,
                "label": _("LAN"),
                "payload": [
                    {"name": "ix_id", "value": exchange.id},
                ],
            },
            {
                "type": "number",
                "name": "mtu",
                "label": _("MTU"),
                "value": (ixlan.mtu or 0),
            },
            {
                "type": "flags",
                "label": _("Enable IX-F Import"),
                "value": [
                    {
                        "name": "ixf_ixp_import_enabled",
                        "value": ixlan.ixf_ixp_import_enabled,
                    }
                ],
                "admin": True,
            },
            {
                "type": "url",
                "label": _("IX-F Member Export URL"),
                "name": "ixf_ixp_member_list_url",
                "value": DoNotRender.permissioned(
                    ixlan.ixf_ixp_member_list_url,
                    request.user,
                    f"{ixlan.grainy_namespace}.ixf_ixp_member_list_url"
                    f".{ixlan.ixf_ixp_member_list_url_visible}",
                    explicit=True,
                ),
            },
            {
                "type": "list",
                "name": "ixf_ixp_member_list_url_visible",
                "data": "enum/visibility",
                "label": _("IX-F Member Export URL Visibility"),
                "value": ixlan.ixf_ixp_member_list_url_visible,
            },
            {
                "type": "action",
                "label": _("IX-F Import Preview"),
                "actions": [
                    {
                        "label": _("Preview"),
                        "action": "ixf_preview",
                    },
                ],
                "admin": True,
            },
            {
                "type": "action",
                "label": _("IX-F Import"),
                "actions": [
                    {
                        "label": _("Request import"),
                        "action": "ixf_request_import",
                    },
                    {
                        "label": exchange.ixf_import_request_recent_status[1],
                        "css": f"ixf-import-request-status {exchange.ixf_import_css}",
                    },
                ],
                "admin": True,
            },
            {"type": "group_end"},
        ]
    )

    data["stats"] = get_ix_stats(networks, ixlan)

    return view_component(
        request, "exchange", data, "Exchange", perms=perms, instance=exchange
    )


@ensure_csrf_cookie
def view_network_by_query(request):
    if "asn" in request.GET:
        try:
            return view_network_by_asn(request, request.GET.get("asn"))
        except ValueError:
            return view_http_error_404(request)
    else:
        return view_http_error_404(request)


@ensure_csrf_cookie
def view_network_by_asn(request, asn):
    try:
        network = Network.objects.get(asn=int(asn))
        # FIXME: should be able to just pass existing network object here to avoid
        # having to query again
        return view_network(request, network.id)
    except ObjectDoesNotExist:
        return view_http_error_404(request)


def format_last_updated_time(last_updated_time):
    if last_updated_time is None:
        return ""
    elif isinstance(last_updated_time, str):
        return last_updated_time.split(".")[0]


@ensure_csrf_cookie
def view_network(request, id):
    """
    View network data for network specified by id.
    """
    try:
        network = NetworkSerializer.prefetch_related(
            Network.objects, request, depth=2, selective=["poc_set"]
        ).get(id=id, status__in=["ok", "pending"])
    except ObjectDoesNotExist:
        return view_http_error_404(request)

    network_d = NetworkSerializer(network, context={"user": request.user}).data
    applicator = APIPermissionsApplicator(request.user)

    if not applicator.is_generating_api_cache:
        network_d = applicator.apply(network_d)

    if not network_d:
        return view_http_error_403(request)

    perms = export_permissions(request.user, network)

    facilities = (
        NetworkFacility.handleref.undeleted()
        .select_related("facility")
        .filter(network=network)
        .order_by("facility__name")
    )

    exchanges = (
        NetworkIXLan.handleref.undeleted()
        .select_related("ixlan", "ixlan__ix", "network")
        .filter(network=network)
        .order_by("ixlan__ix__name")
    )

    # This will be passed as default value for keys that don't exist - causing
    # them not to be rendered in the template - also it is fairly
    # safe to assume that no existing keys have been dropped because permission
    # requirements to view them were not met.
    dismiss = DoNotRender()

    org = network_d.get("org")

    ixf_proposals = IXFMemberData.proposals_for_network(network)
    ixf_proposals_dismissed = IXFMemberData.network_has_dismissed_actionable(network)

    if network.org.logo:
        org["logo"] = network.org.logo.url

    data = {
        "title": network_d.get("name", dismiss),
        "facilities": facilities,
        "exchanges": exchanges,
        "ixf": ixf_proposals,
        "ixf_dismissed": ixf_proposals_dismissed,
        "fields": [
            {
                "name": "org",
                "label": _("Organization"),
                "value": org.get("name", dismiss),
                "type": "entity_link",
                "link": "/%s/%d" % (Organization._handleref.tag, org.get("id")),
            },
            {
                "name": "aka",
                "label": _("Also Known As"),
                "notify_incomplete": False,
                "value": network_d.get("aka", dismiss),
            },
            {
                "name": "name_long",
                "label": _("Long Name"),
                "notify_incomplete": False,
                "value": network_d.get("name_long", dismiss),
            },
            {
                "name": "website",
                "label": _("Company Website"),
                "type": "url",
                "notify_incomplete": True,
                "value": network_d.get("website", dismiss),
            },
            {
                "name": "asn",
                "label": _("ASN"),
                "notify_incomplete": True,
                "value": network_d.get("asn", dismiss),
                "readonly": True,
            },
            {
                "name": "irr_as_set",
                "label": _("IRR as-set/route-set"),
                "help_text": field_help(Network, "irr_as_set"),
                "notify_incomplete": True,
                "value": network_d.get("irr_as_set", dismiss),
            },
            {
                "name": "route_server",
                "type": "url",
                "label": _("Route Server URL"),
                "notify_incomplete": False,
                "value": network_d.get("route_server", dismiss),
            },
            {
                "name": "looking_glass",
                "type": "url",
                "label": _("Looking Glass URL"),
                "notify_incomplete": False,
                "value": network_d.get("looking_glass", dismiss),
            },
            {
                "name": "info_type",
                "type": "list",
                "data": "enum/net_types",
                "blank": _("Not Disclosed"),
                "label": _("Network Type"),
                "notify_incomplete": True,
                "value": network_d.get("info_type", dismiss),
            },
            {
                "name": "info_prefixes4",
                "label": _("IPv4 Prefixes"),
                "type": "number",
                "help_text": field_help(Network, "info_prefixes4"),
                "notify_incomplete": True,
                "notify_incomplete_group": "prefixes",
                "value": int(network_d.get("info_prefixes4") or 0),
            },
            {
                "name": "info_prefixes6",
                "label": _("IPv6 Prefixes"),
                "type": "number",
                "help_text": field_help(Network, "info_prefixes6"),
                "notify_incomplete": True,
                "notify_incomplete_group": "prefixes",
                "value": int(network_d.get("info_prefixes6") or 0),
            },
            {
                "name": "info_traffic",
                "type": "list",
                "data": "enum/traffic",
                "blank": _("Not Disclosed"),
                "label": _("Traffic Levels"),
                "value": network_d.get("info_traffic", dismiss),
            },
            {
                "name": "info_ratio",
                "type": "list",
                "data": "enum/ratios",
                "label": _("Traffic Ratios"),
                "blank": _("Not Disclosed"),
                "value": network_d.get("info_ratio", dismiss),
            },
            {
                "name": "info_scope",
                "type": "list",
                "data": "enum/scopes",
                "blank": _("Not Disclosed"),
                "label": _("Geographic Scope"),
                "value": network_d.get("info_scope", dismiss),
            },
            {
                "type": "flags",
                "label": _("Protocols Supported"),
                "value": [
                    {
                        "name": "info_unicast",
                        "label": _("Unicast IPv4"),
                        "value": network_d.get("info_unicast", False),
                    },
                    {
                        "name": "info_multicast",
                        "label": _("Multicast"),
                        "value": network_d.get("info_multicast", False),
                    },
                    {
                        "name": "info_ipv6",
                        "label": _("IPv6"),
                        "value": network_d.get("info_ipv6", False),
                    },
                    {
                        "name": "info_never_via_route_servers",
                        "label": _("Never via route servers"),
                        "help_text": field_help(
                            Network, "info_never_via_route_servers"
                        ),
                        "value": network_d.get("info_never_via_route_servers", False),
                    },
                ],
            },
            {
                "readonly": True,
                "name": "updated",
                "label": _("Last Updated"),
                "value": format_last_updated_time(network_d.get("updated")),
            },
            {
                "readonly": True,
                "name": "netixlan_updated",
                "label": _("Public Peering Info Updated"),
                "value": format_last_updated_time(network_d.get("netixlan_updated")),
            },
            {
                "readonly": True,
                "name": "netfac_updated",
                "label": _("Peering Facility Info Updated"),
                "value": format_last_updated_time(network_d.get("netfac_updated")),
            },
            {
                "readonly": True,
                "name": "poc_updated",
                "label": _("Contact Info Updated"),
                "value": format_last_updated_time(network_d.get("poc_updated")),
            },
            {
                "name": "notes",
                "label": _("Notes"),
                "help_text": _("Markdown enabled"),
                "type": "fmt-text",
                "value": network_d.get("notes", dismiss),
            },
            {
                "name": "org_logo",
                "label": "",
                "value": org.get("logo", dismiss),
                "type": "image",
                "readonly": True,
                "max_height": dj_settings.ORG_LOGO_MAX_VIEW_HEIGHT,
            },
            {"type": "sub", "admin": True, "label": _("PeeringDB Configuration")},
            {
                "type": "flags",
                "admin": True,
                "label": _("Allow IXP Update"),
                "help_text": _(
                    "If enabled, an IXP may manage this network's entry in their peering list"
                ),
                "value": [
                    {
                        "name": "allow_ixp_update",
                        "label": "",
                        "value": network.allow_ixp_update,
                    }
                ],
            },
            {
                "type": "action",
                "admin": True,
                "label": _("IXP Update Tools"),
                "actions": [
                    {
                        "label": _("Preview"),
                        "action": "ixf_preview",
                    },
                    {"label": _("Postmortem"), "action": "ixf_postmortem"},
                ],
            },
            {"type": "sub", "label": _("Peering Policy Information")},
            {
                "name": "policy_url",
                "label": _("Peering Policy"),
                "value": network_d.get("policy_url", dismiss),
                "notify_incomplete": True,
                "type": "url",
            },
            {
                "name": "policy_general",
                "type": "list",
                "data": "enum/policy_general",
                "label": _("General Policy"),
                "value": network_d.get("policy_general", dismiss),
            },
            {
                "name": "policy_locations",
                "type": "list",
                "data": "enum/policy_locations",
                "label": _("Multiple Locations"),
                "value": network_d.get("policy_locations", dismiss),
            },
            {
                "name": "policy_ratio",
                "type": "list",
                "data": "enum/bool_choice_str",
                "label": _("Ratio Requirement"),
                "value": network_d.get("policy_ratio", dismiss),
                "value_label": dict(BOOL_CHOICE).get(network_d.get("policy_ratio")),
            },
            {
                "name": "policy_contracts",
                "type": "list",
                "data": "enum/policy_contracts",
                "label": _("Contract Requirement"),
                "value": network_d.get("policy_contracts", dismiss),
            },
        ],
    }

    # Add POC data to dataset
    data["poc_set"] = network_d.get("poc_set")

    # For tooltip
    data["phone_help_text"] = field_help(NetworkContact, "phone")

    if not request.user.is_authenticated or not request.user.is_verified_user:
        cnt = network.poc_set.filter(status="ok", visible="Users").count()
        data["poc_hidden"] = cnt > 0
    else:
        data["poc_hidden"] = False

    return view_component(
        request, "network", data, "Network", perms=perms, instance=network
    )


def view_suggest(request, reftag):
    if reftag not in ["net", "ix", "fac"]:
        return HttpResponseRedirect("/")

    template = loader.get_template(f"site/view_suggest_{reftag}.html")
    env = make_env()

    env["phone_help_text"] = field_help(NetworkContact, "phone")
    return HttpResponse(template.render(env, request))


def view_simple_content(request, content_name):
    """
    Render the content in templates/{{ content_name }} inside
    the peeringdb layout.
    """

    template = loader.get_template("site/simple_content.html")

    env = make_env(content_name=content_name)

    return HttpResponse(template.render(env, request))


def view_aup(request):
    """
    Render page containing acceptable use policy.
    """

    return view_simple_content(request, "site/aup.html")


def view_about(request):
    """
    Render page containing about.
    """

    return view_simple_content(request, "site/about.html")


def view_sponsorships(request):
    """
    View current sponsorships.
    """

    template = loader.get_template("site/sponsorships.html")
    now = datetime.datetime.now().replace(tzinfo=UTC())

    qset = Sponsorship.objects.filter(start_date__lte=now, end_date__gte=now)

    sponsorships = {
        "diamond": qset.filter(level=4),
        "platinum": qset.filter(level=3),
        "gold": qset.filter(level=2),
        "silver": qset.filter(level=1),
    }

    env = make_env(sponsorships=sponsorships)
    return HttpResponse(template.render(env, request))


def view_partnerships(request):
    """
    View current partners.
    """

    template = loader.get_template("site/partnerships.html")
    qset = Partnership.objects.filter(logo__isnull=False)

    partnerships = {}
    for row in qset:
        if row.level not in partnerships:
            partnerships[row.level] = []
        partnerships[row.level].append(row)

    env = make_env(
        partnership_levels=dict(PARTNERSHIP_LEVELS), partnerships=partnerships
    )
    return HttpResponse(template.render(env, request))


def view_advanced_search(request):
    """
    View for advanced search.
    """

    template = loader.get_template("site/advanced-search.html")
    env = make_env(row_limit=getattr(dj_settings, "API_DEPTH_ROW_LIMIT", 250))

    reftag = request.GET.get("reftag")

    if reftag == "net":
        try:
            env["ix_name"] = InternetExchange.objects.get(id=request.GET.get("ix")).name
        except (ObjectDoesNotExist, ValueError):
            env["ix_name"] = ""

        try:
            env["not_ix_name"] = InternetExchange.objects.get(
                id=request.GET.get("not_ix")
            ).name
        except (ObjectDoesNotExist, ValueError):
            env["not_ix_name"] = ""

        try:
            env["fac_name"] = Facility.objects.get(id=request.GET.get("fac")).name
        except (ObjectDoesNotExist, ValueError):
            env["fac_name"] = ""

        try:
            env["not_fac_name"] = Facility.objects.get(
                id=request.GET.get("not_fac")
            ).name
        except (ObjectDoesNotExist, ValueError):
            env["not_fac_name"] = ""

    env["can_use_distance_filter"] = (
        dj_settings.API_DISTANCE_FILTER_REQUIRE_AUTH is False
        or request.user.is_authenticated
    ) and (
        dj_settings.API_DISTANCE_FILTER_REQUIRE_VERIFIED is False
        or (request.user.is_authenticated and request.user.is_verified_user)
    )

    return HttpResponse(template.render(env, request))


def request_api_search(request):
    """
    Triggered by typing something in the main peeringdb search bar
    without hitting enter (quasi autocomplete).
    """

    q = request.GET.get("q")

    if not q:
        return HttpResponseBadRequest()

    result = search(q, autocomplete=True)

    return HttpResponse(json.dumps(result), content_type="application/json")


def request_search(request):
    """
    Triggered by hitting enter on the main search bar.
    Renders a search result page.
    """
    q = request.GET.get("q")

    if not q:
        return HttpResponseRedirect("/")

    # if the user queried for an asn directly via AS*** or ASN***
    # redirect to the result
    m = re.match(r"(asn|as)(\d+)", q.lower())
    if m:
        net = Network.objects.filter(asn=m.group(2), status="ok")
        if net.exists() and net.count() == 1:
            return HttpResponseRedirect(f"/net/{net.first().id}")

    result = search(q)

    sponsors = {
        org.id: {"label": sponsorship.label.lower(), "css": sponsorship.css}
        for org, sponsorship in Sponsorship.active_by_org()
    }

    for tag, rows in list(result.items()):
        for item in rows:
            item["sponsorship"] = sponsors.get(item["org_id"])

    template = loader.get_template("site/search_result.html")
    env = make_env(
        **{
            "search_ixp": result.get(InternetExchange._handleref.tag),
            "search_net": result.get(Network._handleref.tag),
            "search_fac": result.get(Facility._handleref.tag),
            "search_org": result.get(Organization._handleref.tag),
            "count_ixp": len(result.get(InternetExchange._handleref.tag, [])),
            "count_net": len(result.get(Network._handleref.tag, [])),
            "count_fac": len(result.get(Facility._handleref.tag, [])),
            "count_org": len(result.get(Organization._handleref.tag, [])),
        }
    )
    return HttpResponse(template.render(env, request))


@transaction.atomic
def request_logout(request):
    logout(request)
    return redirect("/")


# We are using django-otp's EmailDevice model
# to handle email as a recovery option for one
# time passwords.
#
# Unlike all the other devices supported by
# django-two-factor-auth it's token field is
# not an integer field. So the token to be verified
# needs to be turned into a string
#
# So we monkey patch it's verify_token function
# to do just that

EmailDevice._verify_token = EmailDevice.verify_token


def verify_token(self, token):
    return self._verify_token(str(token))


EmailDevice.verify_token = verify_token

class LoginView(TwoFactorLoginView):

    """
    Extend the `LoginView` class provided
    by `two_factor` because some
    PDB specific functionality and checks need to be added.
    """

    def get(self, *args, **kwargs):
        """
        If a user is already authenticated, don't show the
        login process, instead redirect to /
        """

        if self.request.user.is_authenticated:
            return redirect("/")

        return super().get(*args, **kwargs)

<<<<<<< HEAD
    @transaction.atomic
=======
    def get_form_kwargs(self, step=None):
        kwargs = super().get_form_kwargs(step=step)

        if step == "security-key":
            kwargs.update(
                {"device": self.get_security_key_device(), "request": self.request}
            )

        return kwargs

>>>>>>> 604b49aa
    @method_decorator(
        ratelimit(key="ip", rate=RATELIMITS["request_login_POST"], method="POST")
    )
    def post(self, *args, **kwargs):
        """
        Posts to the `auth` step of the authentication
        process need to be rate limited.
        """
        request = self.request

        was_limited = getattr(self.request, "limited", False)
        if self.get_step_index() == 0 and was_limited:
            self.rate_limit_message = _(
                "Please wait a bit before trying to login again."
            )
            return self.render_goto_step("auth")

        passwordless = self.attempt_passwordless_auth(request, **kwargs)
        if passwordless:
            return passwordless

        return super().post(*args, **kwargs)


    def get_context_data(self, form, **kwargs):
        """
        If post request was rate limited the rate limit message
        needs to be communicated via the template context.
        """

        context = super().get_context_data(form, **kwargs)
        context.update(rate_limit_message=getattr(self, "rate_limit_message", None))

        # make_env results to context
        context.update(**make_env())

        if "other_devices" in context:
            context["other_devices"] += [self.get_email_device()]

        return context

    def get_email_device(self):
        """
        Return an EmailDevice instance for the requesting user
        which can be used for one time passwords.
        """

        user = self.get_user()

        if user.email_confirmed:

            # only users with confirmed emails should have
            # the option to request otp to their email address

            try:

                # check if user already has an EmailDevice instance

                device = EmailDevice.objects.get(user=user)

                if not device.confirmed:

                    # sync confirmed status

                    device.confirmed = True
                    device.save()
            except EmailDevice.DoesNotExist:

                # create EmaiLDevice object for user if it does
                # not exist

                device = EmailDevice.objects.create(user=user, confirmed=True)

            # django-two-factor-auth needs this property set to something
            device.method = "email"

            return device
        else:

            # if user does NOT have a confirmed email address but
            # somehow has an EmailDevice object, delete it.

            try:
                device = EmailDevice.objects.get(user=user)
                device.delete()
            except EmailDevice.DoesNotExist:
                pass

        return None

    def get_device(self, step=None):
        """
        Override this to can enable EmailDevice as a
        challenge device for one time passwords.
        """

        if not self.device_cache:
            challenge_device_id = self.request.POST.get("challenge_device", None)
            if challenge_device_id:

                # email device
                device = self.get_email_device()
                if device.persistent_id == challenge_device_id:
                    self.device_cache = device
                    return self.device_cache

        return super().get_device(step=step)

    def get_success_url(self):
        return self.get_redirect_url()

    def get_redirect_url(self):
        """
        Specify which redirect urls are valid.
        """

        redir = self.request.POST.get("next") or "/"

        # if the redirect url is to logout that makes little
        # sense as the user would get logged out immediately
        # after logging in, substitute with a redirect to `/` instead

        if redir == "/logout":
            redir = "/"

        # check if the redirect url can be resolved to a view
        # if yes, it's a valid redirect

        try:
            resolve(redir)
        except Resolver404:

            # url could not be resolved to a view, so it's likely
            # invalid or pointing somewhere externally, the only
            # external urls we want to allow are the redirect urls
            # of oauth applications set up in peeringdb

            if not is_oauth_authorize(redir):
                redir = "/"

        return redir

    def done(self, form_list, **kwargs):
        """
        User authenticated successfully, set language options.
        """

        response = super().done(form_list, **kwargs)

        # TODO: do this via signal instead?

        user_language = self.get_user().get_locale()
        translation.activate(user_language)
        response = redirect(self.get_success_url())
        response.set_cookie(dj_settings.LANGUAGE_COOKIE_NAME, user_language)

        return response


@require_http_methods(["POST"])
@ratelimit(key="ip", rate=RATELIMITS["request_translation"], method="POST")
def request_translation(request, data_type):

    if not request.user.is_authenticated:
        return JsonResponse(
            {"status": "error", "error": "Please login to use translation service"}
        )

    user_language = request.user.get_locale()
    if not user_language:
        user_language = "en"

    note = request.POST.get("note")
    target = user_language

    if note and target:

        translationURL = "https://translation.googleapis.com/language/translate/v2"
        call_params = {
            "key": dj_settings.GOOGLE_GEOLOC_API_KEY,
            "q": note,
            "target": target,
        }
        reply = requests.post(translationURL, params=call_params).json()

        if "data" not in reply:
            return JsonResponse({"status": request.POST, "error": reply})

        return JsonResponse(
            {"status": request.POST, "translation": reply["data"]["translations"][0]}
        )

    return JsonResponse(
        {"status": "error", "error": "No text or no language specified"}
    )


@transaction.atomic
@require_http_methods(["POST"])
def network_reset_ixf_proposals(request, net_id):
    net = Network.objects.get(id=net_id)

    allowed = check_permissions(request.user, net, PERM_CRUD)

    if not allowed:
        return JsonResponse({"non_field_errors": [_("Permission denied")]}, status=401)

    qset = IXFMemberData.objects.filter(asn=net.asn)
    qset.update(dismissed=False)

    return JsonResponse({"status": "ok"})


@transaction.atomic
@require_http_methods(["POST"])
def network_dismiss_ixf_proposal(request, net_id, ixf_id):
    ixf_member_data = IXFMemberData.objects.get(id=ixf_id)
    net = ixf_member_data.net

    allowed = check_permissions(request.user, net, PERM_CRUD)

    if not allowed:
        return JsonResponse({"non_field_errors": [_("Permission denied")]}, status=401)

    ixf_member_data.dismissed = True
    ixf_member_data.save()

    return JsonResponse({"status": "ok"})<|MERGE_RESOLUTION|>--- conflicted
+++ resolved
@@ -2314,9 +2314,6 @@
 
         return super().get(*args, **kwargs)
 
-<<<<<<< HEAD
-    @transaction.atomic
-=======
     def get_form_kwargs(self, step=None):
         kwargs = super().get_form_kwargs(step=step)
 
@@ -2327,7 +2324,7 @@
 
         return kwargs
 
->>>>>>> 604b49aa
+    @transaction.atomic
     @method_decorator(
         ratelimit(key="ip", rate=RATELIMITS["request_login_POST"], method="POST")
     )
