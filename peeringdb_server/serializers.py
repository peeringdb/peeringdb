--- conflicted
+++ resolved
@@ -6,14 +6,10 @@
 from django.contrib.contenttypes.models import ContentType
 from django.core.exceptions import FieldError, ValidationError
 from django.core.validators import URLValidator
-<<<<<<< HEAD
-from django.contrib.auth import get_user_model
-=======
 from django.db import IntegrityError, models, transaction
 from django.db.models import Case, IntegerField, Prefetch, Q, Sum, When
 from django.db.models.fields.related import (ForwardManyToOneDescriptor,
                                              ReverseManyToOneDescriptor)
->>>>>>> ddcccfa1
 from django.db.models.query import QuerySet
 from django.http import JsonResponse
 from django.utils.translation import ugettext_lazy as _
@@ -24,9 +20,6 @@
 from django_peeringdb.models.abstract import AddressModel
 from rest_framework import serializers, validators
 from rest_framework.exceptions import ValidationError as RestValidationError
-
-<<<<<<< HEAD
-from django_grainy.rest import PermissionDenied
 
 from peeringdb_server.permissions import (
     check_permissions_from_request,
@@ -71,28 +64,6 @@
     validate_zipcode,
 )
 
-from django.utils.translation import ugettext_lazy as _
-
-=======
-from peeringdb_server.deskpro import (ticket_queue_asnauto_skipvq,
-                                      ticket_queue_rdap_error)
-from peeringdb_server.inet import (RdapException, RdapLookup,
-                                   RdapNotFoundError, get_prefix_protocol,
-                                   rdap_pretty_error_message)
-from peeringdb_server.models import (QUEUE_ENABLED, Facility, InternetExchange,
-                                     InternetExchangeFacility, IXLan,
-                                     IXLanPrefix, Network, NetworkContact,
-                                     NetworkFacility, NetworkIXLan,
-                                     Organization, VerificationQueueItem)
-from peeringdb_server.util import Permissions, check_permissions
-from peeringdb_server.validators import (validate_address_space,
-                                         validate_info_prefixes4,
-                                         validate_info_prefixes6,
-                                         validate_irr_as_set,
-                                         validate_phonenumber,
-                                         validate_prefix_overlap,
-                                         validate_zipcode)
->>>>>>> ddcccfa1
 
 # exclude certain query filters that would otherwise
 # be exposed to the api for filtering operations
