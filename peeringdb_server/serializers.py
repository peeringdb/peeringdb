import ipaddress
import re
import reversion

from django_inet.rest import IPAddressField, IPPrefixField
from django.core.validators import URLValidator
from django.contrib.auth import get_user_model
from django.db.models.query import QuerySet
from django.db.models import Prefetch, Q, Sum, IntegerField, Case, When
from django.db import models, transaction, IntegrityError
from django.db.models.fields.related import (
    ReverseManyToOneDescriptor,
    ForwardManyToOneDescriptor,
)
from django.http import JsonResponse
from django.core.exceptions import FieldError, ValidationError
from rest_framework import serializers, validators
from rest_framework.exceptions import ValidationError as RestValidationError

# from drf_toolbox import serializers
from django_handleref.rest.serializers import HandleRefSerializer
from django.conf import settings
from django.contrib.contenttypes.models import ContentType
from django_peeringdb.models.abstract import AddressModel

from django_grainy.rest import PermissionDenied
<<<<<<< HEAD

from peeringdb_server.permissions import check_permissions_from_request, get_key_from_request
from peeringdb_server.inet import RdapLookup, RdapNotFoundError, get_prefix_protocol
=======

from peeringdb_server.util import check_permissions, Permissions
from peeringdb_server.inet import (
    RdapLookup,
    RdapNotFoundError,
    get_prefix_protocol,
    RdapException,
    rdap_pretty_error_message,
)

>>>>>>> 94f33e9f
from peeringdb_server.deskpro import (
    ticket_queue_asnauto_skipvq,
    ticket_queue_rdap_error,
)
from peeringdb_server.models import (
    QUEUE_ENABLED,
    VerificationQueueItem,
    InternetExchange,
    InternetExchangeFacility,
    IXLan,
    IXLanPrefix,
    Facility,
    Network,
    NetworkContact,
    NetworkFacility,
    NetworkIXLan,
    Organization,
    OrganizationAPIKey
)
from peeringdb_server.validators import (
    validate_address_space,
    validate_info_prefixes4,
    validate_info_prefixes6,
    validate_prefix_overlap,
    validate_phonenumber,
    validate_irr_as_set,
    validate_zipcode,
)

from django.utils.translation import ugettext_lazy as _


# exclude certain query filters that would otherwise
# be exposed to the api for filtering operations

FILTER_EXCLUDE = [
    # unused
    "org__latitude",
    "org__longitude",
    "ixlan_set__descr",
    "ixlan__descr",
    # private
    "ixlan_set__ixf_ixp_member_list_url",
    "ixlan__ixf_ixp_member_list_url",
    "network__notes_private",
    # internal
    "ixf_import_log_set__id",
    "ixf_import_log_set__created",
    "ixf_import_log_set__updated",
    "ixf_import_log_entries__id",
    "ixf_import_log_entries__action",
    "ixf_import_log_entries__reason",
    "sponsorshiporg_set__id",
    "sponsorshiporg_set__url",
    "partnerships__id",
    "partnerships__url",
    "merged_to__id",
    "merged_to__created",
    "merged_from__id",
    "merged_from__created",
    "affiliation_requests__status",
    "affiliation_requests__created",
    "affiliation_requests__org_name",
    "affiliation_requests__id",
]


# def _(x):
#    return x


class GeocodeSerializerMixin(object):
    """
    Overrides create() and update() method of serializer
    to normalize the location against the Google Maps Geocode API
    and resave the model instance with normalized address fields.

    Can only be used if the model includes the GeocodeBaseMixin.
    """

    GEO_ERROR_MESSAGE = _(
        "We could not find the address you entered. "
        "Please review your address data and contact "
        "{} for further assistance "
        "if needed."
    ).format(settings.DEFAULT_FROM_EMAIL)

    def _geosync_information_present(self, instance, validated_data):
        """
        Determine if there is enough address information
        to necessitate a geosync attempt
        """

        for f in AddressSerializer.Meta.fields:

            # We do not need to sync if only the country is defined
            if f == "country":
                continue

            if validated_data.get(f) != "":
                return True

        return False

    def _need_geosync(self, instance, validated_data):
        """
        Determine if any geofields have changed that need normalization.
        Returns False if the only change is that fields have been deleted.
        """

        # If there isn't any data besides country, don't sync
        geosync_info_present = self._geosync_information_present(
            instance, validated_data
        )

        if not geosync_info_present:
            return False

        # We do not need to resync if floor, suite, or address2 are changed
        ignored_fields = ["floor", "suite", "address2"]
        geocode_fields = [
            f for f in AddressSerializer.Meta.fields if f not in ignored_fields
        ]

        for field in geocode_fields:
            if validated_data.get(field) == "":
                continue

            if getattr(instance, field) != validated_data.get(field):
                return True

        return False

    def update(self, instance, validated_data):
        """
        When updating a geo-enabled object,
        we first want to update the model
        and then normalize the geofields
        """

        # Need to check if we need geosync before updating the instance
        need_geosync = self._need_geosync(instance, validated_data)

        instance = super().update(instance, validated_data)

        # we dont want to geocode on tests
        if settings.RELEASE_ENV == "run_tests":
            return instance

        if need_geosync:
            print("Normalizing geofields")
            try:
                instance.normalize_api_response()

            # Reraise the model validation error
            # as a serializer validation error
            except ValidationError as exc:
                print(exc.message)
                raise serializers.ValidationError(
                    {"non_field_errors": [self.GEO_ERROR_MESSAGE]}
                )
        return instance

    def create(self, validated_data):
        # When creating a geo-enabled object,
        # we first want to save the model
        # and then normalize the geofields
        instance = super().create(validated_data)

        # we dont want to geocode on tests
        if settings.RELEASE_ENV == "run_tests":
            return instance

        if self._geosync_information_present(instance, validated_data):
            try:
                instance.normalize_api_response()

            # Reraise the model validation error
            # as a serializer validation error
            except ValidationError as exc:
                print(exc.message)
                raise serializers.ValidationError(
                    {"non_field_errors": [self.GEO_ERROR_MESSAGE]}
                )
        return instance


def queryable_field_xl(fld):
    """
    Translate <fld>_id into <fld> and also take
    care of translating fac and net queries into "facility"
    and "network" queries

    FIXME: should be renamed on models, but this will open
    a pandora's box im not ready to open yet
    """

    if re.match(".+_id", fld):
        fld = fld[:-3]
    if fld == "fac":
        return "facility"
    elif fld == "net":
        return "network"
    elif re.match("net_(.+)", fld):
        return re.sub("^net_", "network_", fld)
    elif re.match("fac(.+)", fld):
        return re.sub("^fac_", "facility_", fld)
    return fld


def validate_relation_filter_field(a, b):
    b = queryable_field_xl(b)
    a = queryable_field_xl(a)
    if a == b or a == "%s_id" % b or a.find("%s__" % b) == 0:
        return True
    return False


def get_relation_filters(flds, serializer, **kwargs):
    rv = {}
    for k, v in list(kwargs.items()):
        m = re.match("^(.+)__(lt|lte|gt|gte|contains|startswith|in)$", k)
        if isinstance(v, list) and v:
            v = v[0]
        if m and len(k.split("__")) <= 2:
            r = m.group(1)
            f = m.group(2)
            rx = r.split("__")
            if f == "contains":
                f = "icontains"
            elif f == "startswith":
                f = "istartswith"
            if len(rx) == 2:
                rx[0] = queryable_field_xl(rx[0])
                rx[1] = queryable_field_xl(rx[1])
                r_field = rx[0]
                r = "__".join(rx)
            else:
                r_field = r
                r = queryable_field_xl(r)
            if r_field in flds:
                if f == "in":
                    v = v.split(",")
                rv[r] = {"filt": f, "value": v}
        elif k in flds:
            rv[queryable_field_xl(k)] = {"filt": None, "value": v}
        else:
            rx = k.split("__")

            if len(rx) in [2, 3] and rx[0] in flds:
                rx[0] = queryable_field_xl(rx[0])
                rx[1] = queryable_field_xl(rx[1])
                m = re.match("^(.+)__(lt|lte|gt|gte|contains|startswith|in)$", k)
                f = None
                if m:
                    f = m.group(2)
                if f == "in":
                    v = v.split(",")
                rv["__".join(rx[:2])] = {"filt": f, "value": v}

    return rv


class UniqueFieldValidator:
    """
    For issue #70

    Django-side unique field validation

    This should ideally be done in mysql, however we need to clear out the other
    duplicates first, so we validate on the django side for now
    """

    message = _("Need to be unique")

    def __init__(self, fields, message=None, check_deleted=False):
        self.fields = fields
        self.message = message or self.message
        self.check_deleted = check_deleted

    def set_context(self, serializer):
        self.instance = getattr(serializer, "instance", None)
        self.model = serializer.Meta.model

    def __call__(self, attrs):
        id = getattr(self.instance, "id", 0)
        collisions = {}
        for field in self.fields:
            value = attrs.get(field)

            if value == "" or value is None:
                continue

            filters = {field: value}
            if not self.check_deleted:
                filters.update(status="ok")
            if self.model.objects.filter(**filters).exclude(id=id).exists():
                collisions[field] = self.message
        if collisions:
            raise RestValidationError(collisions, code="unique")


class RequiredForMethodValidator:
    """
    A validator that makes a field required for certain
    methods
    """

    message = _("This field is required")

    def __init__(self, field, methods=["POST", "PUT"], message=None):
        self.field = field
        self.methods = methods
        self.messages = message or self.message

    def __call__(self, attrs):
        if self.request.method in self.methods and not attrs.get(self.field):
            raise RestValidationError(
                {self.field: self.message.format(methods=self.methods)}
            )

    def set_context(self, serializer):
        self.instance = getattr(serializer, "instance", None)
        self.request = serializer._context.get("request")


class SoftRequiredValidator:
    """
    A validator that allows us to require that at least
    one of the specified fields is set
    """

    message = _("This field is required")

    def __init__(self, fields, message=None):
        self.fields = fields
        self.message = message or self.message

    def set_context(self, serializer):
        self.instance = getattr(serializer, "instance", None)

    def __call__(self, attrs):
        missing = {
            field_name: self.message
            for field_name in self.fields
            if not attrs.get(field_name)
        }
        valid = len(self.fields) != len(list(missing.keys()))
        if not valid:
            raise RestValidationError(missing)


class AsnRdapValidator:
    """
    A validator that queries rdap entries for the provided value (Asn)
    and will fail if no matching asn is found
    """

    message = _("RDAP Lookup Error")

    def __init__(self, field="asn", message=None, methods=None):
        if message:
            self.message = message
        if not methods:
            methods = ["POST"]
        self.field = field
        self.methods = methods

    def __call__(self, attrs):
        if self.request.method not in self.methods:
            return
        asn = attrs.get(self.field)
        try:
            rdap = RdapLookup().get_asn(asn)
            emails = rdap.emails
            self.request.rdap_result = rdap
        except RdapException as exc:
            self.request.rdap_error = (self.request.user, asn, exc)
            raise RestValidationError({self.field: rdap_pretty_error_message(exc)})

    def set_context(self, serializer):
        self.instance = getattr(serializer, "instance", None)
        self.request = serializer._context.get("request")


class FieldMethodValidator:
    """
    A validator that will only allow a field to be set for certain
    methods
    """

    message = _("This field is only allowed for these requests: {methods}")

    def __init__(self, field, methods, message=None):
        self.field = field
        self.methods = methods

    def __call__(self, attrs):
        if self.field not in attrs:
            return
        if self.request.method not in self.methods:
            raise RestValidationError(
                {self.field: self.message.format(methods=self.methods)}
            )

    def set_context(self, serializer):
        self.instance = getattr(serializer, "instance", None)
        self.request = serializer._context.get("request")


class ExtendedURLField(serializers.URLField):
    def __init__(self, **kwargs):
        schemes = kwargs.pop("schemes", None)
        super().__init__(**kwargs)
        validator = URLValidator(
            message=self.error_messages["invalid"], schemes=schemes
        )
        self.validators = []
        self.validators.append(validator)


class SaneIntegerField(serializers.IntegerField):
    """
    Integer field that renders null values to 0
    """

    def get_attribute(self, instance):
        r = super().get_attribute(instance)
        if r is None:
            return 0
        return r


class ParentStatusException(IOError):
    """
    Throw this when an object cannot be created because its parent is
    either status pending or deleted
    """

    def __init__(self, parent, typ):
        if parent.status == "pending":
            super(IOError, self).__init__(
                _(
                    "Object of type '%(type)s' cannot be created because its parent entity '%(parent_tag)s/%(parent_id)s' has not yet been approved"
                )
                % {"type": typ, "parent_tag": parent.ref_tag, "parent_id": parent.id}
            )
        elif parent.status == "deleted":
            super(IOError, self).__init__(
                _(
                    "Object of type '%(type)s' cannot be created because its parent entity '%(parent_tag)s/%(parent_id)s' has been marked as deleted"
                )
                % {"type": typ, "parent_tag": parent.ref_tag, "parent_id": parent.id}
            )


class AddressSerializer(serializers.ModelSerializer):
    class Meta:
        model = (AddressModel,)
        fields = [
            "address1",
            "address2",
            "city",
            "country",
            "state",
            "zipcode",
            "floor",
            "suite",
        ]


class ModelSerializer(serializers.ModelSerializer):
    """
    ModelSerializer that provides pdb API with custom params

    Main problem with doing field ops here is data is already fetched, so while
    it's fine for single columns, it doesn't help on speed for fk relationships
    However data is not yet serialized so there may be some gain

    using custom method fields to introspect doesn't work at all, because
    they're not called until they're serialized, and then are called once per row,

    for example
    test_depth = serializers.SerializerMethodField('check_for_fk')
    def check_for_fk(self, obj):
        print "check ", type(obj)

    class Meta:
        fields = [
            'test_depth',
            ...

    Best bet so far looks like overloading the single object get in the model
    view set, and adding on the relationships, but need to get to get the fields
    defined yet not included in the query, may have to rewrite the base class,
    which would mean talking to the dev and committing back or we'll have this problem
    every update

    After testing, the time is all in serialization and transfer, so culling
    related here should be fine

    arg[0] is a queryset, but seems to have already been evaluated

    Addition Query arguments:
    `fields` comma separated list of only fields to display

        could cull the default list down quite a bit by default and make people ask explicitly for them
        self.Meta.default_fields, but I'm not sure it matters, more testing
    """

    is_model = True
    nested_exclude = []

    id = serializers.IntegerField(read_only=True)

    def __init__(self, *args, **kwargs):
        # args[0] is either a queryset or a model
        # kwargs: {u'context': {u'view': <peeringdb.rest.NetworkViewSet object
        # at 0x7fa5604e8410>, u'request': <rest_framework.request.Request
        # object at 0x7fa5604e86d0>, u'format': None}}

        try:
            data = args[0]
        except IndexError:
            data = None

        if "request" in kwargs.get("context", {}):
            request = kwargs.get("context").get("request")
        else:
            request = None

        is_list = isinstance(data, QuerySet)
        self.nested_depth = self.depth_from_request(request, is_list)

        # Instantiate the superclass normally
        super().__init__(*args, **kwargs)

        if not request:
            return

        fields = self.context["request"].query_params.get("fields")

        if fields:
            fields = fields.split(",")
            # Drop any fields that are not specified in the `fields` argument.
            allowed = set(fields)
            existing = set(self.fields.keys())
            for field_name in existing - allowed:
                self.fields.pop(field_name)

    @classmethod
    def queryable_field_xl(self, fld):
        return queryable_field_xl(fld)

    @classmethod
    def is_unique_query(cls, request):
        """
        Check if the request parameters are expected to return a unique entity
        """

        return "id" in request.GET

    @classmethod
    def queryable_relations(self):
        """
        Returns a list of all second level queryable relation fields
        """
        rv = []

        for fld in self.Meta.model._meta.get_fields():

            if fld.name in FILTER_EXCLUDE:
                continue

            if (
                hasattr(fld, "get_internal_type")
                and fld.get_internal_type() == "ForeignKey"
            ):
                model = fld.related_model
                for _fld in model._meta.get_fields():
                    field_name = f"{fld.name}__{_fld.name}"

                    if field_name in FILTER_EXCLUDE:
                        continue

                    if (
                        hasattr(_fld, "get_internal_type")
                        and _fld.get_internal_type() != "ForeignKey"
                    ):
                        rv.append((field_name, _fld))
        return rv

    @classmethod
    def prefetch_query(cls, qset, request):
        if hasattr(request, "_ctf"):
            qset = qset.filter(**request._ctf)
        return qset

    @classmethod
    def depth_from_request(cls, request, is_list):
        """
        Derive aproporiate depth parameter from request, depending on whether
        result set is a list or single object max and default depth will vary

        This will return the depth specified in the request or the next best
        possible depth
        """
        try:
            if not request:
                raise ValueError("No Request")
            return min(
                int(request.query_params.get("depth", cls.default_depth(is_list))),
                cls.max_depth(is_list),
            )
        except ValueError:
            return cls.default_depth(is_list)

    @classmethod
    def max_depth(cls, is_list):
        """
        Return max depth according to whether resultset is list or single get
        """
        if is_list:
            return 3
        return 4

    @classmethod
    def default_depth(cls, is_list):
        """
        Return default depth according to whether resultset is list or single get
        """
        if is_list:
            return 0
        return 2

    @classmethod
    def prefetch_related(
        cls,
        qset,
        request,
        prefetch=None,
        related=None,
        nested="",
        depth=None,
        is_list=False,
        single=None,
    ):
        """
        Prefetch related sets according to depth specified in the request

        Prefetched set data will be located off the instances in an attribute
        called "<tag>_set_active_prefetched" where tag is the handleref tag
        of the objects the set will be holding
        """

        if depth is None:
            depth = cls.depth_from_request(request, is_list)

        if prefetch is None:
            prefetch = []
            related = []
        if depth <= 0:
            return qset

        if hasattr(cls.Meta, "fields"):
            for fld in cls.Meta.related_fields:

                # cycle through all related fields declared on the serializer

                o_fld = fld

                # if the field is not to be rendered, skip it
                if fld not in cls.Meta.fields:
                    continue

                # if we're in list serializer get the actual serializer class
                child = getattr(cls._declared_fields.get(fld), "child", None)
                getter = None

                # there are still a few instances where model and serializer
                # fields differ, net_id -> network_id in some cases for example
                #
                # in order to get the actual model field source we can check
                # the primary key relation ship field on the serializer which
                # has the same name with '_id' prefixed to it
                pk_rel_fld = cls._declared_fields.get("%s_id" % fld)

                # if serializer class specifies a through field name, rename
                # field to that
                if child and child.Meta.through:
                    fld = child.Meta.through

                # if primary key relationship field was found and source differs
                # we want to use that source instead
                elif pk_rel_fld and pk_rel_fld.source != fld:
                    fld = pk_rel_fld.source

                # set is getting its values via a proxy attribute specified
                # in the serializer's Meta class as getter
                getter = getattr(cls.Meta, "getter", None)

                # retrieve the model field for the relationship
                model_field = getattr(cls.Meta.model, fld, None)

                if type(model_field) == ReverseManyToOneDescriptor:

                    # nested sets

                    # build field and attribute names to prefetch to, this function will be
                    # called in a nested fashion so it is important we keep an aproporiate
                    # attribute "path" in tact
                    if not nested:
                        src_fld = fld
                        attr_fld = "%s_active_prefetched" % fld
                    else:
                        if getter:
                            src_fld = f"{nested}__{getter}__{fld}"
                        else:
                            src_fld = f"{nested}__{fld}"
                        attr_fld = "%s_active_prefetched" % fld

                    route_fld = "%s_active_prefetched" % src_fld

                    # print "(SET)", src_fld, attr_fld, getattr(cls.Meta.model,
                    # fld).related.related_model

                    # build the Prefetch object

                    prefetch.append(
                        Prefetch(
                            src_fld,
                            queryset=cls.prefetch_query(
                                getattr(
                                    cls.Meta.model, fld
                                ).rel.related_model.objects.filter(status="ok"),
                                request,
                            ),
                            to_attr=attr_fld,
                        )
                    )

                    # expanded objects within sets may contain sets themselves,
                    # so make sure to prefetch those as well
                    cls._declared_fields.get(o_fld).child.prefetch_related(
                        qset,
                        request,
                        related=related,
                        prefetch=prefetch,
                        nested=route_fld,
                        depth=depth - 1,
                        is_list=is_list,
                    )

                elif type(model_field) == ForwardManyToOneDescriptor and not is_list:

                    # single relations

                    if not nested:
                        src_fld = fld
                        related.append(fld)
                    else:
                        if getter:
                            src_fld = f"{nested}__{getter}__{fld}"
                        else:
                            src_fld = f"{nested}__{fld}"

                    route_fld = src_fld

                    # print "(SINGLE)", fld, src_fld, route_fld, model_field

                    # expanded single realtion objects may contain sets, so
                    # make sure to prefetch those as well

                    REFTAG_MAP.get(o_fld).prefetch_related(
                        qset,
                        request,
                        single=fld,
                        related=related,
                        prefetch=prefetch,
                        nested=route_fld,
                        depth=depth - 1,
                        is_list=is_list,
                    )

            if not nested:
                # print "prefetching", [p.prefetch_through for p in prefetch]
                # qset = qset.select_related(*related).prefetch_related(*prefetch)
                qset = qset.prefetch_related(*prefetch)
        return qset

    @property
    def is_root(self):
        if not self.parent:
            return True
        if type(self.parent) == serializers.ListSerializer and not self.parent.parent:
            return True
        return False

    @property
    def in_list(self):
        return type(self.parent) == serializers.ListSerializer

    @property
    def depth(self):
        par = self
        depth = -1
        nd = getattr(par, "nested_depth", 0)
        while par:
            b = hasattr(par, "is_model")
            depth += 1
            if hasattr(par, "nested_depth"):
                nd = par.nested_depth
            par = par.parent

        return (depth, nd + 1, b)

    @property
    def current_depth(self):
        d, nd, a = self.depth
        return nd - d, d, nd, a

    def to_representation(self, data):
        d, x, y, a = self.current_depth

        # a specified whether or not the serialization root is
        # a signle object or a queryset (e.g GET vs GET /<id>)
        # we need to adjust depth limits accordingly due to drf
        # internal parent - child structuring
        if a:
            k = 2
            j = 1
        else:
            k = 1
            j = 0

        r = self.is_root
        pop_related = False
        return_full = True

        if r:
            # main element
            if d < k:
                pop_related = True

        else:
            # sub element
            l = self.in_list
            if l:
                # sub element in set
                if d < j:
                    return_full = False
                if d < k:
                    pop_related = True

            else:
                # sub element in property
                if d < j:
                    return_full = False
                if d < k:
                    pop_related = True

            for fld in self.nested_exclude:
                if fld in self.fields:
                    self.fields.pop(fld)

        # if the serialization base is not a single object but a GET all
        # request instead we want to drop certain fields from serialization
        # due to horrible performance - these fields are specified in
        # Meta.list_exclude
        if not a:
            for fld in getattr(self.__class__.Meta, "list_exclude", []):
                if fld in self.fields:
                    self.fields.pop(fld)

        # pop relted fields because of depth limit met
        if pop_related:
            for fld in getattr(self.__class__.Meta, "related_fields", []):
                if fld in self.fields:
                    self.fields.pop(fld)

        # return full object if depth limit allows, otherwise return id
        if return_full:
            if isinstance(data, list):
                return super().to_representation(data)
            else:
                result = super().to_representation(data)
                result["_grainy"] = data.grainy_namespace
                return result
        else:
            return data.id

    def sub_serializer(self, serializer, data, exclude=None):
        if not exclude:
            exclude = []
        s = serializer(read_only=True)
        s.parent = self
        s.nested_exclude = exclude
        return s.to_representation(data)

    def validate_create(self, validated_data):
        return

    def update(self, instance, validated_data):
<<<<<<< HEAD
        grainy_kwargs = {"id":instance.id}
=======
        grainy_kwargs = {"id": instance.id}
>>>>>>> 94f33e9f
        grainy_kwargs.update(**validated_data)

        namespace = self.Meta.model.Grainy.namespace_instance("*", **grainy_kwargs)
        request = self.context.get("request")
<<<<<<< HEAD
        if request and not check_permissions_from_request(request, namespace, "u"):
            raise PermissionDenied(
              f"User does not have write permissions to '{namespace}'"
=======
        if request and not check_permissions(request.user, namespace, "u"):
            raise PermissionDenied(
                f"User does not have write permissions to '{namespace}'"
>>>>>>> 94f33e9f
            )

        return super().update(instance, validated_data)

    def create(self, validated_data):
        """
        entities created via the api should go into the verification
        queue with status pending if they are in the QUEUE_ENABLED
        list
        """
        if self.Meta.model in QUEUE_ENABLED:
            validated_data["status"] = "pending"
        else:
            validated_data["status"] = "ok"
        if "suggest" in validated_data:
            del validated_data["suggest"]

        self.validate_create(validated_data)

<<<<<<< HEAD
        grainy_kwargs = {"id":"*"}
=======
        grainy_kwargs = {"id": "*"}
>>>>>>> 94f33e9f
        grainy_kwargs.update(**validated_data)

        request = self.context.get("request")

        if hasattr(self, "grainy_namespace_create"):
            namespace = self.grainy_namespace_create(**grainy_kwargs)
        else:
            namespace = self.Meta.model.Grainy.namespace_instance("*", **grainy_kwargs)

<<<<<<< HEAD
        if request and not check_permissions_from_request(request, namespace, "c"):
            raise PermissionDenied(
              f"User does not have write permissions to '{namespace}'"
=======
        if request and not check_permissions(request.user, namespace, "c"):
            raise PermissionDenied(
                f"User does not have write permissions to '{namespace}'"
>>>>>>> 94f33e9f
            )

        return super().create(validated_data)

    def _unique_filter(self, fld, data):
        for _fld, slz_fld in list(self._declared_fields.items()):
            if fld == slz_fld.source:
                if type(slz_fld) == serializers.PrimaryKeyRelatedField:
                    return slz_fld.queryset.get(id=data[_fld])

    def run_validation(self, data=serializers.empty):

        """
        Custom validation handling

        Will run the vanilla django-rest-framework validation but
        wrap it with logic to handle unique constraint errors to
        restore soft-deleted objects that are blocking a save on basis
        of a unique constraint violation
        """

        try:
            return super().run_validation(data=data)
        except RestValidationError as exc:

            filters = {}
            for k, v in list(exc.detail.items()):
                v = v[0]

                # if code is not set on the error detail it's
                # useless to us

                if not hasattr(v, "code"):
                    continue

                # During `ix` creation `prefix` is passed to create
                # an `ixpfx` object alongside the ix, it's not part of ix
                # so ignore it (#718)

                if k == "prefix" and self.Meta.model == InternetExchange:
                    continue

                # when handling unique constraint database errors
                # we want to check if the offending object is
                # currently soft-deleted and can gracefully be
                # restored.

                if v.code == "unique" and k == "non_field_errors":

                    # unique-set errors - database blocked save
                    # because of a unique multi key constraint

                    # find out which fields caused the issues
                    # this is done by checking all serializer fields
                    # against the error message.
                    #
                    # If a field is contained in the error message
                    # it can be safely  assumed to be part of the
                    # unique set that caused the collision

                    columns = "|".join(self.Meta.fields)
                    m = re.findall(fr"\b({columns})\b", v)

                    # build django queryset filters we can use
                    # to retrieve the blocking object

                    for fld in m:
                        _value = data.get(fld, self._unique_filter(fld, data))
                        if _value is not None:
                            filters[fld] = _value

                elif v.code == "unique":

                    # unique single field error

                    # build django queryset filter we can use to
                    # retrieve the blocking object

                    filters[k] = data.get(k, self._unique_filter(k, data))

            request = self._context.get("request")

            # handle graceful restore of soft-deleted object
            # that is causing the unique constraint error
            #
            # if `filters` is set it means that we were able
            # to identify a soft-deleted object that we want
            # to restore
            #
            # At this point  `POST` (create) requests and
            # `PUT` (update) requests are supported
            #
            # POST will undelete the blocking entity and re-claim it
            # PUT will null the offending fields on the blocking entity

            if (
                filters
                and request
                and request.user
                and request.method in ["POST", "PUT"]
            ):

                if "fac_id" in filters:
                    filters["facility_id"] = filters["fac_id"]
                    del filters["fac_id"]
                if "net_id" in filters:
                    filters["network_id"] = filters["net_id"]
                    del filters["net_id"]

                try:
                    filters.update(status="deleted")
                    instance = self.Meta.model.objects.get(**filters)
                except self.Meta.model.DoesNotExist:
                    raise exc
                except FieldError as exc:
                    raise exc

                if request.method == "POST":
                    self.instance = instance
                    self._undelete = True
                elif request.method == "PUT":
                    for field in filters.keys():
                        if field == "status":
                            continue
                        setattr(instance, field, None)

                    try:
                        # if field can't be nulled this will
                        # fail and raise the original error
                        instance.save()
                    except:
                        raise exc

                rv = super().run_validation(data=data)
                return rv
            else:
                raise

    def save(self, **kwargs):
        """
        entities created via api that have status pending should
        attempt to store which user created the item in the
        verification queue instance
        """
        instance = super().save(**kwargs)

        if instance.status == "deleted" and getattr(self, "_undelete", False):
            instance.status = "ok"
            instance.save()

        request = self._context["request"]

        if instance.status == "pending" and request:
            vq = VerificationQueueItem.objects.filter(
                content_type=ContentType.objects.get_for_model(type(instance)),
                object_id=instance.id,
            ).first()
            if vq:
                user = request.user
                if isinstance(user, get_user_model()):
                    vq.user = self._context["request"].user
                    vq.save()
                else:
                    key = get_key_from_request(request)
                    try:
                        api_key = OrganizationAPIKey.objects.get_from_key(key)
                    except OrganizationAPIKey.DoesNotExist:
                        return
                    vq.api_key = api_key
                    vq.save()

    def finalize_create(self, request):
        """ this will be called on the end of POST request to this serializer """
        pass

    def finalize_update(self, request):
        """ this will be called on the end of PUT request to this serializer """
        pass

    def finalize_delete(self, request):
        """ this will be called on the end of DELETE request to this serializer """
        pass


class RequestAwareListSerializer(serializers.ListSerializer):
    """
    A List serializer that has access to the originating
    request

    We use this as the list serializer class for all nested lists
    so we can apply time filters to the resultset if the _ctf param
    is set in the request
    """

    @property
    def request(self):
        """
        Retrieve the request from the root serializer
        """

        par = self
        while par:
            if "request" in par._context:
                return par._context["request"]
            par = par.parent
        return None

    def to_representation(self, data):
        return [self.child.to_representation(self.child.extract(item)) for item in data]


def nested(serializer, exclude=[], getter=None, through=None, **kwargs):
    """
    Use this function to created nested serializer fields since making
    depth work otherwise while fetching related lists via handlref remains
    to be a mystery
    """

    field_set = [fld for fld in serializer.Meta.fields if fld not in exclude]

    class NestedSerializer(serializer):
        class Meta(serializer.Meta):
            list_serializer_class = RequestAwareListSerializer
            fields = field_set
            orig_name = serializer.__name__

        def extract(self, item):
            if getter:
                return getattr(item, getter)
            return item

    NestedSerializer.__name__ = serializer.__name__
    NestedSerializer.Meta.through = through
    NestedSerializer.Meta.getter = getter

    return NestedSerializer(many=True, read_only=True, **kwargs)


# serializers get their own ref_tag in case we want to define different types
# that aren't one to one with models and serializer turns model into a tuple
# so always lookup the ref tag from the serializer (in fact, do we even need it
# on the model?


class FacilitySerializer(GeocodeSerializerMixin, ModelSerializer):
    """
    Serializer for peeringdb_server.models.Facility

    Possible relationship queries:
      - net_id, handled by prepare_query
      - ix_id, handled by prepare_query
      - org_id, handled by serializer
      - org_name, hndled by prepare_query
    """

    org_id = serializers.PrimaryKeyRelatedField(
        queryset=Organization.objects.all(), source="org"
    )
    org_name = serializers.CharField(source="org.name", read_only=True)

    org = serializers.SerializerMethodField()

    net_count = serializers.SerializerMethodField()

    latitude = serializers.FloatField(read_only=True)
    longitude = serializers.FloatField(read_only=True)

    suggest = serializers.BooleanField(required=False, write_only=True)

    website = serializers.URLField()
    address1 = serializers.CharField()
    city = serializers.CharField()
    zipcode = serializers.CharField(required=False, allow_blank=True, default="")

    tech_phone = serializers.CharField(required=False, allow_blank=True, default="")
    sales_phone = serializers.CharField(required=False, allow_blank=True, default="")

    validators = [FieldMethodValidator("suggest", ["POST"])]

    def validate_create(self, data):
        # we don't want users to be able to create facilities if the parent
        # organization status is pending or deleted
        if data.get("org") and data.get("org").status != "ok":
            raise ParentStatusException(data.get("org"), self.Meta.model.handleref.tag)
        return super().validate_create(data)

    class Meta:
        model = Facility

        fields = (
            [
                "id",
                "org_id",
                "org_name",
                "org",
                "name",
                "website",
                "clli",
                "rencode",
                "npanxx",
                "notes",
                "net_count",
                "latitude",
                "longitude",
                "suggest",
                "sales_email",
                "sales_phone",
                "tech_email",
                "tech_phone",
            ]
            + HandleRefSerializer.Meta.fields
            + AddressSerializer.Meta.fields
        )

        read_only_fields = ["rencode"]

        related_fields = ["org"]

        list_exclude = ["org"]

    @classmethod
    def prepare_query(cls, qset, **kwargs):

        qset = qset.select_related("org")
        filters = get_relation_filters(
            ["net_id", "net", "ix_id", "ix", "org_name", "net_count"], cls, **kwargs
        )

        for field, e in list(filters.items()):
            for valid in ["net", "ix"]:
                if validate_relation_filter_field(field, valid):
                    fn = getattr(cls.Meta.model, "related_to_%s" % valid)
                    qset = fn(qset=qset, field=field, **e)
                    break
            if field == "org_name":
                flt = {"org__name__%s" % (e["filt"] or "icontains"): e["value"]}
                qset = qset.filter(**flt)
            elif field == "network_count":
                if e["filt"]:
                    flt = {"net_count_a__%s" % e["filt"]: e["value"]}
                else:
                    flt = {"net_count_a": e["value"]}

                qset = qset.annotate(
                    net_count_a=Sum(
                        Case(
                            When(netfac_set__status="ok", then=1),
                            default=0,
                            output_field=IntegerField(),
                        )
                    )
                ).filter(**flt)

        if "asn_overlap" in kwargs:
            asns = kwargs.get("asn_overlap", [""])[0].split(",")
            qset = cls.Meta.model.overlapping_asns(asns, qset=qset)
            filters.update({"asn_overlap": kwargs.get("asn_overlap")})

        return qset, filters

    def to_internal_value(self, data):
        # if `suggest` keyword is provided, hard-set the org to
        # whichever org is specified in `SUGGEST_ENTITY_ORG`
        #
        # this happens here so it is done before the validators run
        if "suggest" in data:
            data["org_id"] = settings.SUGGEST_ENTITY_ORG
        return super().to_internal_value(data)

    def get_org(self, inst):
        return self.sub_serializer(OrganizationSerializer, inst.org)

    def get_net_count(self, inst):
        return inst.net_count

    def validate(self, data):
        try:
            data["tech_phone"] = validate_phonenumber(
                data["tech_phone"], data["country"]
            )
        except ValidationError as exc:
            raise serializers.ValidationError({"tech_phone": exc.message})

        try:
            data["sales_phone"] = validate_phonenumber(
                data["sales_phone"], data["country"]
            )
        except ValidationError as exc:
            raise serializers.ValidationError({"sales_phone": exc.message})

        try:
            data["zipcode"] = validate_zipcode(data["zipcode"], data["country"])
        except ValidationError as exc:
            raise serializers.ValidationError({"zipcode": exc.message})

        return data


class InternetExchangeFacilitySerializer(ModelSerializer):
    """
    Serializer for peeringdb_server.models.InternetExchangeFacility

    Possible relationship queries:
      - fac_id, handled by serializer
      - ix_id, handled by serializer
    """

    ix_id = serializers.PrimaryKeyRelatedField(
        queryset=InternetExchange.objects.all(), source="ix"
    )
    fac_id = serializers.PrimaryKeyRelatedField(
        queryset=Facility.objects.all(), source="facility"
    )

    ix = serializers.SerializerMethodField()
    fac = serializers.SerializerMethodField()

    def validate_create(self, data):
        # we don't want users to be able to create ixfacs if the parent
        # ix or fac status is pending or deleted
        if data.get("ix") and data.get("ix").status != "ok":
            raise ParentStatusException(data.get("ix"), self.Meta.model.handleref.tag)
        if data.get("fac") and data.get("fac").status != "ok":
            raise ParentStatusException(data.get("fac"), self.Meta.model.handleref.tag)
        return super().validate_create(data)

    class Meta:
        model = InternetExchangeFacility
        fields = [
            "id",
            "ix_id",
            "ix",
            "fac_id",
            "fac",
        ] + HandleRefSerializer.Meta.fields

        list_exclude = ["ix", "fac"]

        related_fields = ["ix", "fac"]

        validators = [
            validators.UniqueTogetherValidator(
                InternetExchangeFacility.objects.all(), ["ix_id", "fac_id"]
            )
        ]

        _ref_tag = model.handleref.tag

    @classmethod
    def prepare_query(cls, qset, **kwargs):
        return qset.select_related("ix", "ix__org"), {}

    def get_ix(self, inst):
        return self.sub_serializer(InternetExchangeSerializer, inst.ix)

    def get_fac(self, inst):
        return self.sub_serializer(FacilitySerializer, inst.facility)


class NetworkContactSerializer(ModelSerializer):
    """
    Serializer for peeringdb_server.models.NetworkContact

    Possible relationship queries:
      - net_id, handled by serializer
    """

    net_id = serializers.PrimaryKeyRelatedField(
        queryset=Network.objects.all(), source="network"
    )
    net = serializers.SerializerMethodField()

    class Meta:
        model = NetworkContact
        depth = 0
        fields = [
            "id",
            "net_id",
            "net",
            "role",
            "visible",
            "name",
            "phone",
            "email",
            "url",
        ] + HandleRefSerializer.Meta.fields

        related_fields = ["net"]

        list_exclude = ["net"]

        _ref_tag = model.handleref.tag

    @classmethod
    def prepare_query(cls, qset, **kwargs):
        qset = qset.select_related("network", "network__org")
        return qset, {}

    def validate_create(self, data):
        # we don't want users to be able to create contacts if the parent
        # network status is pending or deleted
        if data.get("network") and data.get("network").status != "ok":
            raise ParentStatusException(
                data.get("network"), self.Meta.model.handleref.tag
            )
        return super().validate_create(data)

    def grainy_namespace_create(self, **kwargs):
        return kwargs["network"].grainy_namespace

    def get_net(self, inst):
        return self.sub_serializer(NetworkSerializer, inst.network)

    def validate_phone(self, value):
        return validate_phonenumber(value)

    def to_representation(self, data):
        # When a network contact is marked as deleted we
        # want to return blank values for any sensitive
        # fields (#569)

        representation = super().to_representation(data)

        if (
            isinstance(representation, dict)
            and representation.get("status") == "deleted"
        ):
            for field in ["name", "phone", "email", "url"]:
                representation[field] = ""

        return representation


class NetworkIXLanSerializer(ModelSerializer):
    """
    Serializer for peeringdb_server.models.NetworkIXLan

    Possible relationship queries:
      - net_id, handled by serializer
      - ixlan_id, handled by serializer
      - ix_id, handled by prepare_query
    """

    net_id = serializers.PrimaryKeyRelatedField(
        queryset=Network.objects.all(), source="network"
    )
    ixlan_id = serializers.PrimaryKeyRelatedField(
        queryset=IXLan.objects.all(), source="ixlan"
    )

    net = serializers.SerializerMethodField()
    ixlan = serializers.SerializerMethodField()

    name = serializers.SerializerMethodField()
    ix_id = serializers.SerializerMethodField()

    ipaddr4 = IPAddressField(version=4, allow_blank=True)
    ipaddr6 = IPAddressField(version=6, allow_blank=True)

    def validate_create(self, data):
        # we don't want users to be able to create netixlans if the parent
        # network or ixlan is pending or deleted
        if data.get("network") and data.get("network").status != "ok":
            raise ParentStatusException(
                data.get("network"), self.Meta.model.handleref.tag
            )
        if data.get("ixlan") and data.get("ixlan").status != "ok":
            raise ParentStatusException(
                data.get("ixlan"), self.Meta.model.handleref.tag
            )
        return super().validate_create(data)

    class Meta:

        validators = [
            SoftRequiredValidator(
                fields=("ipaddr4", "ipaddr6"), message="Input required for IPv4 or IPv6"
            ),
            UniqueFieldValidator(
                fields=("ipaddr4", "ipaddr6"),
                message="IP already exists",
                check_deleted=True,
            ),
        ]

        model = NetworkIXLan
        depth = 0
        fields = [
            "id",
            "net_id",
            "net",
            "ix_id",
            "name",
            "ixlan_id",
            "ixlan",
            "notes",
            "speed",
            "asn",
            "ipaddr4",
            "ipaddr6",
            "is_rs_peer",
            "operational",
        ] + HandleRefSerializer.Meta.fields

        related_fields = ["net", "ixlan"]

        list_exclude = ["net", "ixlan"]

        _ref_tag = model.handleref.tag

    @classmethod
    def prepare_query(cls, qset, **kwargs):
        """
        Allows filtering by indirect relationships

        Currently supports: ix_id
        """

        qset = qset.select_related("network", "network__org")

        filters = get_relation_filters(["ix_id", "ix", "name"], cls, **kwargs)
        for field, e in list(filters.items()):
            for valid in ["ix", "name"]:
                if validate_relation_filter_field(field, valid):
                    fn = getattr(cls.Meta.model, "related_to_%s" % valid)
                    if field == "name":
                        field = "ix__name"
                    qset = fn(qset=qset, field=field, **e)
                    break

        qset = qset.select_related("network", "ixlan", "ixlan__ix")

        return qset, filters

    def get_net(self, inst):
        return self.sub_serializer(NetworkSerializer, inst.network)

    def get_ixlan(self, inst):
        return self.sub_serializer(IXLanSerializer, inst.ixlan)

    def get_name(self, inst):
        ixlan_name = inst.ixlan.name
        if ixlan_name:
            return f"{inst.ix_name}: {ixlan_name}"
        return inst.ix_name

    def get_ix_id(self, inst):
        return inst.ix_id

    def run_validation(self, data=serializers.empty):
        # `asn` will eventually be dropped from the schema
        # for now make sure it is always a match to the related
        # network

        if data.get("net_id"):
            try:
                net = Network.objects.get(id=data.get("net_id"))
                data["asn"] = net.asn
            except:
                pass
        return super().run_validation(data=data)

    def _validate_network_contact(self, data):
        """
        Per github ticket #826, we only allow a Netixlan to be added
        if there is a network contact that the AC can get in touch
        with to resolve issues.
        """
        network = data["network"]

        poc = (
            network.poc_set_active.filter(
                role__in=["Technical", "NOC", "Policy"], visible__in=["Users", "Public"]
            )
            .exclude(email="")
            .count()
        )

        if poc == 0:
            raise serializers.ValidationError(
                _(
                    "Network must have a Technical, NOC, or Policy point of contact "
                    "with valid email before adding exchange point."
                )
            )

    def validate(self, data):

        self._validate_network_contact(data)

        netixlan = NetworkIXLan(**data)
        try:
            netixlan.validate_ipaddr4()
        except ValidationError as exc:
            raise serializers.ValidationError({"ipaddr4": exc.message})

        try:
            netixlan.validate_ipaddr6()
        except ValidationError as exc:
            raise serializers.ValidationError({"ipaddr6": exc.message})

        try:
            netixlan.validate_speed()
        except ValidationError as exc:
            raise serializers.ValidationError({"speed": exc.message})

        # when validating an existing netixlan that has a mismatching
        # asn value raise a validation error stating that it needs
        # to be moved
        #
        # this is to catch and force correction of instances where they
        # could not be migrated automatically during rollout of #168
        # because the targeted asn did not exist in peeringdb

        if self.instance and self.instance.asn != self.instance.network.asn:
            raise serializers.ValidationError(
                {
                    "asn": _(
                        "This entity was created for the ASN {} - please remove it from this network and recreate it under the correct network"
                    ).format(self.instance.asn)
                }
            )

        return data


class NetworkFacilitySerializer(ModelSerializer):
    """
    Serializer for peeringdb_server.models.NetworkFacility

    Possible relationship queries:
      - fac_id, handled by serializer
      - net_id, handled by seralizers
    """

    #  facilities = serializers.PrimaryKeyRelatedField(queryset='fac_set', many=True)

    fac_id = serializers.PrimaryKeyRelatedField(
        queryset=Facility.objects.all(), source="facility"
    )
    net_id = serializers.PrimaryKeyRelatedField(
        queryset=Network.objects.all(), source="network"
    )

    fac = serializers.SerializerMethodField()
    net = serializers.SerializerMethodField()

    name = serializers.SerializerMethodField()
    country = serializers.SerializerMethodField()
    city = serializers.SerializerMethodField()

    class Meta:

        model = NetworkFacility
        depth = 0
        fields = [
            "id",
            "name",
            "city",
            "country",
            "net_id",
            "net",
            "fac_id",
            "fac",
            "local_asn",
        ] + HandleRefSerializer.Meta.fields
        _ref_tag = model.handleref.tag

        related_fields = ["net", "fac"]

        list_exclude = ["net", "fac"]

        validators = [
            validators.UniqueTogetherValidator(
                NetworkFacility.objects.all(), ["net_id", "fac_id", "local_asn"]
            )
        ]

    @classmethod
    def prepare_query(cls, qset, **kwargs):

        qset = qset.select_related("network", "network__org")

        filters = get_relation_filters(["name", "country", "city"], cls, **kwargs)
        for field, e in list(filters.items()):
            for valid in ["name", "country", "city"]:
                if validate_relation_filter_field(field, valid):
                    fn = getattr(cls.Meta.model, "related_to_%s" % valid)
                    field = f"facility__{valid}"
                    qset = fn(qset=qset, field=field, **e)
                    break

        return qset.select_related("network", "facility"), filters

    def validate_create(self, data):
        # we don't want users to be able to create netfac links if the parent
        # network or facility status is pending or deleted
        if data.get("network") and data.get("network").status != "ok":
            raise ParentStatusException(
                data.get("network"), self.Meta.model.handleref.tag
            )
        if data.get("facility") and data.get("facility").status != "ok":
            raise ParentStatusException(
                data.get("facility"), self.Meta.model.handleref.tag
            )
        return super().validate_create(data)

    def get_net(self, inst):
        return self.sub_serializer(NetworkSerializer, inst.network)

    def get_fac(self, inst):
        return self.sub_serializer(FacilitySerializer, inst.facility)

    def get_name(self, inst):
        return inst.facility.name

    def get_country(self, inst):
        return inst.facility.country

    def get_city(self, inst):
        return inst.facility.city

    def run_validation(self, data=serializers.empty):
        # `local_asn` will eventually be dropped from the schema
        # for now make sure it is always a match to the related
        # network

        if data.get("net_id"):
            try:
                net = Network.objects.get(id=data.get("net_id"))
                data["local_asn"] = net.asn
            except:
                pass
        return super().run_validation(data=data)

    def validate(self, data):

        # when validating an existing netfac that has a mismatching
        # local_asn value raise a validation error stating that it needs
        # to be moved
        #
        # this is to catch and force correction of instances where they
        # could not be migrated automatically during rollout of #168
        # because the targeted local_asn did not exist in peeringdb

        if self.instance and self.instance.local_asn != self.instance.network.asn:
            raise serializers.ValidationError(
                {
                    "local_asn": _(
                        "This entity was created for the ASN {} - please remove it from this network and recreate it under the correct network"
                    ).format(self.instance.local_asn)
                }
            )

        return data


class NetworkSerializer(ModelSerializer):
    # TODO override these so they dn't repeat network ID, or add a kwarg to
    # disable fields
    """
    Serializer for peeringdb_server.models.Network

    Possible realtionship queries:
      - org_id, handled by serializer
      - ix_id, handled by prepare_query
      - ixlan_id, handled by prepare_query
      - netfac_id, handled by prepare_query
      - fac_id, handled by prepare_query
    """
    netfac_set = nested(
        NetworkFacilitySerializer,
        exclude=["net_id", "net"],
        source="netfac_set_active_prefetched",
    )

    poc_set = nested(
        NetworkContactSerializer,
        exclude=["net_id", "net"],
        source="poc_set_active_prefetched",
    )

    netixlan_set = nested(
        NetworkIXLanSerializer,
        exclude=["net_id", "net"],
        source="netixlan_set_active_prefetched",
    )

    org_id = serializers.PrimaryKeyRelatedField(
        queryset=Organization.objects.all(), source="org"
    )
    org = serializers.SerializerMethodField()

    route_server = serializers.CharField(
        required=False,
        allow_blank=True,
        validators=[URLValidator(schemes=["http", "https", "telnet", "ssh"])],
    )

    looking_glass = serializers.CharField(
        required=False,
        allow_blank=True,
        validators=[URLValidator(schemes=["http", "https", "telnet", "ssh"])],
    )

    info_prefixes4 = SaneIntegerField(
        allow_null=False, required=False, validators=[validate_info_prefixes4]
    )
    info_prefixes6 = SaneIntegerField(
        allow_null=False, required=False, validators=[validate_info_prefixes6]
    )

    suggest = serializers.BooleanField(required=False, write_only=True)
    validators = [AsnRdapValidator(), FieldMethodValidator("suggest", ["POST"])]

    # irr_as_set = serializers.CharField(validators=[validate_irr_as_set])

    class Meta:
        model = Network
        depth = 1
        fields = [
            "id",
            "org_id",
            "org",
            "name",
            "aka",
            "website",
            "asn",
            "looking_glass",
            "route_server",
            "irr_as_set",
            "info_type",
            "info_prefixes4",
            "info_prefixes6",
            "info_traffic",
            "info_ratio",
            "info_scope",
            "info_unicast",
            "info_multicast",
            "info_ipv6",
            "info_never_via_route_servers",
            "notes",
            "netixlan_updated",
            "netfac_updated",
            "poc_updated",
            "policy_url",
            "policy_general",
            "policy_locations",
            "policy_ratio",
            "policy_contracts",
            "netfac_set",
            "netixlan_set",
            "poc_set",
            "allow_ixp_update",
            "suggest",
        ] + HandleRefSerializer.Meta.fields
        default_fields = ["id", "name", "asn"]
        related_fields = [
            "org",
            "netfac_set",
            "netixlan_set",
            "poc_set",
        ]
        read_only_fields = [
            "netixlan_updated",
            "netfac_updated",
            "poc_updated",
        ]
        list_exclude = ["org"]

        _ref_tag = model.handleref.tag

    @classmethod
    def prepare_query(cls, qset, **kwargs):
        """
        Allows filtering by indirect relationships

        Currently supports: ixlan_id, ix_id, netixlan_id, netfac_id, fac_id
        """

        qset = qset.select_related("org")

        filters = get_relation_filters(
            [
                "ixlan_id",
                "ixlan",
                "ix_id",
                "ix",
                "netixlan_id",
                "netixlan",
                "netfac_id",
                "netfac",
                "fac",
                "fac_id",
            ],
            cls,
            **kwargs,
        )

        for field, e in list(filters.items()):
            for valid in ["ix", "ixlan", "netixlan", "netfac", "fac"]:
                if validate_relation_filter_field(field, valid):
                    fn = getattr(cls.Meta.model, "related_to_%s" % valid)
                    qset = fn(qset=qset, field=field, **e)
                    break

        if "name_search" in kwargs:
            name = kwargs.get("name_search", [""])[0]
            qset = qset.filter(Q(name__icontains=name) | Q(aka__icontains=name))
            filters.update({"name_search": kwargs.get("name_search")})

        # networks that are NOT present at exchange
        if "not_ix" in kwargs:
            not_ix = kwargs.get("not_ix")[0]
            qset = cls.Meta.model.not_related_to_ix(value=not_ix, qset=qset)
            filters.update({"not_ix": not_ix})

        # networks that are NOT present at facility
        if "not_fac" in kwargs:
            not_fac = kwargs.get("not_fac")[0]
            qset = cls.Meta.model.not_related_to_fac(value=not_fac, qset=qset)
            filters.update({"not_fac": not_fac})

        return qset, filters

    @classmethod
    def is_unique_query(cls, request):
        if "asn" in request.GET:
            return True
        return ModelSerializer.is_unique_query(request)

    def to_internal_value(self, data):
        # if `suggest` keyword is provided, hard-set the org to
        # whichever org is specified in `SUGGEST_ENTITY_ORG`
        #
        # this happens here so it is done before the validators run
        if "suggest" in data:
            data["org_id"] = settings.SUGGEST_ENTITY_ORG

        # if an asn exists already but is currently deleted, fail
        # with a specific error message indicating it (#288)

        if Network.objects.filter(asn=data.get("asn"), status="deleted").exists():
            errmsg = _("Network has been deleted. Please contact {}").format(
                settings.DEFAULT_FROM_EMAIL
            )
            raise RestValidationError({"asn": errmsg})

        return super().to_internal_value(data)

    def validate_create(self, data):
        # we don't want users to be able to create networks if the parent
        # organization status is pending or deleted
        if data.get("org") and data.get("org").status != "ok":
            raise ParentStatusException(data.get("org"), self.Meta.model.handleref.tag)
        return super().validate_create(data)

    def get_org(self, inst):
        return self.sub_serializer(OrganizationSerializer, inst.org)

    def create(self, validated_data):
        request = self._context.get("request")
        user = request.user

        asn = validated_data.get("asn")

        if "suggest" in validated_data:
            del validated_data["suggest"]

        if validated_data["org"].id == settings.SUGGEST_ENTITY_ORG:
            rdap = None
        else:
            # rdap result may already be avalaible from
            # validation - no need to requery in such
            # cases
            rdap = getattr(request, "rdap_result", None)

            # otherwise setup rdap lookup
            if not rdap:
                rdap = RdapLookup().get_asn(asn)

        # add network to existing org
        if rdap and user.validate_rdap_relationship(rdap):
            # user email exists in RiR data, skip verification queue
            validated_data["status"] = "ok"
            net = super().create(validated_data)
            ticket_queue_asnauto_skipvq(user, validated_data["org"], net, rdap)
            return net

        elif self.Meta.model in QUEUE_ENABLED:
            # user email does NOT exist in RiR data, put into verification
            # queue
            validated_data["status"] = "pending"
        else:
            # verification queue is disabled regardless
            validated_data["status"] = "ok"

        return super().create(validated_data)

    def update(self, instance, validated_data):
        if validated_data.get("asn") != instance.asn:
            raise serializers.ValidationError(
                {
                    "asn": _("ASN cannot be changed."),
                }
            )
        return super().update(instance, validated_data)

    def finalize_create(self, request):
        rdap_error = getattr(request, "rdap_error", None)
        if rdap_error:
            ticket_queue_rdap_error(*rdap_error)

    def validate_irr_as_set(self, value):
        if value:
            return validate_irr_as_set(value)
        else:
            return value


class IXLanPrefixSerializer(ModelSerializer):
    """
    Serializer for peeringdb_server.models.IXLanPrefix

    Possible relationship queries:
      - ixlan_id, handled by serializer
      - ix_id, handled by prepare_query
    """

    ixlan_id = serializers.PrimaryKeyRelatedField(
        queryset=IXLan.objects.all(), source="ixlan"
    )

    ixlan = serializers.SerializerMethodField()

    prefix = IPPrefixField(
        validators=[
            validators.UniqueValidator(queryset=IXLanPrefix.objects.all()),
            validate_address_space,
            validate_prefix_overlap,
        ]
    )
    in_dfz = serializers.SerializerMethodField(read_only=False)

    class Meta:
        model = IXLanPrefix
        fields = [
            "id",
            "ixlan",
            "ixlan_id",
            "protocol",
            "prefix",
            "in_dfz",
        ] + HandleRefSerializer.Meta.fields

        related_fields = ["ixlan"]

        list_exclude = ["ixlan"]

    @staticmethod
    def get_in_dfz(obj):
        return True

    @classmethod
    def prepare_query(cls, qset, **kwargs):

        qset = qset.select_related("ixlan", "ixlan__ix", "ixlan__ix__org")

        filters = get_relation_filters(["ix_id", "ix", "whereis"], cls, **kwargs)
        for field, e in list(filters.items()):
            for valid in ["ix"]:
                if validate_relation_filter_field(field, valid):
                    fn = getattr(cls.Meta.model, "related_to_%s" % valid)
                    qset = fn(qset=qset, field=field, **e)
                    break

            if field == "whereis":
                qset = cls.Meta.model.whereis_ip(e["value"], qset=qset)

        return qset.select_related("ixlan", "ixlan__ix"), filters

    def validate_create(self, data):
        # we don't want users to be able to create prefixes if the parent
        # ixlan status is pending or deleted
        if data.get("ixlan") and data.get("ixlan").status != "ok":
            raise ParentStatusException(
                data.get("ixlan"), self.Meta.model.handleref.tag
            )
        return super().validate_create(data)

    def get_ixlan(self, inst):
        return self.sub_serializer(IXLanSerializer, inst.ixlan)

    def validate(self, data):

        # validate prefix against selected protocol
        #
        # Note: While the IPPrefixField already has this validator set on it
        # there is no good way to set the field's version from the protocol
        # specified in the rest data at this point, so we instead opt to validate
        # it again here.
        try:
            if data["protocol"].lower() == "ipv4":
                ipaddress.IPv4Network(data["prefix"])
            elif data["protocol"].lower() == "ipv6":
                ipaddress.IPv6Network(data["prefix"])
        except ipaddress.AddressValueError:
            raise serializers.ValidationError(
                "Prefix address invalid, needs to be valid according to the selected protocol"
            )
        except ipaddress.NetmaskValueError:
            raise serializers.ValidationError(
                "Prefix netmask invalid, needs to be valid according to the selected protocol"
            )

        # The implementation of #761 has deprecated the in_dfz
        # property as a writeable setting, if someone tries
        # to actively set it to `False` let them know it is no
        # longer supported

        if self.initial_data.get("in_dfz", True) == False:
            raise serializers.ValidationError(
                _(
                    "The `in_dfz` property has been deprecated "
                    "and setting it to `False` is no "
                    "longer supported"
                )
            )

        if self.instance:
            prefix = data["prefix"]
            if prefix != self.instance.prefix and not self.instance.deletable:
                raise serializers.ValidationError(
                    {"prefix": self.instance.not_deletable_reason}
                )
        return data


class IXLanSerializer(ModelSerializer):
    """
    Serializer for peeringdb_server.models.IXLan

    Possible relationship queries:
      - ix_id, handled by serializer
    """

    ix_id = serializers.PrimaryKeyRelatedField(
        queryset=InternetExchange.objects.all(), source="ix"
    )

    ix = serializers.SerializerMethodField()

    net_set = nested(
        NetworkSerializer,
        source="netixlan_set_active_prefetched",
        through="netixlan_set",
        getter="network",
    )
    ixpfx_set = nested(
        IXLanPrefixSerializer,
        exclude=["ixlan_id", "ixlan"],
        source="ixpfx_set_active_prefetched",
    )

    def validate_create(self, data):
        # we don't want users to be able to create ixlans if the parent
        # ix status is pending or deleted
        if data.get("ix") and data.get("ix").status != "ok":
            raise ParentStatusException(data.get("ix"), self.Meta.model.handleref.tag)
        return super().validate_create(data)

    class Meta:
        model = IXLan
        fields = [
            "id",
            "ix_id",
            "ix",
            "name",
            "descr",
            "mtu",
            "dot1q_support",
            "rs_asn",
            "arp_sponge",
            "net_set",
            "ixpfx_set",
            "ixf_ixp_member_list_url",
            "ixf_ixp_member_list_url_visible",
            "ixf_ixp_import_enabled",
        ] + HandleRefSerializer.Meta.fields
        related_fields = ["ix", "net_set", "ixpfx_set"]

        list_exclude = ["ix"]

        extra_kwargs = {
            "ixf_ixp_import_enabled": {"write_only": True},
        }

        _ref_tag = model.handleref.tag

    @classmethod
    def prepare_query(cls, qset, **kwargs):
        return qset.select_related("ix", "ix__org"), {}

    def get_ix(self, inst):
        return self.sub_serializer(InternetExchangeSerializer, inst.ix)

<<<<<<< HEAD
=======
    def validate(self, data):
        # Per issue 846
        if data["ixf_ixp_member_list_url"] == "" and data["ixf_ixp_import_enabled"]:
            raise ValidationError(
                _(
                    "Cannot enable IX-F import without specifying the IX-F member list url"
                )
            )
        return data

>>>>>>> 94f33e9f

class InternetExchangeSerializer(ModelSerializer):
    """
    Serializer for peeringdb_server.models.InternetExchange

    Possible relationship queries:
      - org_id, handled by serializer
      - fac_id, handled by prepare_query
      - net_id, handled by prepare_query
      - ixfac_id, handled by prepare_query
      - ixlan_id, handled by prepare_query
    """

    org_id = serializers.PrimaryKeyRelatedField(
        queryset=Organization.objects.all(), source="org"
    )

    org = serializers.SerializerMethodField()

    ixlan_set = nested(
        IXLanSerializer, exclude=["ix_id", "ix"], source="ixlan_set_active_prefetched"
    )
    fac_set = nested(
        FacilitySerializer,
        source="ixfac_set_active_prefetched",
        through="ixfac_set",
        getter="facility",
    )

    net_count = serializers.SerializerMethodField()

    suggest = serializers.BooleanField(required=False, write_only=True)

    ixf_net_count = serializers.IntegerField(read_only=True)
    ixf_last_import = serializers.DateTimeField(read_only=True)

    website = serializers.URLField(required=True)
    tech_email = serializers.EmailField(required=True)

    tech_phone = serializers.CharField(required=False, allow_blank=True, default="")
    policy_phone = serializers.CharField(required=False, allow_blank=True, default="")

    # For the creation of the initial prefix during exchange
    # creation. It will be a required field during `POST` requests
    # but will be ignored during `PUT` so we cannot just do
    # required=True here
    prefix = IPPrefixField(
        validators=[
            validators.UniqueValidator(
                queryset=IXLanPrefix.objects.filter(status__in=["ok", "pending"])
            ),
            validate_address_space,
            validate_prefix_overlap,
        ],
        required=False,
        write_only=True,
    )

    validators = [
        FieldMethodValidator("suggest", ["POST"]),
        RequiredForMethodValidator("prefix", ["POST"]),
        SoftRequiredValidator(
            ["policy_email", "tech_email"],
            message=_("Specify at least one email address"),
        ),
    ]

    class Meta:
        model = InternetExchange
        fields = [
            "id",
            "org_id",
            "org",
            "name",
            "name_long",
            "city",
            "country",
            "region_continent",
            "media",
            "notes",
            "proto_unicast",
            "proto_multicast",
            "proto_ipv6",
            "website",
            "url_stats",
            "tech_email",
            "tech_phone",
            "policy_email",
            "policy_phone",
            "fac_set",
            "ixlan_set",
            "suggest",
            "prefix",
            "net_count",
            "ixf_net_count",
            "ixf_last_import",
        ] + HandleRefSerializer.Meta.fields
        _ref_tag = model.handleref.tag
        related_fields = ["org", "fac_set", "ixlan_set"]
        list_exclude = ["org"]

    @classmethod
    def prepare_query(cls, qset, **kwargs):

        qset = qset.select_related("org")

        filters = get_relation_filters(
            [
                "ixlan_id",
                "ixlan",
                "ixfac_id",
                "ixfac",
                "fac_id",
                "fac",
                "net_id",
                "net",
                "net_count",
            ],
            cls,
            **kwargs,
        )

        for field, e in list(filters.items()):
            for valid in ["ixlan", "ixfac", "fac", "net"]:
                if validate_relation_filter_field(field, valid):
                    fn = getattr(cls.Meta.model, "related_to_%s" % valid)
                    qset = fn(qset=qset, field=field, **e)
                    break

            if field == "network_count":
                qset = cls.Meta.model.filter_net_count(qset=qset, **e)

        if "ipblock" in kwargs:
            qset = cls.Meta.model.related_to_ipblock(
                kwargs.get("ipblock", [""])[0], qset=qset
            )
            filters.update({"ipblock": kwargs.get("ipblock")})

        if "name_search" in kwargs:
            name = kwargs.get("name_search", [""])[0]
            qset = qset.filter(Q(name__icontains=name) | Q(name_long__icontains=name))
            filters.update({"name_search": kwargs.get("name_search")})

        if "asn_overlap" in kwargs:
            asns = kwargs.get("asn_overlap", [""])[0].split(",")
            qset = cls.Meta.model.overlapping_asns(asns, qset=qset)
            filters.update({"asn_overlap": kwargs.get("asn_overlap")})

        return qset, filters

    def validate_create(self, data):
        # we don't want users to be able to create internet exchanges if the parent
        # organization status is pending or deleted
        if data.get("org") and data.get("org").status != "ok":
            raise ParentStatusException(data.get("org"), self.Meta.model.handleref.tag)
        return super().validate_create(data)

    def to_internal_value(self, data):
        # if `suggest` keyword is provided, hard-set the org to
        # whichever org is specified in `SUGGEST_ENTITY_ORG`
        #
        # this happens here so it is done before the validators run
        if "suggest" in data:
            data["org_id"] = settings.SUGGEST_ENTITY_ORG
        return super().to_internal_value(data)

    def to_representation(self, data):
        # When an ix is created we want to add the ixlan_id and ixpfx_id
        # that were created to the representation (see #609)

        representation = super().to_representation(data)
        request = self.context.get("request")
        if request and request.method == "POST" and self.instance:
            ixlan = self.instance.ixlan
            ixpfx = ixlan.ixpfx_set.first()
            representation.update(ixlan_id=ixlan.id, ixpfx_id=ixpfx.id)
        return representation

    def create(self, validated_data):
        # when creating an exchange via the API it is required
        # that an initial prefix is provided and an ixlan and ixlanprefix
        # object is created and connected to the ix

        # the prefix that was provided, we pop it off the validated
        # data because we don't need it during the ix creation
        prefix = validated_data.pop("prefix")

        # create ix
        r = super().create(validated_data)

        ixlan = r.ixlan

        # create ixlan
        # if False:# not ixlan:
        #    ixlan = IXLan(ix=r, status="pending")
        #    ixlan.clean()
        #    ixlan.save()

        # see if prefix already exists in a deleted state
        ixpfx = IXLanPrefix.objects.filter(prefix=prefix, status="deleted").first()
        if ixpfx:
            # if it does, we want to re-assign it to this ix and
            # undelete it
            ixpfx.ixlan = ixlan
            ixpfx.status = "pending"
            ixpfx.save()
        else:
            # if it does not exist we will create a new ixpfx object
            ixpfx = IXLanPrefix.objects.create(
                ixlan=ixlan,
                prefix=prefix,
                status="pending",
                protocol=get_prefix_protocol(prefix),
            )

        return r

    def get_org(self, inst):
        return self.sub_serializer(OrganizationSerializer, inst.org)

    def get_net_count(self, inst):
        return inst.network_count

    def validate(self, data):
        try:
            data["tech_phone"] = validate_phonenumber(
                data["tech_phone"], data["country"]
            )
        except ValidationError as exc:
            raise serializers.ValidationError({"tech_phone": exc.message})

        try:
            data["policy_phone"] = validate_phonenumber(
                data["policy_phone"], data["country"]
            )
        except ValidationError as exc:
            raise serializers.ValidationError({"policy_phone": exc.message})

        return data


class OrganizationSerializer(GeocodeSerializerMixin, ModelSerializer):
    """
    Serializer for peeringdb_server.models.Organization
    """

    net_set = nested(
        NetworkSerializer, exclude=["org_id", "org"], source="net_set_active_prefetched"
    )

    fac_set = nested(
        FacilitySerializer,
        exclude=["org_id", "org"],
        source="fac_set_active_prefetched",
    )

    ix_set = nested(
        InternetExchangeSerializer,
        exclude=["org_id", "org"],
        source="ix_set_active_prefetched",
    )

    class Meta:  # (AddressSerializer.Meta):
        model = Organization
        depth = 1
        fields = (
            [
                "id",
                "name",
                "website",
                "notes",
                "net_set",
                "fac_set",
                "ix_set",
                "latitude",
                "longitude",
            ]
            + AddressSerializer.Meta.fields
            + HandleRefSerializer.Meta.fields
        )
        related_fields = [
            "fac_set",
            "net_set",
            "ix_set",
        ]

        _ref_tag = model.handleref.tag

    @classmethod
    def prepare_query(cls, qset, **kwargs):
        """
        Add special filter options

        Currently supports:

        - asn: filter by network asn
        """
        filters = {}

        if "asn" in kwargs:
            asn = kwargs.get("asn", [""])[0]
            qset = qset.filter(net_set__asn=asn, net_set__status="ok")
            filters.update({"asn": kwargs.get("asn")})

        return qset, filters


REFTAG_MAP = {
    cls.Meta.model.handleref.tag: cls
    for cls in [
        OrganizationSerializer,
        NetworkSerializer,
        FacilitySerializer,
        InternetExchangeSerializer,
        InternetExchangeFacilitySerializer,
        NetworkFacilitySerializer,
        NetworkIXLanSerializer,
        NetworkContactSerializer,
        IXLanSerializer,
        IXLanPrefixSerializer,
    ]
}<|MERGE_RESOLUTION|>--- conflicted
+++ resolved
@@ -24,13 +24,11 @@
 from django_peeringdb.models.abstract import AddressModel
 
 from django_grainy.rest import PermissionDenied
-<<<<<<< HEAD
-
-from peeringdb_server.permissions import check_permissions_from_request, get_key_from_request
-from peeringdb_server.inet import RdapLookup, RdapNotFoundError, get_prefix_protocol
-=======
-
-from peeringdb_server.util import check_permissions, Permissions
+
+from peeringdb_server.permissions import (
+    check_permissions_from_request,
+    get_key_from_request
+)
 from peeringdb_server.inet import (
     RdapLookup,
     RdapNotFoundError,
@@ -39,7 +37,6 @@
     rdap_pretty_error_message,
 )
 
->>>>>>> 94f33e9f
 from peeringdb_server.deskpro import (
     ticket_queue_asnauto_skipvq,
     ticket_queue_rdap_error,
@@ -943,24 +940,15 @@
         return
 
     def update(self, instance, validated_data):
-<<<<<<< HEAD
-        grainy_kwargs = {"id":instance.id}
-=======
         grainy_kwargs = {"id": instance.id}
->>>>>>> 94f33e9f
         grainy_kwargs.update(**validated_data)
 
         namespace = self.Meta.model.Grainy.namespace_instance("*", **grainy_kwargs)
         request = self.context.get("request")
-<<<<<<< HEAD
+
         if request and not check_permissions_from_request(request, namespace, "u"):
             raise PermissionDenied(
               f"User does not have write permissions to '{namespace}'"
-=======
-        if request and not check_permissions(request.user, namespace, "u"):
-            raise PermissionDenied(
-                f"User does not have write permissions to '{namespace}'"
->>>>>>> 94f33e9f
             )
 
         return super().update(instance, validated_data)
@@ -980,11 +968,8 @@
 
         self.validate_create(validated_data)
 
-<<<<<<< HEAD
-        grainy_kwargs = {"id":"*"}
-=======
         grainy_kwargs = {"id": "*"}
->>>>>>> 94f33e9f
+
         grainy_kwargs.update(**validated_data)
 
         request = self.context.get("request")
@@ -994,15 +979,9 @@
         else:
             namespace = self.Meta.model.Grainy.namespace_instance("*", **grainy_kwargs)
 
-<<<<<<< HEAD
         if request and not check_permissions_from_request(request, namespace, "c"):
             raise PermissionDenied(
               f"User does not have write permissions to '{namespace}'"
-=======
-        if request and not check_permissions(request.user, namespace, "c"):
-            raise PermissionDenied(
-                f"User does not have write permissions to '{namespace}'"
->>>>>>> 94f33e9f
             )
 
         return super().create(validated_data)
@@ -2309,8 +2288,6 @@
     def get_ix(self, inst):
         return self.sub_serializer(InternetExchangeSerializer, inst.ix)
 
-<<<<<<< HEAD
-=======
     def validate(self, data):
         # Per issue 846
         if data["ixf_ixp_member_list_url"] == "" and data["ixf_ixp_import_enabled"]:
@@ -2321,7 +2298,6 @@
             )
         return data
 
->>>>>>> 94f33e9f
 
 class InternetExchangeSerializer(ModelSerializer):
     """
