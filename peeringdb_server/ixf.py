import json
import re
import datetime

import requests
import ipaddress

from django.db import transaction
from django.core.cache import cache
from django.utils.translation import ugettext_lazy as _
from django.core.exceptions import ValidationError
from django.conf import settings

import reversion

from peeringdb_server.models import (
    IXLanIXFMemberImportAttempt,
    IXLanIXFMemberImportLog,
    IXLanIXFMemberImportLogEntry,
    Network,
    NetworkIXLan,
    IXFMemberData,
)

REASON_ENTRY_GONE_FROM_REMOTE = _(
    "The entry for (asn and IPv4 and IPv6) does not exist " \
    "in the exchange's IX-F data as a singular member connection"
)

REASON_NEW_ENTRY = _(
    "The entry for (asn and IPv4 and IPv6) does not exist " \
    "in PeeringDB as a singular network -> ix connection"
)

REASON_VALUES_CHANGED = _(
    "Data differences between PeeringDB and the exchange's IX-F data"
)



class Importer(object):

    allowed_member_types = [
        "peering",
        "ixp",
        "routeserver",
        "probono",
    ]
    allowed_states = [
        "",
        None,
        "active",
        "inactive",
        "connected",
        "operational",
    ]

    def __init__(self):
        self.cache_only = False
        self.skip_import = False
        self.reset()

    def reset(self, ixlan=None, save=False, asn=None):
        self.reset_log()
        self.ixf_ids = []
        self.actions_taken = {
            "add": [],
            "delete": [],
            "modify": [],
            "noop": [],
        }
        self.pending_save = []
        self.asns = []
        self.ixlan = ixlan
        self.save = save
        self.asn = asn
<<<<<<< HEAD
        self.now = datetime.datetime.now(datetime.timezone.utc)
=======
        self.invalid_ip_errors = []
>>>>>>> 8c897770

    def fetch(self, url, timeout=5):
        """
        Retrieves ixf member export data from the url

        Will do a quick sanity check on the data

        Returns dict containing the parsed data.

        Arguments:
            - url <str>

        Keyword arguments:
            - timeout <float>: max time to spend on request
        """

        if not url:
            return {"pdb_error": _("IXF import url not specified")}

        try:
            result = requests.get(url, timeout=timeout)
        except Exception as exc:
            return {"pdb_error": exc}

        if result.status_code != 200:
            return {"pdb_error": "Got HTTP status {}".format(result.status_code)}

        try:
            data = result.json()
        except Exception as inst:
            data = {"pdb_error": _("No JSON could be parsed")}
            return data

        data = self.sanitize(data)

        # locally cache result

        if data and not data.get("pdb_error"):
            cache.set(self.cache_key(url), data, timeout=None)

        return data

    def cache_key(self, url):
        """
        returns the django cache key to use for caching ix-f data

        Argument:

            url <str>
        """

        return "IXF-CACHE-{}".format(url)

    def fetch_cached(self, url):
        """
        Returns locally cached IX-F data

        Arguments:

            url <str>
        """

        if not url:
            return {"pdb_error": _("IXF import url not specified")}

        data = cache.get(self.cache_key(url))

        if data is None:
            return {
                "pdb_error": _("IX-F data not locally cached for this resource yet.")
            }

        return data

    def sanitize(self, data):
        """
        Takes ixf data dict and runs some sanitization on it
        """

        invalid = None
        vlan_list_found = False

        # This fixes instances where ixps provide two separate entries for
        # vlans in vlan_list for ipv4 and ipv6 (AMS-IX for example)
        for member in data.get("member_list", []):
            asn = member.get("asnum")
            for conn in member.get("connection_list", []):
                vlans = conn.get("vlan_list", [])
                if not vlans:
                    continue
                vlan_list_found = True
                if len(vlans) == 2:
                    # if vlans[0].get("vlan_id") == vlans[1].get("vlan_id"):
                    keys = list(vlans[0].keys()) + list(vlans[1].keys())
                    if keys.count("ipv4") == 1 and keys.count("ipv6") == 1:
                        vlans[0].update(**vlans[1])
                        conn["vlan_list"] = [vlans[0]]

        if not vlan_list_found:
            invalid = _("No entries in any of the vlan_list lists, aborting.")

        data["pdb_error"] = invalid

        return data

    def update(self, ixlan, save=True, data=None, timeout=5, asn=None):
        """
        Sync netixlans under this ixlan from ixf member export json data (specs
        can be found at https://github.com/euro-ix/json-schemas)

        Arguments:
            - ixlan (IXLan): ixlan object to update from ixf

        Keyword Arguments:
            - save (bool): commit changes to db
            - asn (int): only process changes for this ASN

        Returns:
            - Tuple(success<bool>, netixlans<list>, log<list>)
        """

        self.reset(ixlan=ixlan, save=save, asn=asn)

        # if data is not provided, retrieve it either from cache or
        # from the remote resource
        if data is None:
            if self.cache_only:
                data = self.fetch_cached(ixlan.ixf_ixp_member_list_url)
            else:
                data = self.fetch(ixlan.ixf_ixp_member_list_url, timeout=timeout)

        # bail if there has been any errors during sanitize() or fetch()
        if data.get("pdb_error"):
            self.notify_error(data.get("pdb_error"))
            self.log_error(data.get("pdb_error"), save=save)
            return False

        # null ix-f error note on ixlan if it had error'd before
        if self.ixlan.ixf_ixp_import_error:
            self.ixlan.ixf_ixp_import_error = None
            self.ixlan.save()

        # bail if there are no active prefixes on the ixlan
        if ixlan.ixpfx_set_active.count() == 0:
            self.log_error(_("No prefixes defined on ixlan"), save=save)
            return False

        if self.skip_import:
            self.cleanup_ixf_member_data()
            return True

        try:
            # parse the ixf data
            self.parse(data)
        except KeyError as exc:
            # any key erros mean that the data is invalid, log the error and
            # bail (transactions are atomic and will be rolled back)
            self.log_error("Internal Error 'KeyError': {}".format(exc), save=save)
            return False

        # process any netixlans that need to be deleted
        self.process_deletions()

        # process creation of new netixlans and updates
        # of existing netixlans. This needs to happen
        # after process_deletions in order to avoid potential
        # ip conflicts
        self.process_saves()

        self.cleanup_ixf_member_data()

        # archive the import so we can roll it back later if needed
        self.archive()

        if self.invalid_ip_errors:
            self.notify_error("\n".join(self.invalid_ip_errors))

        if save:

            # update exchange's ixf fields
            self.update_ix()

            self.save_log()

        return True


    @reversion.create_revision()
    def update_ix(self):

        """
        Will see if any data was changed during this import
        and update the exchange's ixf_last_import timestamp
        if so

        Also will set the ixf_net_count value if it has changed
        from before
        """

        ix = self.ixlan.ix
        save_ix = False

        ixf_member_data_changed = IXFMemberData.objects.filter(
            updated__gte = self.now, ixlan = self.ixlan
        ).exists()

        netixlan_data_changed = NetworkIXLan.objects.filter(
            updated__gte = self.now, ixlan = self.ixlan
        ).exists()

        if ixf_member_data_changed or netixlan_data_changed:
            ix.ixf_last_import = self.now
            save_ix = True

        ixf_net_count = len(self.pending_save)
        if ixf_net_count != ix.ixf_net_count:
            ix.ixf_net_count = ixf_net_count
            save_ix =True

        print(self.log["data"])
        print(ix, ix.ixf_net_count, ix.ixf_last_import)

        if save_ix:
            ix.save()



    @reversion.create_revision()
    def process_saves(self):
        for ixf_member in self.pending_save:
            self.apply_add_or_update(ixf_member)

    @reversion.create_revision()
    def process_deletions(self):
        """
        Cycles all netixlans on the ixlan targeted by the importer and
        will remove any that are no longer found in the ixf data by
        their ip addresses

        In order for a netixlan to be removed both it's ipv4 and ipv6 address
        or it's asn need to be gone from the ixf data after validation
        """

        netixlan_qset = self.ixlan.netixlan_set_active

        # if we are only processing a specific asn ignore
        # all that dont match

        if self.asn:
            netixlan_qset = netixlan_qset.filter(asn=self.asn)

        for netixlan in netixlan_qset:
            if netixlan.ixf_id not in self.ixf_ids:
                ixf_member_data = IXFMemberData.instantiate(
                    netixlan.asn,
                    netixlan.ipaddr4,
                    netixlan.ipaddr6,
                    netixlan.ixlan,
                    data={}
                )

                if netixlan.network.allow_ixp_update:
                    self.log_apply(
                        ixf_member_data.apply(save=self.save),
                        reason=REASON_ENTRY_GONE_FROM_REMOTE
                    )
                else:
                    ixf_member_data.set_remove(
                        save=self.save,
                        reason = REASON_ENTRY_GONE_FROM_REMOTE
                    )
                    self.log_ixf_member_data(ixf_member_data)


    def cleanup_ixf_member_data(self):

        # clean up old ix-f memeber data objects

        for ixf_member in IXFMemberData.objects.filter(ixlan=self.ixlan):

            # proposed deletion got fulfilled

            if ixf_member.action == "delete":
                if ixf_member.netixlan.status == "deleted":
                    ixf_member.set_resolved()

            # noop means the ask has been fulfilled but the
            # ixf member data entry has not been set to resolved yet

            elif ixf_member.action == "noop":
                ixf_member.set_resolved()

            # proposed change / addition is now gone from
            # ix-f data

            elif not self.skip_import and ixf_member.ixf_id not in self.ixf_ids:
                if ixf_member.action in ["add","modify"]:
                    ixf_member.set_resolved()



    @transaction.atomic()
    def archive(self):
        """
        Create the IXLanIXFMemberImportLog for this import
        """

        if not self.save:
            return

        persist_log = IXLanIXFMemberImportLog.objects.create(ixlan=self.ixlan)
        for action in ["delete", "modify", "add"]:
            for info in self.actions_taken[action]:

                netixlan = info["netixlan"]
                version_before = info["version"]

                versions = reversion.models.Version.objects.get_for_object(netixlan)

                if version_before:
                    versions = versions.filter(id__gt=version_before.id)
                    version_after = versions.last()
                else:
                    version_after = versions.first()

                persist_log.entries.create(
                    netixlan=netixlan,
                    version_before=version_before,
                    action=action,
                    reason=info.get("reason"),
                    version_after=version_after,
                )

    def parse(self, data):
        """
        Parse ixf data

        Arguments:
            - data <dict>: result from fetch()
        """
        with transaction.atomic():
            self.parse_members(data.get("member_list", []))

    def parse_members(self, member_list):
        """
        Parse the `member_list` section of the ixf schema

        Arguments:
            - member_list <list>
        """
        for member in member_list:
            # we only process members of certain types
            member_type = member.get("member_type", "peering").lower()
            if member_type in self.allowed_member_types:
                # check that the as exists in pdb
                asn = member["asnum"]

                # if we are only processing a specific asn, ignore all
                # that dont match
                if self.asn and asn != self.asn:
                    continue

                # keep track of asns we find in the ix-f data
                if asn not in self.asns:
                    self.asns.append(asn)

                if Network.objects.filter(asn=asn).exists():
                    network = Network.objects.get(asn=asn)
                    if network.status != "ok":
                        self.log_peer(
                            asn,
                            "ignore",
                            _("Network status is '{}'").format(network.status),
                        )
                        continue

                    self.parse_connections(
                        member.get("connection_list", []), network, member
                    )
                else:
                    self.log_peer(
                        asn, "ignore", _("Network does not exist in peeringdb")
                    )
            else:
                self.log_peer(
                    asn, "ignore", _("Invalid member type: {}").format(member_type)
                )

    def parse_connections(self, connection_list, network, member):
        """
        Parse the 'connection_list' section of the ixf schema

        Arguments:
            - connection_list <list>
            - network <Network>: pdb network instance
            - member <dict>: row from ixf member_list
        """

        asn = member["asnum"]
        for connection in connection_list:
            self.connection_errors = []
            state = connection.get("state", "active").lower()
            if state in self.allowed_states:

                speed = self.parse_speed(connection.get("if_list", []))

                self.parse_vlans(
                    connection.get("vlan_list", []), network, member, connection, speed
                )
            else:
                self.log_peer(
                    asn, "ignore", _("Invalid connection state: {}").format(state)
                )

    def parse_vlans(self, vlan_list, network, member, connection, speed):
        """
        Parse the 'vlan_list' section of the ixf_schema

        Arguments:
            - vlan_list <list>
            - network <Network>: pdb network instance
            - member <dict>: row from ixf member_list
            - connection <dict>: row from ixf connection_list
            - speed <int>: interface speed
        """

        asn = member["asnum"]
        for lan in vlan_list:
            ipv4_valid = False
            ipv6_valid = False

            ipv4 = lan.get("ipv4", {})
            ipv6 = lan.get("ipv6", {})

            # vlan entry has no ipaddresses set, log and ignore
            if not ipv4 and not ipv6:
                self.log_error(
                    _(
                        "Could not find ipv4 or 6 address in "
                        "vlan_list entry for vlan_id {} (AS{})"
                    ).format(lan.get("vlan_id"), asn)
                )
                continue

            ipv4_addr = ipv4.get("address")
            ipv6_addr = ipv6.get("address")

            # parse and validate the ipaddresses attached to the vlan
            # append a unqiue ixf identifier to self.ixf_ids
            #
            # identifier is a tuple of (asn, ip4, ip6)
            #
            # we will later check them to see which netixlans need to be
            # dropped during `process_deletions`
            try:
                ixf_id = [asn]

                if ipv4_addr:
                    ixf_id.append(ipaddress.ip_address(f"{ipv4_addr}"))
                else:
                    ixf_id.append(None)

                if ipv6_addr:
                    ixf_id.append(ipaddress.ip_address(f"{ipv6_addr}"))
                else:
                    ixf_id.append(None)

                ixf_id = tuple(ixf_id)
                self.ixf_ids.append(ixf_id)

            except (ipaddress.AddressValueError, ValueError) as exc:
                self.invalid_ip_errors.append(f"{exc}")
                self.log_error(
                    _("Ip address error '{}' in vlan_list entry for vlan_id {}").format(
                        exc, lan.get("vlan_id")
                    )
                )
                continue

            if not self.save and (
                not self.ixlan.test_ipv4_address(ipv4_addr)
                and not self.ixlan.test_ipv6_address(ipv6_addr)
            ):
                # for the preview we don't care at all about new ip addresses
                # not at the ixlan if they dont match the prefix
                continue

            if connection.get("state", "active") == "inactive":
                operational = False
            else:
                operational = True

            is_rs_peer = (
                ipv4.get("routeserver", False) or ipv6.get("routeserver", False)
            )

            ixf_member_data = IXFMemberData.instantiate(
                asn,
                ipv4_addr,
                ipv6_addr,
                speed=speed,
                operational=operational,
                is_rs_peer=is_rs_peer,
                data=json.dumps(member),
                ixlan=self.ixlan,
                save=self.save,
            )

            if self.connection_errors:
                ixf_member_data.error = "\n".join(
                    self.connection_errors
                )
            else:
                ixf_member_data.error = ixf_member_data.previous_error

            self.pending_save.append(ixf_member_data)


    def parse_speed(self, if_list):
        """
        Parse speed from the 'if_list' section in the ixf data

        Arguments:
            - if_list <list>

        Returns:
            - speed <int>
        """
        speed = 0
        for iface in if_list:
            try:
                speed += int(iface.get("if_speed", 0))
            except ValueError:
                log_msg =_("Invalid speed value: {}").format(iface.get("if_speed"))
                self.log_error(log_msg)
                self.connection_errors.append(log_msg)
        return speed


    def apply_add_or_update(self, ixf_member_data):

        if ixf_member_data.netixlan_exists:

            # importer-protocol: netixlan exists

            if not ixf_member_data.changes:

                # importer-protocol: no changes

                self.resolve(ixf_member_data)

            else:

                # importer-protocol: data changes

                self.apply_update(ixf_member_data)

        else:

            # importer-protocol: netixlan does not exist

            self.apply_add(ixf_member_data)


    def resolve(self, ixf_member_data):
        ixf_member_data.set_resolved(save=self.save)


    def apply_update(self, ixf_member_data):
        changed_fields = ", ".join(ixf_member_data.changes.keys())
        reason = f"{REASON_VALUES_CHANGED}: {changed_fields}"

        if ixf_member_data.net.allow_ixp_update:
            try:
               self.log_apply(
                    ixf_member_data.apply(save=self.save),
                    reason=reason
                )
            except ValidationError as exc:
                ixf_member_data.set_conflict(error=exc, save=self.save)
        else:
            ixf_member_data.set_update(
                save=self.save,
                reason=reason,
            )
            self.log_ixf_member_data(ixf_member_data)


    def apply_add(self, ixf_member_data):

        if ixf_member_data.net.allow_ixp_update:

            try:
                self.log_apply(
                    ixf_member_data.apply(save=self.save),
                    reason=REASON_NEW_ENTRY
                )
            except ValidationError as exc:
                ixf_member_data.set_conflict(error=exc, save=self.save)

        else:
            ixf_member_data.set_add(
                save=self.save,
                reason=REASON_NEW_ENTRY
            )
            self.log_ixf_member_data(ixf_member_data)

    def save_log(self):
        """
        Save the attempt log
        """
        IXLanIXFMemberImportAttempt.objects.update_or_create(
            ixlan=self.ixlan, defaults={"info": "\n".join(json.dumps(self.log))}
        )

    def reset_log(self):
        """
        Reset the attempt log
        """
        self.log = {"data": [], "errors": []}

    def log_apply(self, apply_result, reason=""):

        netixlan = apply_result["netixlan"]
        self.actions_taken[apply_result["action"]].append({
            "netixlan": netixlan,
            "version":reversion.models.Version.objects.get_for_object(netixlan).first(),
            "reason":reason
        })

        return self.log_peer(
            netixlan.asn,
            apply_result["action"],
            reason,
            netixlan=netixlan
        )

    def log_ixf_member_data(self, ixf_member_data):
        return self.log_peer(
            ixf_member_data.net.asn,
            f"suggest-{ixf_member_data.action}",
            ixf_member_data.reason,
            netixlan=ixf_member_data
        )


    def log_peer(self, asn, action, reason, netixlan=None):
        """
        log peer action in attempt log

        Arguments:
            - asn <int>
            - action <str>: add | modify | delete | noop | ignore
            - reason <str>

        Keyrword Arguments:
            - netixlan <Netixlan>: if set, extra data will be added
                to the log.
        """
        peer = {
            "ixlan_id": self.ixlan.id,
            "ix_id": self.ixlan.ix.id,
            "ix_name": self.ixlan.ix.name,
            "asn": asn,
        }

        if netixlan:

            if hasattr(netixlan, "network_id"):
                net_id = netixlan.network_id
            else:
                net_id = netixlan.net.id

            peer.update(
                {
                    "net_id": net_id,
                    "ipaddr4": "{}".format(netixlan.ipaddr4 or ""),
                    "ipaddr6": "{}".format(netixlan.ipaddr6 or ""),
                    "speed": netixlan.speed,
                    "is_rs_peer": netixlan.is_rs_peer,
                    "operational": netixlan.operational,
                }
            )

        self.log["data"].append(
            {"peer": peer, "action": action, "reason": "{}".format(reason),}
        )


    def notify_error(self, error):
        now = datetime.datetime.now(datetime.timezone.utc)
        notified = self.ixlan.ixf_ixp_import_error_notified
        prev_error = self.ixlan.ixf_ixp_import_error

        if notified:
            diff = ((now - notified).total_seconds() / 3600)
            if diff < settings.IXF_PARSE_ERROR_NOTIFICATION_PERIOD:
                return

        self.ixlan.ixf_ixp_import_error_notified = now
        self.ixlan.ixf_ixp_import_error = error
        self.ixlan.save()

        ixf_member_data = IXFMemberData(ixlan=self.ixlan, asn=0)
        ixf_member_data._notify(
            "email/notify-ixf-source-error.txt",
            "Could not process IX-F Data",
            context={"error":error, "dt":now},
            save=False,
            ix=True,
            ac=True
        )



    def log_error(self, error, save=False):
        """
        Append error to the attempt log
        """
        self.log["errors"].append("{}".format(error))
        if save:
            self.save_log()


class PostMortem(object):

    """
    Generate postmortem report for ix-f import
    """

    def reset(self, asn, **kwargs):

        """
        Reset for a fresh run

        Argument(s):

            - asn <int>: asn of the network to run postormem
              report for

        Keyword Argument(s):

            - limit <int=100>: limit amount of import logs to process
              max limit is defined by server config `IXF_POSTMORTEM_LIMIT`

        """

        self.asn = asn
        self.limit = kwargs.get("limit", 100)
        self.post_mortem = []

    def generate(self, asn, **kwargs):
        """
        Generate and return a new postmortem report

        Argument(s):

            - asn <int>: asn of the network to run postmortem
              report for

        Keyword Argument(s):

            - limit <int=100>: limit amount of import logs to process
              max limit is defined by server config `IXF_POSTMORTEM_LIMIT`

        Returns:

            - dict: postmortem report
        """

        self.reset(asn, **kwargs)
        self._process_logs(limit=self.limit)
        return self.post_mortem

    def _process_logs(self, limit=100):

        """
        Process IX-F import logs

        KeywordArgument(s):

             - limit <int=100>: limit amount of import logs to process
              max limit is defined by server config `IXF_POSTMORTEM_LIMIT`
        """

        # we only want import logs that actually touched the specified
        # asn

        qset = IXLanIXFMemberImportLogEntry.objects.filter(netixlan__asn=self.asn)
        qset = qset.exclude(action__isnull=True)
        qset = qset.order_by("-log__created", "-id")
        qset = qset.select_related("log", "netixlan", "log__ixlan", "log__ixlan__ix")

        for entry in qset[:limit]:
            self._process_log_entry(entry.log, entry)

    def _process_log_entry(self, log, entry):

        """
        Process a single IX-F import log entry

        Argument(s):

            - log <IXLanIXFMemberImportLog>
            - entry <IXLanIXFMemberImportLogEntry>

        """

        if entry.netixlan.asn != self.asn:
            return

        data = entry.version_after.field_dict
        if data.get("asn") != self.asn:
            return

        if data.get("ipaddr4"):
            ipaddr4 = "{}".format(data.get("ipaddr4"))
        else:
            ipaddr4 = None

        if data.get("ipaddr6"):
            ipaddr6 = "{}".format(data.get("ipaddr6"))
        else:
            ipaddr6 = None

        self.post_mortem.append(
            {
                "ix_id": log.ixlan.ix.id,
                "ix_name": log.ixlan.ix.name,
                "ixlan_id": log.ixlan.id,
                "changes": entry.changes,
                "reason": entry.reason,
                "action": entry.action,
                "asn": data.get("asn"),
                "ipaddr4": ipaddr4,
                "ipaddr6": ipaddr6,
                "speed": data.get("speed"),
                "is_rs_peer": data.get("is_rs_peer"),
                "created": log.created.strftime("%Y-%m-%d %H:%M:%S"),
            }
        )<|MERGE_RESOLUTION|>--- conflicted
+++ resolved
@@ -74,11 +74,9 @@
         self.ixlan = ixlan
         self.save = save
         self.asn = asn
-<<<<<<< HEAD
         self.now = datetime.datetime.now(datetime.timezone.utc)
-=======
         self.invalid_ip_errors = []
->>>>>>> 8c897770
+
 
     def fetch(self, url, timeout=5):
         """
