import json
import re
import datetime

import requests
import ipaddress
from smtplib import SMTPException
from django.db import transaction
from django.core.cache import cache
from django.core.mail.message import EmailMultiAlternatives
from django.core.exceptions import ValidationError
from django.conf import settings
from django.template import loader
from django.utils.translation import ugettext_lazy as _
from django.utils.html import strip_tags

import reversion

from peeringdb_server.models import (
    IXLanIXFMemberImportAttempt,
    IXLanIXFMemberImportLog,
    IXLanIXFMemberImportLogEntry,
    Network,
    NetworkIXLan,
    IXFMemberData,
    NetworkProtocolsDisabled,
    User,
    DeskProTicket,
    EnvironmentSetting,
    debug_mail,
    IXFImportEmail,
    ValidationErrorEncoder,
)
import peeringdb_server.deskpro as deskpro

REASON_ENTRY_GONE_FROM_REMOTE = _(
    "The entry for (asn and IPv4 and IPv6) does not exist "
    "in the exchange's IX-F data as a singular member connection"
)

REASON_NEW_ENTRY = _(
    "The entry for (asn and IPv4 and IPv6) does not exist "
    "in PeeringDB as a singular network -> ix connection"
)

REASON_VALUES_CHANGED = _(
    "Data differences between PeeringDB and the exchange's IX-F data"
)


class Importer:

    allowed_member_types = [
        "peering",
        "ixp",
        "routeserver",
        "probono",
    ]
    allowed_states = [
        "",
        None,
        "active",
        "inactive",
        "connected",
        "operational",
    ]

    @property
    def ticket_user(self):
        """
        Returns the User instance for the user to use
        to create DeskPRO tickets
        """
        if not hasattr(self, "_ticket_user"):
            self._ticket_user = User.objects.get(username="ixf_importer")
        return self._ticket_user

    @property
    def deskpro_client(self):
        if not hasattr(self, "_deskpro_client"):
            if settings.IXF_SEND_TICKETS:
                cls = deskpro.APIClient
            else:
                cls = deskpro.MockAPIClient

            self._deskpro_client = cls(settings.DESKPRO_URL, settings.DESKPRO_KEY)
        return self._deskpro_client

    @property
    def tickets_enabled(self):
        """
        Returns whether or not deskpr ticket creation for ix-f
        conflicts are enabled or not

        This can be controlled by the IXF_TICKET_ON_CONFLICT
        setting
        """

        return getattr(settings, "IXF_TICKET_ON_CONFLICT", True)

    @property
    def notify_ix_enabled(self):
        """
        Returns whether or not notifications to the exchange
        are enabled.

        This can be controlled by the IXF_NOTIFY_IX_ON_CONFLICT
        setting
        """

        return getattr(settings, "IXF_NOTIFY_IX_ON_CONFLICT", False)

    @property
    def notify_net_enabled(self):
        """
        Returns whether or not notifications to the network
        are enabled.

        This can be controlled by the IXF_NOTIFY_NET_ON_CONFLICT
        setting
        """

        return getattr(settings, "IXF_NOTIFY_NET_ON_CONFLICT", False)

    def __init__(self):
        self.cache_only = False
        self.skip_import = False
        self.reset()

    def reset(self, ixlan=None, save=False, asn=None):
        self.reset_log()
        self.ixf_ids = []
        self.actions_taken = {
            "add": [],
            "delete": [],
            "modify": [],
            "noop": [],
        }
        self.pending_save = []
        self.deletions = {}
        self.asns = []
        self.ixlan = ixlan
        self.save = save
        self.asn = asn
        self.now = datetime.datetime.now(datetime.timezone.utc)
        self.invalid_ip_errors = []
        self.notifications = []
        self.protocol_conflict = 0
        self.emails = 0

    def fetch(self, url, timeout=5):
        """
        Retrieves ixf member export data from the url

        Will do a quick sanity check on the data

        Returns dict containing the parsed data.

        Arguments:
            - url <str>

        Keyword arguments:
            - timeout <float>: max time to spend on request
        """

        if not url:
            return {"pdb_error": _("IXF import url not specified")}

        try:
            result = requests.get(url, timeout=timeout)
        except Exception as exc:
            return {"pdb_error": exc}

        if result.status_code != 200:
            return {"pdb_error": f"Got HTTP status {result.status_code}"}

        try:
            data = result.json()
        except Exception as inst:
            data = {"pdb_error": _("No JSON could be parsed")}
            return data

        data = self.sanitize(data)

        # locally cache result

        if data and not data.get("pdb_error"):
            cache.set(self.cache_key(url), data, timeout=None)

        return data

    def cache_key(self, url):
        """
        returns the django cache key to use for caching ix-f data

        Argument:

            url <str>
        """

        return f"IXF-CACHE-{url}"

    def fetch_cached(self, url):
        """
        Returns locally cached IX-F data

        Arguments:

            url <str>
        """

        if not url:
            return {"pdb_error": _("IXF import url not specified")}

        data = cache.get(self.cache_key(url))

        if data is None:
            return {
                "pdb_error": _("IX-F data not locally cached for this resource yet.")
            }

        return data

    def sanitize_vlans(self, vlans):
        """
        Sanitize vlan lists where ip 4 and 6 addresses
        for the same vlan (determined by vlan id) exist
        in separate entries by combining those
        list entries to one
        """

        _vlans = {}
        sanitized = []

        for vlan in vlans:

            # if the vlan_id is not specified we want
            # to default to 0 so we can still group based
            # on that

            id = vlan.get("vlan_id", 0)

            # neither ipv4 nor ipv6 is specified, there is
            # nothing to sanitize here, so skip

            if "ipv4" not in vlan and "ipv6" not in vlan:
                continue

            if id not in _vlans:

                # first occurance of vlan id gets appended
                # as is

                _vlans[id] = [vlan]
            else:

                # additional occurances of vlan id get checked
                # on whether or not they will fill in a missing
                # ipv4 or ipv6 address, and if so will update
                # the existing vlan entry.
                #
                # otherwise append as a new entry for that vlan id

                current = _vlans[id][-1]

                update = None

                if "ipv4" in vlan and "ipv4" not in current:
                    update = "ipv4"
                elif "ipv6" in vlan and "ipv6" not in current:
                    update = "ipv6"

                if update:
                    current[update] = vlan[update]
                else:
                    _vlans[id].append(vlan)

        for vlan_id, entries in _vlans.items():
            sanitized.extend(entries)

        return sanitized

    def sanitize(self, data):
        """
        Takes ixf data dict and runs some sanitization on it
        """

        invalid = None
        vlan_list_found = False
        ipv4_addresses = {}
        ipv6_addresses = {}

        # dedupe identical entries in member list
        member_list = [json.dumps(m) for m in data.get("member_list", [])]
        member_list = [json.loads(m) for m in set(member_list)]

        # This fixes instances where ixps provide two separate entries for
        # vlans in vlan_list for ipv4 and ipv6 (AMS-IX for example)
        for member in member_list:
            asn = member.get("asnum")
            for conn in member.get("connection_list", []):

                conn["vlan_list"] = self.sanitize_vlans(conn.get("vlan_list", []))
                vlans = conn["vlan_list"]

                if not vlans:
                    continue
                vlan_list_found = True

                # de-dupe reoccurring ipv4 / ipv6 addresses

                ipv4 = vlans[0].get("ipv4", {}).get("address")
                ipv6 = vlans[0].get("ipv6", {}).get("address")

                ixf_id = (asn, ipv4, ipv6)

                if ipv4 and ipv4 in ipv4_addresses:
                    invalid = _(
                        "Address {} assigned to more than one distinct connection"
                    ).format(ipv4)
                    break

                ipv4_addresses[ipv4] = ixf_id

                if ipv6 and ipv6 in ipv6_addresses:
                    invalid = _(
                        "Address {} assigned to more than one distinct connection"
                    ).format(ipv6)
                    break

                ipv6_addresses[ipv6] = ixf_id

        if not vlan_list_found:
            invalid = _("No entries in any of the vlan_list lists, aborting.")

        data["pdb_error"] = invalid

        # set member_list to the sanitized copy
        data["member_list"] = member_list

        return data

    def update(self, ixlan, save=True, data=None, timeout=5, asn=None):
        """
        Sync netixlans under this ixlan from ixf member export json data (specs
        can be found at https://github.com/euro-ix/json-schemas)

        Arguments:
            - ixlan (IXLan): ixlan object to update from ixf

        Keyword Arguments:
            - save (bool): commit changes to db
            - asn (int): only process changes for this ASN

        Returns:
            - Tuple(success<bool>, netixlans<list>, log<list>)
        """

        self.reset(ixlan=ixlan, save=save, asn=asn)

        # if data is not provided, retrieve it either from cache or
        # from the remote resource
        if data is None:
            if self.cache_only:
                data = self.fetch_cached(ixlan.ixf_ixp_member_list_url)
            else:
                data = self.fetch(ixlan.ixf_ixp_member_list_url, timeout=timeout)

        # bail if there has been any errors during sanitize() or fetch()
        if data.get("pdb_error"):
            self.notify_error(data.get("pdb_error"))
            self.log_error(data.get("pdb_error"), save=save)
            return False

        # null ix-f error note on ixlan if it had error'd before
        if self.ixlan.ixf_ixp_import_error:
            self.ixlan.ixf_ixp_import_error = None
            self.ixlan.ixf_ixp_import_error_notified = None
            self.ixlan.save()

        # bail if there are no active prefixes on the ixlan
        if ixlan.ixpfx_set_active.count() == 0:
            self.log_error(_("No prefixes defined on ixlan"), save=save)
            return False

        if self.skip_import:
            return True

        try:
            # parse the ixf data
            self.parse(data)
        except KeyError as exc:
            # any key erros mean that the data is invalid, log the error and
            # bail (transactions are atomic and will be rolled back)
            self.log_error(f"Internal Error 'KeyError': {exc}", save=save)
            return False

        with transaction.atomic():
            # process any netixlans that need to be deleted
            self.process_deletions()

            # process creation of new netixlans and updates
            # of existing netixlans. This needs to happen
            # after process_deletions in order to avoid potential
            # ip conflicts
            self.process_saves()

        self.cleanup_ixf_member_data()

        # create tickets for unresolved proposals

        self.ticket_aged_proposals()

        # archive the import so we can roll it back later if needed
        self.archive()

        if self.invalid_ip_errors:
            self.notify_error("\n".join(self.invalid_ip_errors))

        if save:

            # update exchange's ixf fields
            self.update_ix()

            if (
                not self.protocol_conflict
                and self.ixlan.ixf_ixp_import_protocol_conflict
            ):
                self.ixlan.ixf_ixp_import_protocol_conflict = 0
                self.ixlan.save()

            self.save_log()

        return True

    def update_ix(self):

        """
        Will see if any data was changed during this import
        and update the exchange's ixf_last_import timestamp
        if so

        Also will set the ixf_net_count value if it has changed
        from before
        """

        ix = self.ixlan.ix
        save_ix = False

        ixf_member_data_changed = IXFMemberData.objects.filter(
            updated__gte=self.now, ixlan=self.ixlan
        ).exists()

        netixlan_data_changed = NetworkIXLan.objects.filter(
            updated__gte=self.now, ixlan=self.ixlan
        ).exists()

        ix.ixf_last_import = self.now

        ixf_net_count = len(self.pending_save)
        if ixf_net_count != ix.ixf_net_count:
            ix.ixf_net_count = ixf_net_count

        # we do not want these updates to affect the
        # exchanges `updated` timestamp as per #812
        # so we temporarily disable auto_now

        ix._meta.get_field("updated").auto_now = False
        try:
            with reversion.create_revision():
                ix.save()
        finally:

            # always turn auto_now back on afterwards

            ix._meta.get_field("updated").auto_now = True

    def fix_consolidated_modify(self, ixf_member_data):
        """
        fix consolidated modify (#770) to retain value
        for speed and is_rs_peer (#793)
        """

        for other in self.pending_save:
            if other.asn == ixf_member_data.asn:
                if (
                    other.init_ipaddr4
                    and other.init_ipaddr4 == ixf_member_data.init_ipaddr4
                ) or (
                    other.init_ipaddr6
                    and other.init_ipaddr6 == ixf_member_data.init_ipaddr6
                ):

                    if not other.modify_speed:
                        other.speed = ixf_member_data.speed

                    if not other.modify_is_rs_peer:
                        other.is_rs_peer = ixf_member_data.is_rs_peer

                    break

    @reversion.create_revision()
    def process_saves(self):
        for ixf_member in self.pending_save:
            self.apply_add_or_update(ixf_member)

    @reversion.create_revision()
    def process_deletions(self):
        """
        Cycles all netixlans on the ixlan targeted by the importer and
        will remove any that are no longer found in the ixf data by
        their ip addresses

        In order for a netixlan to be removed both it's ipv4 and ipv6 address
        or it's asn need to be gone from the ixf data after validation
        """

        netixlan_qset = self.ixlan.netixlan_set_active

        # if we are only processing a specific asn ignore
        # all that dont match

        if self.asn:
            netixlan_qset = netixlan_qset.filter(asn=self.asn)

        for netixlan in netixlan_qset:
            if netixlan.ixf_id not in self.ixf_ids:

                ixf_member_data = IXFMemberData.instantiate(
                    netixlan.asn,
                    netixlan.ipaddr4,
                    netixlan.ipaddr6,
                    netixlan.ixlan,
                    speed=netixlan.speed,
                    operational=netixlan.operational,
                    is_rs_peer=netixlan.is_rs_peer,
                    delete=True,
                    data={},
                )

                # fix consolidated modify (#770) to retain values
                # for speed and is_rs_peer (#793)
                self.fix_consolidated_modify(ixf_member_data)

                self.deletions[ixf_member_data.ixf_id] = ixf_member_data
                if netixlan.network.allow_ixp_update:
                    self.log_apply(
                        ixf_member_data.apply(save=self.save),
                        reason=REASON_ENTRY_GONE_FROM_REMOTE,
                    )
                else:
                    notify = ixf_member_data.set_remove(
                        save=self.save, reason=REASON_ENTRY_GONE_FROM_REMOTE
                    )
                    if notify:
                        self.queue_notification(ixf_member_data, "remove")
                    self.log_ixf_member_data(ixf_member_data)

    def cleanup_ixf_member_data(self):

        if not self.save:

            """
            In some cases you dont want to run a cleanup process
            For example when the importer runs in preview mode
            triggered by a network admin
            """

            return

        qset = IXFMemberData.objects.filter(ixlan=self.ixlan)

        if self.asn:

            # if we are only processing for a specified asn
            # we only clean up member data for that asn

            qset = qset.filter(asn=self.asn)

        # clean up old ix-f memeber data objects

        for ixf_member in qset:

            # proposed deletion got fulfilled

            if ixf_member.action == "delete":
                if ixf_member.netixlan.status == "deleted":
                    if ixf_member.set_resolved(save=self.save):
                        self.queue_notification(ixf_member, "resolved")

            # noop means the ask has been fulfilled but the
            # ixf member data entry has not been set to resolved yet

            elif ixf_member.action == "noop":
                if (
                    ixf_member.set_resolved(save=self.save)
                    and not ixf_member.requirement_of
                ):
                    self.queue_notification(ixf_member, "resolved")

            # proposed change / addition is now gone from
            # ix-f data

            elif not self.skip_import and ixf_member.ixf_id not in self.ixf_ids:
                if ixf_member.action in ["add", "modify"]:
                    if ixf_member.set_resolved(save=self.save):
                        self.queue_notification(ixf_member, "resolved")

    @transaction.atomic()
    def archive(self):
        """
        Create the IXLanIXFMemberImportLog for this import
        """

        if not self.save:
            return

        persist_log = IXLanIXFMemberImportLog.objects.create(ixlan=self.ixlan)
        for action in ["delete", "modify", "add"]:
            for info in self.actions_taken[action]:

                netixlan = info["netixlan"]
                version_before = info["version"]

                versions = reversion.models.Version.objects.get_for_object(netixlan)

                if version_before:
                    versions = versions.filter(id__gt=version_before.id)
                    version_after = versions.last()
                else:
                    version_after = versions.first()

                if not version_after:
                    continue

                persist_log.entries.create(
                    netixlan=netixlan,
                    version_before=version_before,
                    action=action,
                    reason=info.get("reason"),
                    version_after=version_after,
                )

    def parse(self, data):
        """
        Parse ixf data

        Arguments:
            - data <dict>: result from fetch()
        """
        with transaction.atomic():
            self.parse_members(data.get("member_list", []))

    def parse_members(self, member_list):
        """
        Parse the `member_list` section of the ixf schema

        Arguments:
            - member_list <list>
        """
        for member in member_list:
            # we only process members of certain types
            member_type = member.get("member_type", "peering").lower()
            if member_type in self.allowed_member_types:
                # check that the as exists in pdb
                asn = member["asnum"]

                # if we are only processing a specific asn, ignore all
                # that dont match
                if self.asn and asn != self.asn:
                    continue

                # keep track of asns we find in the ix-f data
                if asn not in self.asns:
                    self.asns.append(asn)

                if Network.objects.filter(asn=asn).exists():
                    network = Network.objects.get(asn=asn)
                    if network.status != "ok":
                        self.log_peer(
                            asn,
                            "ignore",
                            _("Network status is '{}'").format(network.status),
                        )
                        continue

                    self.parse_connections(
                        member.get("connection_list", []), network, member
                    )
                else:
                    self.log_peer(
                        asn, "ignore", _("Network does not exist in peeringdb")
                    )
            else:
                self.log_peer(
                    asn, "ignore", _("Invalid member type: {}").format(member_type)
                )

    def parse_connections(self, connection_list, network, member):
        """
        Parse the 'connection_list' section of the ixf schema

        Arguments:
            - connection_list <list>
            - network <Network>: pdb network instance
            - member <dict>: row from ixf member_list
        """

        asn = member["asnum"]
        for connection in connection_list:

            self.connection_errors = {}
            state = connection.get("state", "active").lower()
            if state in self.allowed_states:

                speed = self.parse_speed(connection.get("if_list", []))

                self.parse_vlans(
                    connection.get("vlan_list", []), network, member, connection, speed
                )
            else:
                self.log_peer(
                    asn, "ignore", _("Invalid connection state: {}").format(state)
                )

    def parse_vlans(self, vlan_list, network, member, connection, speed):
        """
        Parse the 'vlan_list' section of the ixf_schema

        Arguments:
            - vlan_list <list>
            - network <Network>: pdb network instance
            - member <dict>: row from ixf member_list
            - connection <dict>: row from ixf connection_list
            - speed <int>: interface speed
        """

        asn = member["asnum"]
        for lan in vlan_list:
            ipv4_valid = False
            ipv6_valid = False

            ipv4 = lan.get("ipv4", {})
            ipv6 = lan.get("ipv6", {})

            # vlan entry has no ipaddresses set, log and ignore
            if not ipv4 and not ipv6:
                self.log_error(
                    _(
                        "Could not find ipv4 or 6 address in "
                        "vlan_list entry for vlan_id {} (AS{})"
                    ).format(lan.get("vlan_id"), asn)
                )
                continue

            ipv4_addr = ipv4.get("address")
            ipv6_addr = ipv6.get("address")

            ipv4_support = network.ipv4_support
            ipv6_support = network.ipv6_support

            # parse and validate the ipaddresses attached to the vlan
            # append a unqiue ixf identifier to self.ixf_ids
            #
            # identifier is a tuple of (asn, ip4, ip6)
            #
            # we will later check them to see which netixlans need to be
            # dropped during `process_deletions`
            try:
                ixf_id = [asn]

                if ipv4_addr:
                    ipv4_addr = ipaddress.ip_address(f"{ipv4_addr}")
                    ixf_id.append(ipv4_addr)
                else:
                    ixf_id.append(None)

                if ipv6_addr:
                    ipv6_addr = ipaddress.ip_address(f"{ipv6_addr}")
                    ixf_id.append(ipv6_addr)
                else:
                    ixf_id.append(None)

                ixf_id = tuple(ixf_id)

            except (ipaddress.AddressValueError, ValueError) as exc:
                self.invalid_ip_errors.append(f"{exc}")
                self.log_error(
                    _("Ip address error '{}' in vlan_list entry for vlan_id {}").format(
                        exc, lan.get("vlan_id")
                    )
                )
                continue

            ipv4_valid_for_ixlan = self.ixlan.test_ipv4_address(ipv4_addr)
            ipv6_valid_for_ixlan = self.ixlan.test_ipv6_address(ipv6_addr)

            if (
                ipv4_addr
                and not ipv4_valid_for_ixlan
                and ipv6_addr
                and not ipv6_valid_for_ixlan
            ):
                # neither ipaddress falls into address space
                # for this ixlan, ignore

                continue

            elif not ipv4_valid_for_ixlan and not ipv6_addr:

                # ipv4 address does not fall into address space
                # and ipv6 is not provided, ignore

                continue

            elif not ipv6_valid_for_ixlan and not ipv4_addr:

                # ipv6 address does not fall into address space
                # and ipv4 is not provided, ignore

                continue

            protocol_conflict = 0

            # keep track of conflicts between ix/net in terms of ip
            # protocols supported.

            if ipv4_addr and not ipv4_support:
                protocol_conflict = 4
            elif ipv6_addr and not ipv6_support:
                protocol_conflict = 6

            if protocol_conflict and not self.protocol_conflict:
                self.protocol_conflict = protocol_conflict

            if protocol_conflict and not self.ixlan.ixf_ixp_import_protocol_conflict:
                self.ixlan.ixf_ixp_import_protocol_conflict = protocol_conflict

                if self.save:
                    self.ixlan.save()

                self.queue_notification(
                    IXFMemberData.instantiate(
                        asn,
                        ipv4_addr,
                        ipv6_addr,
                        ixlan=self.ixlan,
                        save=False,
                        validate_network_protocols=False,
                    ),
                    "protocol-conflict",
                    ac=False,
                    net=True,
                    ix=True,
                    ipaddr4=ipv4_addr,
                    ipaddr6=ipv6_addr,
                )

            self.ixf_ids.append(ixf_id)

            if not network.ipv6_support:
                self.ixf_ids.append((asn, ixf_id[1], None))
                netixlan = NetworkIXLan.objects.filter(
                    status="ok", ipaddr4=ixf_id[1]
                ).first()
                if netixlan:
                    self.ixf_ids.append((asn, ixf_id[1], netixlan.ipaddr6))

            if not network.ipv4_support:
                self.ixf_ids.append((asn, None, ixf_id[2]))
                netixlan = NetworkIXLan.objects.filter(
                    status="ok", ipaddr6=ixf_id[2]
                ).first()
                if netixlan:
                    self.ixf_ids.append((asn, netixlan.ipaddr4, ixf_id[2]))

            if connection.get("state", "active") == "inactive":
                operational = False
            else:
                operational = True

            if "routeserver" not in ipv4 and "routeserver" not in ipv6:
                is_rs_peer = None
            else:
                is_rs_peer = ipv4.get("routeserver", ipv6.get("routeserver"))

            try:
                ixf_member_data = IXFMemberData.instantiate(
                    asn,
                    ipv4_addr,
                    ipv6_addr,
                    speed=speed,
                    operational=operational,
                    is_rs_peer=is_rs_peer,
                    data=json.dumps(member),
                    ixlan=self.ixlan,
                    save=self.save,
                )

                if not ixf_member_data.ipaddr4 and not ixf_member_data.ipaddr6:
                    continue

            except NetworkProtocolsDisabled as exc:
                self.log_error(f"{exc}")
                continue

            if self.connection_errors:
                ixf_member_data.error = json.dumps(
                    self.connection_errors, cls=ValidationErrorEncoder
                )
            else:
                ixf_member_data.error = ixf_member_data.previous_error

            self.pending_save.append(ixf_member_data)

    def parse_speed(self, if_list):
        """
        Parse speed from the 'if_list' section in the ixf data

        Arguments:
            - if_list <list>

        Returns:
            - speed <int>
        """
        speed = 0
        for iface in if_list:
            try:
                speed += int(iface.get("if_speed", 0))
            except (ValueError, AttributeError):
                try:
                    log_msg = _("Invalid speed value: {}").format(iface.get("if_speed"))
                except AttributeError:
                    log_msg = _("Invalid speed value: could not be parsed")
                self.log_error(log_msg)
                if "speed" not in self.connection_errors:
                    self.connection_errors["speed"] = []
                self.connection_errors["speed"].append(log_msg)
        return speed

    def apply_add_or_update(self, ixf_member_data):

        if ixf_member_data.netixlan_exists:

            # importer-protocol: netixlan exists

            if not ixf_member_data.changes:

                # importer-protocol: no changes

                self.resolve(ixf_member_data)

            else:

                # importer-protocol: data changes

                self.apply_update(ixf_member_data)

        else:

            # importer-protocol: netixlan does not exist

            self.apply_add(ixf_member_data)

    def queue_notification(
        self, ixf_member_data, typ, ac=True, ix=True, net=True, **context
    ):
        self.notifications.append(
            {
                "ixf_member_data": ixf_member_data,
                "ac": ac,
                "ix": ix,
                "net": net,
                "typ": typ,
                "action": ixf_member_data.action,
                "context": context,
            }
        )

    def resolve(self, ixf_member_data):
        if ixf_member_data.set_resolved(save=self.save):
            self.queue_notification(ixf_member_data, "resolved")

    def apply_update(self, ixf_member_data):
        changed_fields = ", ".join(ixf_member_data.changes.keys())
        reason = f"{REASON_VALUES_CHANGED}: {changed_fields}"

        if ixf_member_data.net.allow_ixp_update:
            try:
                self.log_apply(ixf_member_data.apply(save=self.save), reason=reason)
            except ValidationError as exc:
                if ixf_member_data.set_conflict(error=exc, save=self.save):
                    self.queue_notification(ixf_member_data, ixf_member_data.action)
        else:
            notify = ixf_member_data.set_update(save=self.save, reason=reason,)
            if notify:
                self.queue_notification(ixf_member_data, "modify")
            self.log_ixf_member_data(ixf_member_data)

    def apply_add(self, ixf_member_data):

        if ixf_member_data.net.allow_ixp_update:

            try:
                self.log_apply(
                    ixf_member_data.apply(save=self.save), reason=REASON_NEW_ENTRY
                )
                if not self.save:
                    self.consolidate_delete_add(ixf_member_data)
            except ValidationError as exc:
                if ixf_member_data.set_conflict(error=exc, save=self.save):
                    self.queue_notification(ixf_member_data, ixf_member_data.action)

        else:
            notify = ixf_member_data.set_add(save=self.save, reason=REASON_NEW_ENTRY)

            self.log_ixf_member_data(ixf_member_data)
            self.consolidate_delete_add(ixf_member_data)

            if notify and ixf_member_data.net_present_at_ix:
                self.queue_notification(ixf_member_data, ixf_member_data.action)
            elif notify:
                self.queue_notification(
                    ixf_member_data, ixf_member_data.action, ix=False, ac=False
                )

    def consolidate_delete_add(self, ixf_member_data):

        ip4_deletion = None
        ip6_deletion = None

        for ixf_id, deletion in self.deletions.items():
            if deletion.asn == ixf_member_data.asn:
                if deletion.ipaddr4 and deletion.ipaddr4 == ixf_member_data.init_ipaddr4:
                    ip4_deletion = deletion
                if deletion.ipaddr6 and deletion.ipaddr6 == ixf_member_data.init_ipaddr6:
                    ip6_deletion = deletion

            if ip4_deletion and ip6_deletion:
                break

        if not ip4_deletion and not ip6_deletion:
            return

        ip4_req = ixf_member_data.set_requirement(ip4_deletion, save=self.save)
        ip6_req = ixf_member_data.set_requirement(ip6_deletion, save=self.save)

        if not ip4_req and not ip6_req:
            return

        if not ixf_member_data.has_requirements:
            return

        if ip4_deletion:
            try:
                self.log["data"].remove(ip4_deletion.ixf_log_entry)
            except ValueError:
                pass
        if ip6_deletion:
            try:
                self.log["data"].remove(ip6_deletion.ixf_log_entry)
            except ValueError:
                pass

        log_entry = ixf_member_data.ixf_log_entry

        log_entry["action"] = log_entry["action"].replace("add", "modify")
        changed_fields = ", ".join(
            ixf_member_data._changes(
                getattr(ip4_deletion, "netixlan", None)
                or getattr(ip6_deletion, "netixlan", None)
            ).keys()
        )

        ipaddr_info = ""

        if ip4_deletion and ip6_deletion:
            ipaddr_info = _("IP addresses moved to same entry")
        elif ip4_deletion:
            ipaddr_info = _("IPv6 not set")
        elif ip6_deletion:
            ipaddr_info = _("IPv4 not set")

        log_entry["reason"] = f"{REASON_VALUES_CHANGED}: {changed_fields} {ipaddr_info}"

        ixf_member_data.reason = log_entry["reason"]
        ixf_member_data.error = None
        if self.save:
            if ixf_member_data.updated:
                ixf_member_data.save_without_update()
            else:
                ixf_member_data.save()

    def save_log(self):
        """
        Save the attempt log
        """
        IXLanIXFMemberImportAttempt.objects.update_or_create(
            ixlan=self.ixlan, defaults={"info": "\n".join(json.dumps(self.log))}
        )

    def reset_log(self):
        """
        Reset the attempt log
        """
        self.log = {"data": [], "errors": []}

    def log_apply(self, apply_result, reason=""):

        netixlan = apply_result["netixlan"]
        self.actions_taken[apply_result["action"]].append(
            {
                "netixlan": netixlan,
                "version": reversion.models.Version.objects.get_for_object(
                    netixlan
                ).first(),
                "reason": reason,
            }
        )

        result = self.log_peer(
            netixlan.asn, apply_result["action"], reason, netixlan=netixlan
        )

        apply_result["ixf_member_data"].ixf_log_entry = netixlan.ixf_log_entry

        return result

    def log_ixf_member_data(self, ixf_member_data):
        return self.log_peer(
            ixf_member_data.net.asn,
            f"suggest-{ixf_member_data.action}",
            ixf_member_data.reason,
            netixlan=ixf_member_data,
        )

    def log_peer(self, asn, action, reason, netixlan=None):
        """
        log peer action in attempt log

        Arguments:
            - asn <int>
            - action <str>: add | modify | delete | noop | ignore
            - reason <str>

        Keyrword Arguments:
            - netixlan <Netixlan>: if set, extra data will be added
                to the log.
        """
        peer = {
            "ixlan_id": self.ixlan.id,
            "ix_id": self.ixlan.ix.id,
            "ix_name": self.ixlan.ix.name,
            "asn": asn,
        }

        if netixlan:

            # ixf-memberdata actions that are consolidated
            # requirements of other actions should be kept
            # out of the log as they are already implied by
            # the log entry of the requirement (#824)

            if getattr(netixlan, "requirement_of", None):
                return

            if hasattr(netixlan, "network_id"):
                net_id = netixlan.network_id
            else:
                net_id = netixlan.net.id

            peer.update(
                {
                    "net_id": net_id,
                    "ipaddr4": "{}".format(netixlan.ipaddr4 or ""),
                    "ipaddr6": "{}".format(netixlan.ipaddr6 or ""),
                    "speed": netixlan.speed,
                    "is_rs_peer": netixlan.is_rs_peer,
                    "operational": netixlan.operational,
                }
            )
        entry = {
            "peer": peer,
            "action": action,
            "reason": f"{reason}",
        }

        self.log["data"].append(entry)

        if netixlan:
            netixlan.ixf_log_entry = entry

    def _email(self, subject, message, recipients, net=None, ix=None):
        """
        Send email

        Honors the MAIL_DEBUG setting

        Will create IXFImportEmail entry
        """

        if not recipients:
            return

        email_log = None

        logged_subject = f"{settings.EMAIL_SUBJECT_PREFIX}[IX-F] {subject}"

        if net:
            email_log = IXFImportEmail.objects.create(
                subject=logged_subject,
                message=message,
                recipients=",".join(recipients),
                net=net,
            )

            if not self.notify_net_enabled:
                return

        if ix:
            email_log = IXFImportEmail.objects.create(
                subject=logged_subject,
                message=message,
                recipients=",".join(recipients),
                ix=ix,
            )
            if not self.notify_ix_enabled:
                return

        self.emails += 1

<<<<<<< HEAD
        if not getattr(settings, "MAIL_DEBUG", False):
            mail = EmailMultiAlternatives(
                subject, strip_tags(message), settings.DEFAULT_FROM_EMAIL, recipients,
            )
            mail.send(fail_silently=False)

        self.emails += 1
=======
        prod_mail_mode = not getattr(settings, "MAIL_DEBUG", True)
        if prod_mail_mode:
            self._send_email(subject, strip_tags(message), recipients)
            if email_log:
                email_log.sent = datetime.datetime.now(datetime.timezone.utc)
>>>>>>> f1aaa99c

        if email_log:
            email_log.save()

    def _send_email(self, subject, message, recipients):
        mail = EmailMultiAlternatives(
            subject, message, settings.DEFAULT_FROM_EMAIL, recipients,
        )
        mail.send(fail_silently=False)

    def _ticket(self, ixf_member_data, subject, message):

        """
        Create and send a deskpro ticket

        Return the DeskPROTicket instance

        Argument(s):

        - ixf_member_data (`IXFMemberData`)
        - subject (`str`)
        - message (`str`)

        """

        subject = f"{settings.EMAIL_SUBJECT_PREFIX}[IX-F] {subject}"

        client = self.deskpro_client

        if not ixf_member_data.deskpro_id:
            old_ticket = DeskProTicket.objects.filter(
                subject=subject, deskpro_id__isnull=False
            ).first()
            if old_ticket:
                ixf_member_data.deskpro_id = old_ticket.deskpro_id
                ixf_member_data.deskpro_ref = old_ticket.deskpro_ref

        ticket = DeskProTicket.objects.create(
            subject=subject,
            body=message,
            user=self.ticket_user,
            deskpro_id=ixf_member_data.deskpro_id,
            deskpro_ref=ixf_member_data.deskpro_ref,
        )

        try:
            client.create_ticket(ticket)
            ticket.published = datetime.datetime.now(datetime.timezone.utc)
            ticket.save()
        except Exception as exc:
            ticket.subject = f"[FAILED]{ticket.subject}"
            ticket.body = f"{ticket.body}\n\n{exc.data}"
            ticket.save()
        return ticket

    def consolidate_proposals(self):

        """
        Renders and consolidates all proposals for each net and ix
        (#772)

        Returns a dict

        {
            "net": {
                Network : {
                    "proposals": {
                        InternetExchange {
                            "add" : [<str>, ...],
                            "modify" : [<str>, ...],
                            "delete" : [<str>, ...],
                        },
                    },
                    "count": <int>
                    "entity": Network,
                    "contacts": [<str>, ...]
                }
            },
            "ix": {
                InternetExchange : {
                    "proposals": {
                        Network : {
                            "add" : [<str>, ...],
                            "modify" : [<str>, ...],
                            "delete" : [<str>, ...],
                        },
                    },
                    "count": <int>
                    "entity": InternetExchange,
                    "contacts": [<str>, ...]
                }
            }
        }
        """

        net_notifications = {}
        ix_notifications = {}

        for notification in self.notifications:

            ixf_member_data = notification["ixf_member_data"]
            action = notification["action"]
            typ = notification["typ"]
            notify_ix = notification["ix"]
            notify_net = notification["net"]
            context = notification["context"]

            # we don't care about resolved proposals

            if typ == "resolved":
                if ixf_member_data.deskpro_id:
                    self.ticket_proposal(**notification)
                continue

            if typ == "protocol-conflict":
                action = "protocol_conflict"

            # in some edge cases (ip4 set on netixlan, network indicating
            # only ipv6 support) we can get empty modify notifications
            # that we need to throw out. (#771)
            if typ == "modify":
                if not ixf_member_data.actionable_changes:
                    continue

            # we don't care about proposals that are hidden
            # requirements of other proposals

            if ixf_member_data.requirement_of:
                continue

            asn = ixf_member_data.net
            ix = ixf_member_data.ix
            ix_contacts = ixf_member_data.ix_contacts
            net_contacts = ixf_member_data.net_contacts

            # no suitable contact points found for
            # one of the sides, immediately make a ticket

            if not ix_contacts or not net_contacts:
                if typ != "protocol-conflict":
                    self.ticket_proposal(**notification)

            template_file = f"email/notify-ixf-{typ}-inline.txt"

            # prepare consolidation rocketship

            if notify_net and asn not in net_notifications:
                net_notifications[asn] = {
                    "proposals": {},
                    "count": 0,
                    "entity": ixf_member_data.net,
                    "contacts": ixf_member_data.net_contacts,
                }

            if notify_net and ix not in net_notifications[asn]["proposals"]:
                net_notifications[asn]["proposals"][ix] = {
                    "add": [],
                    "modify": [],
                    "delete": [],
                    "protocol_conflict": None,
                }

            if notify_ix and ix not in ix_notifications:
                ix_notifications[ix] = {
                    "proposals": {},
                    "count": 0,
                    "entity": ixf_member_data.ix,
                    "contacts": ixf_member_data.ix_contacts,
                }

            if notify_ix and asn not in ix_notifications[ix]["proposals"]:
                ix_notifications[ix]["proposals"][asn] = {
                    "add": [],
                    "modify": [],
                    "delete": [],
                    "protocol_conflict": None,
                }

            # render and push proposal text for network

            if notify_net and (
                ixf_member_data.actionable_for_network or action == "protocol_conflict"
            ):
                proposals = net_notifications[asn]["proposals"][ix]
                message = ixf_member_data.render_notification(
                    template_file, recipient="net", context=context,
                )

                if action == "protocol_conflict" and not proposals[action]:
                    proposals[action] = message
                    net_notifications[asn]["count"] += 1
                else:
                    proposals[action].append(message)
                    net_notifications[asn]["count"] += 1

            # render and push proposal text for exchange

            if notify_ix:
                proposals = ix_notifications[ix]["proposals"][asn]
                message = ixf_member_data.render_notification(
                    template_file, recipient="ix", context=context,
                )

                if action == "protocol_conflict" and not proposals[action]:
                    proposals[action] = message
                    ix_notifications[ix]["count"] += 1
                else:
                    proposals[action].append(message)
                    ix_notifications[ix]["count"] += 1

        return {
            "net": net_notifications,
            "ix": ix_notifications,
        }

    def notify_proposals(self):

        """
        Sends all collected notification proposals
        """

        if not self.save:
            return

        # consolidate proposals into net,ix and ix,net
        # groupings

        consolidated = self.consolidate_proposals()

        ticket_days = EnvironmentSetting.get_setting_value(
            "IXF_IMPORTER_DAYS_UNTIL_TICKET"
        )

        template = loader.get_template("email/notify-ixf-consolidated.txt")

        for recipient in ["ix", "net"]:
            for other_entity, data in consolidated[recipient].items():
                contacts = data["contacts"]

                # we did not find any suitable contact points
                # skip

                if not contacts:
                    continue

                # no messages

                if not data["count"]:
                    continue

                # render the consolidated message

                message = template.render(
                    {
                        "recipient": recipient,
                        "entity": data["entity"],
                        "count": data["count"],
                        "ticket_days": ticket_days,
                        "proposals": data["proposals"],
                    }
                )

                if recipient == "net":
                    subject = _(
                        "PeeringDB: Action May Be Needed: IX-F Importer "
                        "data mismatch between AS{} and one or more IXPs"
                    ).format(data["entity"].asn)
                    self._email(subject, message, contacts, net=data["entity"])
                else:
                    subject = _(
                        "PeeringDB: Action May Be Needed: IX-F Importer "
                        "data mismatch between {} and one or more networks"
                    ).format(data["entity"].name)
                    self._email(subject, message, contacts, ix=data["entity"])

    def ticket_aged_proposals(self):

        """
        Cycle through all IXFMemberData objects that
        and create tickets for those that are older
        than the period specified in IXF_IMPORTER_DAYS_UNTIL_TICKET
        and that don't have any ticket associated with
        them yet
        """

        if not self.save:
            return

        qset = IXFMemberData.objects.filter(
            deskpro_id__isnull=True, requirement_of__isnull=True
        )

        # get ticket days period
        ticket_days = EnvironmentSetting.get_setting_value(
            "IXF_IMPORTER_DAYS_UNTIL_TICKET"
        )

        if ticket_days > 0:

            # we adjust the query to only get proposals
            # that are older than the specified period

            now = datetime.datetime.now(datetime.timezone.utc)
            max_age = now - datetime.timedelta(days=ticket_days)
            qset = qset.filter(created__lte=max_age)

        for ixf_member_data in qset:

            action = ixf_member_data.action
            if action == "delete":
                action = "remove"
            elif action == "noop":
                continue

            typ = action

            # create the ticket
            # and also notify the net and ix with
            # a reference to the ticket in the subject

            self.ticket_proposal(
                ixf_member_data, typ, True, True, True, {}, ixf_member_data.action
            )

    def ticket_proposal(self, ixf_member_data, typ, ac, ix, net, context, action):

        """
        Creates a deskpro ticket and contexts net and ix with
        ticket reference in the subject

        Argument(s)

        - ixf_member_data (IXFMemberData)
        - typ (str): proposal type 'add','delete','modify','resolve','conflict'
        - ac (bool): If true DeskProTicket will be created
        - ix (bool): If true email will be sent to ix
        - net (bool): If true email will be sent to net
        - context (dict): extra template context
        """

        if typ == "add" and ixf_member_data.requirements:
            typ = ixf_member_data.action
            subject = f"{ixf_member_data.primary_requirement}"
        else:
            subject = f"{ixf_member_data}"

        subject = f"{subject} IX-F Conflict Resolution"

        template_file = f"email/notify-ixf-{typ}.txt"

        # DeskPRO ticket

        if ac and self.tickets_enabled:
            message = ixf_member_data.render_notification(
                template_file, recipient="ac", context=context
            )

            ticket = self._ticket(ixf_member_data, subject, message)
            ixf_member_data.deskpro_id = ticket.deskpro_id
            ixf_member_data.deskpro_ref = ticket.deskpro_ref
            if ixf_member_data.id:
                ixf_member_data.save()

        # we have deskpro reference number, put it in the
        # subject

        if ixf_member_data.deskpro_ref:
            subject = f"{subject} [#{ixf_member_data.deskpro_ref}]"

        # Notify Exchange

        if ix:
            message = ixf_member_data.render_notification(
                template_file, recipient="ix", context=context
            )
            self._email(
                subject, message, ixf_member_data.ix_contacts, ix=ixf_member_data.ix
            )

        # Notify network

        if net and ixf_member_data.actionable_for_network:
            message = ixf_member_data.render_notification(
                template_file, recipient="net", context=context
            )
            self._email(
                subject, message, ixf_member_data.net_contacts, net=ixf_member_data.net
            )

    def notify_error(self, error):

        """
        Notifies the exchange and AC of any errors that
        were encountered when the IX-F data was
        parsed
        """

        if not self.save:
            return

        now = datetime.datetime.now(datetime.timezone.utc)
        notified = self.ixlan.ixf_ixp_import_error_notified
        prev_error = self.ixlan.ixf_ixp_import_error

        if notified:
            diff = (now - notified).total_seconds() / 3600
            if diff < settings.IXF_PARSE_ERROR_NOTIFICATION_PERIOD:
                return

        self.ixlan.ixf_ixp_import_error_notified = now
        self.ixlan.ixf_ixp_import_error = error
        self.ixlan.save()

        ixf_member_data = IXFMemberData(ixlan=self.ixlan, asn=0)

        subject = "Could not process IX-F Data"
        template = loader.get_template("email/notify-ixf-source-error.txt")
        message = template.render(
            {"error": error, "dt": now, "instance": ixf_member_data}
        )

        # AC does not want ticket here as per #794
        # self._ticket(ixf_member_data, subject, message)

        if ixf_member_data.ix_contacts:
            self._email(
                subject, message, ixf_member_data.ix_contacts, ix=ixf_member_data.ix
            )

    def log_error(self, error, save=False):
        """
        Append error to the attempt log
        """
        self.log["errors"].append(f"{error}")
        if save:
            self.save_log()

    def resend_emails(self):
        """
        Resend emails that weren't sent.
        """

        resent_emails = []
        for email in self.emails_to_resend:
            try:
                resent_email = self._resend_email(email)
                if resent_email:
                    resent_emails.append(resent_email)
            except SMTPException as email_exception:
                pass

        return resent_emails

    @property
    def emails_to_resend(self):
        return IXFImportEmail.objects.filter(sent__isnull=True).all()

    def _resend_email(self, email):

        subject = email.subject
        message = email.message
        resend_str = "This email could not be delivered initially and may contain stale information. \n"
        if not message.startswith(resend_str):
            message = resend_str + message

        recipients = email.recipients.split(",")

        if email.net and not self.notify_net_enabled:
            return False

        if email.ix and not self.notify_ix_enabled:
            return False

        prod_mail_mode = not getattr(settings, "MAIL_DEBUG", True)
        prod_resend_mode = getattr(settings, "IXF_RESEND_FAILED_EMAILS", False)

        if prod_mail_mode and prod_resend_mode:
            self._send_email(subject, strip_tags(message), recipients)
            email.sent = datetime.datetime.now(datetime.timezone.utc)
            email.message = message
            email.save()
        else:
            return False

        return email


class PostMortem:

    """
    Generate postmortem report for ix-f import
    """

    def reset(self, asn, **kwargs):

        """
        Reset for a fresh run

        Argument(s):

            - asn <int>: asn of the network to run postormem
              report for

        Keyword Argument(s):

            - limit <int=100>: limit amount of import logs to process
              max limit is defined by server config `IXF_POSTMORTEM_LIMIT`

        """

        self.asn = asn
        self.limit = kwargs.get("limit", 100)
        self.post_mortem = []

    def generate(self, asn, **kwargs):
        """
        Generate and return a new postmortem report

        Argument(s):

            - asn <int>: asn of the network to run postmortem
              report for

        Keyword Argument(s):

            - limit <int=100>: limit amount of import logs to process
              max limit is defined by server config `IXF_POSTMORTEM_LIMIT`

        Returns:

            - dict: postmortem report
        """

        self.reset(asn, **kwargs)
        self._process_logs(limit=self.limit)
        return self.post_mortem

    def _process_logs(self, limit=100):

        """
        Process IX-F import logs

        KeywordArgument(s):

             - limit <int=100>: limit amount of import logs to process
              max limit is defined by server config `IXF_POSTMORTEM_LIMIT`
        """

        # we only want import logs that actually touched the specified
        # asn

        qset = IXLanIXFMemberImportLogEntry.objects.filter(netixlan__asn=self.asn)
        qset = qset.exclude(action__isnull=True)
        qset = qset.order_by("-log__created", "-id")
        qset = qset.select_related("log", "netixlan", "log__ixlan", "log__ixlan__ix")

        for entry in qset[:limit]:
            self._process_log_entry(entry.log, entry)

    def _process_log_entry(self, log, entry):

        """
        Process a single IX-F import log entry

        Argument(s):

            - log <IXLanIXFMemberImportLog>
            - entry <IXLanIXFMemberImportLogEntry>

        """

        if entry.netixlan.asn != self.asn:
            return

        data = entry.version_after.field_dict
        if data.get("asn") != self.asn:
            return

        if data.get("ipaddr4"):
            ipaddr4 = "{}".format(data.get("ipaddr4"))
        else:
            ipaddr4 = None

        if data.get("ipaddr6"):
            ipaddr6 = "{}".format(data.get("ipaddr6"))
        else:
            ipaddr6 = None

        self.post_mortem.append(
            {
                "ix_id": log.ixlan.ix.id,
                "ix_name": log.ixlan.ix.name,
                "ixlan_id": log.ixlan.id,
                "changes": entry.changes,
                "reason": entry.reason,
                "action": entry.action,
                "asn": data.get("asn"),
                "ipaddr4": ipaddr4,
                "ipaddr6": ipaddr6,
                "speed": data.get("speed"),
                "is_rs_peer": data.get("is_rs_peer"),
                "created": log.created.strftime("%Y-%m-%d %H:%M:%S"),
            }
        )<|MERGE_RESOLUTION|>--- conflicted
+++ resolved
@@ -1229,21 +1229,11 @@
 
         self.emails += 1
 
-<<<<<<< HEAD
-        if not getattr(settings, "MAIL_DEBUG", False):
-            mail = EmailMultiAlternatives(
-                subject, strip_tags(message), settings.DEFAULT_FROM_EMAIL, recipients,
-            )
-            mail.send(fail_silently=False)
-
-        self.emails += 1
-=======
         prod_mail_mode = not getattr(settings, "MAIL_DEBUG", True)
         if prod_mail_mode:
             self._send_email(subject, strip_tags(message), recipients)
             if email_log:
                 email_log.sent = datetime.datetime.now(datetime.timezone.utc)
->>>>>>> f1aaa99c
 
         if email_log:
             email_log.save()
