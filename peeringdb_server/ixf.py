--- conflicted
+++ resolved
@@ -1043,12 +1043,9 @@
             )
 
         if ix:
-<<<<<<< HEAD
             message = ixf_member_data.render_notification(
                 template_file, recipient="ix", context=context
             )
-=======
-            message = ixf_member_data.render_notification(template_file, recipient="ix")
             ix_email = IXFImportEmail.objects.create(
                 subject=subject,
                 message=message,
@@ -1056,7 +1053,6 @@
                 ix=ixf_member_data.ix
             )
 
->>>>>>> ebdec743
             if self.notify_ix_enabled:
                 self._email(subject, message, ixf_member_data.ix_contacts)
                 ix_email.sent = datetime.datetime.now(datetime.timezone.utc)
