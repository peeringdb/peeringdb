--- conflicted
+++ resolved
@@ -8,11 +8,6 @@
 from django.db import transaction
 from django.core.cache import cache
 from django.core.mail.message import EmailMultiAlternatives
-<<<<<<< HEAD
-from django.utils.html import strip_tags
-from django.utils.translation import ugettext_lazy as _
-=======
->>>>>>> a5654605
 from django.core.exceptions import ValidationError
 from django.conf import settings
 from django.template import loader
@@ -1241,7 +1236,7 @@
             mail.send(fail_silently=False)
 
         self.emails += 1
-        
+
         if email_log:
             email_log.sent = datetime.datetime.now(datetime.timezone.utc)
             email_log.save()
