--- conflicted
+++ resolved
@@ -693,11 +693,6 @@
             - member_list <list>
         """
         for member in member_list:
-<<<<<<< HEAD
-            # check that the as exists in pdb
-=======
-
->>>>>>> f76a74c5
             asn = member["asnum"]
 
             # if we are only processing a specific asn, ignore all
@@ -705,7 +700,6 @@
             if self.asn and asn != self.asn:
                 continue
 
-<<<<<<< HEAD
             # keep track of asns we find in the ix-f data
             if asn not in self.asns:
                 self.asns.append(asn)
@@ -713,30 +707,6 @@
             if Network.objects.filter(asn=asn).exists():
                 network = Network.objects.get(asn=asn)
                 if network.status != "ok":
-=======
-            # we only process members of certain types
-            member_type = member.get("member_type", "peering").lower()
-            if member_type in self.allowed_member_types:
-                # keep track of asns we find in the ix-f data
-                if asn not in self.asns:
-                    self.asns.append(asn)
-
-                # check that the as exists in pdb
-                if Network.objects.filter(asn=asn).exists():
-                    network = Network.objects.get(asn=asn)
-                    if network.status != "ok":
-                        self.log_peer(
-                            asn,
-                            "ignore",
-                            _("Network status is '{}'").format(network.status),
-                        )
-                        continue
-
-                    self.parse_connections(
-                        member.get("connection_list", []), network, member
-                    )
-                else:
->>>>>>> f76a74c5
                     self.log_peer(
                         asn,
                         "ignore",
