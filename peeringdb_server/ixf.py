import json
import re
import datetime

import requests
import ipaddress

from django.db import transaction
from django.core.cache import cache
from django.utils.translation import ugettext_lazy as _
from django.core.exceptions import ValidationError
from django.template import loader
from django.conf import settings

import reversion

from peeringdb_server.models import (
    IXLanIXFMemberImportAttempt,
    IXLanIXFMemberImportLog,
    IXLanIXFMemberImportLogEntry,
    Network,
    NetworkIXLan,
    IXFMemberData,
    NetworkProtocolsDisabled,
    User,
    DeskProTicket,
    EnvironmentSetting,
    debug_mail,
<<<<<<< HEAD
    IXFImportEmail
=======
    IXFImportEmail,
>>>>>>> edaeb18a
)
import peeringdb_server.deskpro as deskpro

REASON_ENTRY_GONE_FROM_REMOTE = _(
    "The entry for (asn and IPv4 and IPv6) does not exist "
    "in the exchange's IX-F data as a singular member connection"
)

REASON_NEW_ENTRY = _(
    "The entry for (asn and IPv4 and IPv6) does not exist "
    "in PeeringDB as a singular network -> ix connection"
)

REASON_VALUES_CHANGED = _(
    "Data differences between PeeringDB and the exchange's IX-F data"
)


class Importer:

    allowed_member_types = [
        "peering",
        "ixp",
        "routeserver",
        "probono",
    ]
    allowed_states = [
        "",
        None,
        "active",
        "inactive",
        "connected",
        "operational",
    ]

    @property
    def ticket_user(self):
        """
        Returns the User instance for the user to use
        to create DeskPRO tickets
        """
        if not hasattr(self, "_ticket_user"):
            self._ticket_user = User.objects.get(username="ixf_importer")
        return self._ticket_user

    @property
    def deskpro_client(self):
        if not hasattr(self, "_deskpro_client"):
            if settings.IXF_SEND_TICKETS:
                cls = deskpro.APIClient
            else:
                cls = deskpro.MockAPIClient

            self._deskpro_client = cls(settings.DESKPRO_URL, settings.DESKPRO_KEY)
        return self._deskpro_client

    @property
    def tickets_enabled(self):
        """
        Returns whether or not deskpr ticket creation for ix-f
        conflicts are enabled or not

        This can be controlled by the IXF_TICKET_ON_CONFLICT
        setting
        """

        return getattr(settings, "IXF_TICKET_ON_CONFLICT", True)

    @property
    def notify_ix_enabled(self):
        """
        Returns whether or not notifications to the exchange
        are enabled.

        This can be controlled by the IXF_NOTIFY_IX_ON_CONFLICT
        setting
        """

        return getattr(settings, "IXF_NOTIFY_IX_ON_CONFLICT", False)

    @property
    def notify_net_enabled(self):
        """
        Returns whether or not notifications to the network
        are enabled.

        This can be controlled by the IXF_NOTIFY_NET_ON_CONFLICT
        setting
        """

        return getattr(settings, "IXF_NOTIFY_NET_ON_CONFLICT", False)

    def __init__(self):
        self.cache_only = False
        self.skip_import = False
        self.reset()

    def reset(self, ixlan=None, save=False, asn=None):
        self.reset_log()
        self.ixf_ids = []
        self.actions_taken = {
            "add": [],
            "delete": [],
            "modify": [],
            "noop": [],
        }
        self.pending_save = []
        self.deletions = {}
        self.asns = []
        self.ixlan = ixlan
        self.save = save
        self.asn = asn
        self.now = datetime.datetime.now(datetime.timezone.utc)
        self.invalid_ip_errors = []
        self.notifications = []

    def fetch(self, url, timeout=5):
        """
        Retrieves ixf member export data from the url

        Will do a quick sanity check on the data

        Returns dict containing the parsed data.

        Arguments:
            - url <str>

        Keyword arguments:
            - timeout <float>: max time to spend on request
        """

        if not url:
            return {"pdb_error": _("IXF import url not specified")}

        try:
            result = requests.get(url, timeout=timeout)
        except Exception as exc:
            return {"pdb_error": exc}

        if result.status_code != 200:
            return {"pdb_error": f"Got HTTP status {result.status_code}"}

        try:
            data = result.json()
        except Exception as inst:
            data = {"pdb_error": _("No JSON could be parsed")}
            return data

        data = self.sanitize(data)

        # locally cache result

        if data and not data.get("pdb_error"):
            cache.set(self.cache_key(url), data, timeout=None)

        return data

    def cache_key(self, url):
        """
        returns the django cache key to use for caching ix-f data

        Argument:

            url <str>
        """

        return f"IXF-CACHE-{url}"

    def fetch_cached(self, url):
        """
        Returns locally cached IX-F data

        Arguments:

            url <str>
        """

        if not url:
            return {"pdb_error": _("IXF import url not specified")}

        data = cache.get(self.cache_key(url))

        if data is None:
            return {
                "pdb_error": _("IX-F data not locally cached for this resource yet.")
            }

        return data

    def sanitize(self, data):
        """
        Takes ixf data dict and runs some sanitization on it
        """

        invalid = None
        vlan_list_found = False

        # This fixes instances where ixps provide two separate entries for
        # vlans in vlan_list for ipv4 and ipv6 (AMS-IX for example)
        for member in data.get("member_list", []):
            asn = member.get("asnum")
            for conn in member.get("connection_list", []):
                vlans = conn.get("vlan_list", [])
                if not vlans:
                    continue
                vlan_list_found = True
                if len(vlans) == 2:
                    # if vlans[0].get("vlan_id") == vlans[1].get("vlan_id"):
                    keys = list(vlans[0].keys()) + list(vlans[1].keys())
                    if keys.count("ipv4") == 1 and keys.count("ipv6") == 1:
                        vlans[0].update(**vlans[1])
                        conn["vlan_list"] = [vlans[0]]

        if not vlan_list_found:
            invalid = _("No entries in any of the vlan_list lists, aborting.")

        data["pdb_error"] = invalid

        return data

    def update(self, ixlan, save=True, data=None, timeout=5, asn=None):
        """
        Sync netixlans under this ixlan from ixf member export json data (specs
        can be found at https://github.com/euro-ix/json-schemas)

        Arguments:
            - ixlan (IXLan): ixlan object to update from ixf

        Keyword Arguments:
            - save (bool): commit changes to db
            - asn (int): only process changes for this ASN

        Returns:
            - Tuple(success<bool>, netixlans<list>, log<list>)
        """

        self.reset(ixlan=ixlan, save=save, asn=asn)

        # if data is not provided, retrieve it either from cache or
        # from the remote resource
        if data is None:
            if self.cache_only:
                data = self.fetch_cached(ixlan.ixf_ixp_member_list_url)
            else:
                data = self.fetch(ixlan.ixf_ixp_member_list_url, timeout=timeout)

        # bail if there has been any errors during sanitize() or fetch()
        if data.get("pdb_error"):
            self.notify_error(data.get("pdb_error"))
            self.log_error(data.get("pdb_error"), save=save)
            return False

        # null ix-f error note on ixlan if it had error'd before
        if self.ixlan.ixf_ixp_import_error:
            self.ixlan.ixf_ixp_import_error = None
            self.ixlan.save()

        # bail if there are no active prefixes on the ixlan
        if ixlan.ixpfx_set_active.count() == 0:
            self.log_error(_("No prefixes defined on ixlan"), save=save)
            return False

        if self.skip_import:
            self.cleanup_ixf_member_data()
            return True

        try:
            # parse the ixf data
            self.parse(data)
        except KeyError as exc:
            # any key erros mean that the data is invalid, log the error and
            # bail (transactions are atomic and will be rolled back)
            self.log_error(f"Internal Error 'KeyError': {exc}", save=save)
            return False

        with transaction.atomic():
            # process any netixlans that need to be deleted
            self.process_deletions()

            # process creation of new netixlans and updates
            # of existing netixlans. This needs to happen
            # after process_deletions in order to avoid potential
            # ip conflicts
            self.process_saves()

        self.cleanup_ixf_member_data()

        self.notify_proposals()

        self.ticket_aged_proposals()

        # archive the import so we can roll it back later if needed
        self.archive()

        if self.invalid_ip_errors:
            self.notify_error("\n".join(self.invalid_ip_errors))

        if save:

            # update exchange's ixf fields
            self.update_ix()

            self.save_log()

        return True

    @reversion.create_revision()
    def update_ix(self):

        """
        Will see if any data was changed during this import
        and update the exchange's ixf_last_import timestamp
        if so

        Also will set the ixf_net_count value if it has changed
        from before
        """

        ix = self.ixlan.ix
        save_ix = False

        ixf_member_data_changed = IXFMemberData.objects.filter(
            updated__gte=self.now, ixlan=self.ixlan
        ).exists()

        netixlan_data_changed = NetworkIXLan.objects.filter(
            updated__gte=self.now, ixlan=self.ixlan
        ).exists()

        if ixf_member_data_changed or netixlan_data_changed:
            ix.ixf_last_import = self.now
            save_ix = True

        ixf_net_count = len(self.pending_save)
        if ixf_net_count != ix.ixf_net_count:
            ix.ixf_net_count = ixf_net_count
            save_ix = True

        if save_ix:
            ix.save()

    @reversion.create_revision()
    def process_saves(self):
        for ixf_member in self.pending_save:
            self.apply_add_or_update(ixf_member)

    @reversion.create_revision()
    def process_deletions(self):
        """
        Cycles all netixlans on the ixlan targeted by the importer and
        will remove any that are no longer found in the ixf data by
        their ip addresses

        In order for a netixlan to be removed both it's ipv4 and ipv6 address
        or it's asn need to be gone from the ixf data after validation
        """

        netixlan_qset = self.ixlan.netixlan_set_active

        # if we are only processing a specific asn ignore
        # all that dont match

        if self.asn:
            netixlan_qset = netixlan_qset.filter(asn=self.asn)

        for netixlan in netixlan_qset:
            if netixlan.ixf_id not in self.ixf_ids:
                ixf_member_data = IXFMemberData.instantiate(
                    netixlan.asn,
                    netixlan.ipaddr4,
                    netixlan.ipaddr6,
                    netixlan.ixlan,
                    data={},
                )

                self.deletions[ixf_member_data.ixf_id] = ixf_member_data
                if netixlan.network.allow_ixp_update:
                    self.log_apply(
                        ixf_member_data.apply(save=self.save),
                        reason=REASON_ENTRY_GONE_FROM_REMOTE,
                    )
                else:
                    notify = ixf_member_data.set_remove(
                        save=self.save, reason=REASON_ENTRY_GONE_FROM_REMOTE
                    )
                    if notify:
                        self.queue_notification(ixf_member_data, "remove")
                    self.log_ixf_member_data(ixf_member_data)

    def cleanup_ixf_member_data(self):

        if not self.save:

            """
            In some cases you dont want to run a cleanup process
            For example when the importer runs in preview mode
            triggered by a network admin
            """

            return

        qset = IXFMemberData.objects.filter(ixlan=self.ixlan)

        if self.asn:

            # if we are only processing for a specified asn
            # we only clean up member data for that asn

            qset = qset.filter(asn=self.asn)

        # clean up old ix-f memeber data objects

        for ixf_member in qset:

            # proposed deletion got fulfilled

            if ixf_member.action == "delete":
                if ixf_member.netixlan.status == "deleted":
                    if ixf_member.set_resolved(save=self.save):
                        self.queue_notification(ixf_member, "resolved")

            # noop means the ask has been fulfilled but the
            # ixf member data entry has not been set to resolved yet

            elif ixf_member.action == "noop":
                if ixf_member.set_resolved(save=self.save):
                    self.queue_notification(ixf_member, "resolved")

            # proposed change / addition is now gone from
            # ix-f data

            elif not self.skip_import and ixf_member.ixf_id not in self.ixf_ids:
                if ixf_member.action in ["add", "modify"]:
                    if ixf_member.set_resolved(save=self.save):
                        self.queue_notification(ixf_member, "resolved")

    @transaction.atomic()
    def archive(self):
        """
        Create the IXLanIXFMemberImportLog for this import
        """

        if not self.save:
            return

        persist_log = IXLanIXFMemberImportLog.objects.create(ixlan=self.ixlan)
        for action in ["delete", "modify", "add"]:
            for info in self.actions_taken[action]:

                netixlan = info["netixlan"]
                version_before = info["version"]

                versions = reversion.models.Version.objects.get_for_object(netixlan)

                if version_before:
                    versions = versions.filter(id__gt=version_before.id)
                    version_after = versions.last()
                else:
                    version_after = versions.first()

                if not version_after:
                    continue

                persist_log.entries.create(
                    netixlan=netixlan,
                    version_before=version_before,
                    action=action,
                    reason=info.get("reason"),
                    version_after=version_after,
                )

    def parse(self, data):
        """
        Parse ixf data

        Arguments:
            - data <dict>: result from fetch()
        """
        with transaction.atomic():
            self.parse_members(data.get("member_list", []))

    def parse_members(self, member_list):
        """
        Parse the `member_list` section of the ixf schema

        Arguments:
            - member_list <list>
        """
        for member in member_list:
            # we only process members of certain types
            member_type = member.get("member_type", "peering").lower()
            if member_type in self.allowed_member_types:
                # check that the as exists in pdb
                asn = member["asnum"]

                # if we are only processing a specific asn, ignore all
                # that dont match
                if self.asn and asn != self.asn:
                    continue

                # keep track of asns we find in the ix-f data
                if asn not in self.asns:
                    self.asns.append(asn)

                if Network.objects.filter(asn=asn).exists():
                    network = Network.objects.get(asn=asn)
                    if network.status != "ok":
                        self.log_peer(
                            asn,
                            "ignore",
                            _("Network status is '{}'").format(network.status),
                        )
                        continue

                    self.parse_connections(
                        member.get("connection_list", []), network, member
                    )
                else:
                    self.log_peer(
                        asn, "ignore", _("Network does not exist in peeringdb")
                    )
            else:
                self.log_peer(
                    asn, "ignore", _("Invalid member type: {}").format(member_type)
                )

    def parse_connections(self, connection_list, network, member):
        """
        Parse the 'connection_list' section of the ixf schema

        Arguments:
            - connection_list <list>
            - network <Network>: pdb network instance
            - member <dict>: row from ixf member_list
        """

        asn = member["asnum"]
        for connection in connection_list:
            self.connection_errors = []
            state = connection.get("state", "active").lower()
            if state in self.allowed_states:

                speed = self.parse_speed(connection.get("if_list", []))

                self.parse_vlans(
                    connection.get("vlan_list", []), network, member, connection, speed
                )
            else:
                self.log_peer(
                    asn, "ignore", _("Invalid connection state: {}").format(state)
                )

    def parse_vlans(self, vlan_list, network, member, connection, speed):
        """
        Parse the 'vlan_list' section of the ixf_schema

        Arguments:
            - vlan_list <list>
            - network <Network>: pdb network instance
            - member <dict>: row from ixf member_list
            - connection <dict>: row from ixf connection_list
            - speed <int>: interface speed
        """

        asn = member["asnum"]
        for lan in vlan_list:
            ipv4_valid = False
            ipv6_valid = False

            ipv4 = lan.get("ipv4", {})
            ipv6 = lan.get("ipv6", {})

            # vlan entry has no ipaddresses set, log and ignore
            if not ipv4 and not ipv6:
                self.log_error(
                    _(
                        "Could not find ipv4 or 6 address in "
                        "vlan_list entry for vlan_id {} (AS{})"
                    ).format(lan.get("vlan_id"), asn)
                )
                continue

            ipv4_addr = ipv4.get("address")
            ipv6_addr = ipv6.get("address")

            ipv4_support = network.info_unicast
            ipv6_support = network.info_ipv6

            # parse and validate the ipaddresses attached to the vlan
            # append a unqiue ixf identifier to self.ixf_ids
            #
            # identifier is a tuple of (asn, ip4, ip6)
            #
            # we will later check them to see which netixlans need to be
            # dropped during `process_deletions`
            try:
                ixf_id = [asn]

                if ipv4_addr:
                    ixf_id.append(ipaddress.ip_address(f"{ipv4_addr}"))
                else:
                    ixf_id.append(None)

                if ipv6_addr:
                    ixf_id.append(ipaddress.ip_address(f"{ipv6_addr}"))
                else:
                    ixf_id.append(None)

                ixf_id = tuple(ixf_id)

            except (ipaddress.AddressValueError, ValueError) as exc:
                self.invalid_ip_errors.append(f"{exc}")
                self.log_error(
                    _("Ip address error '{}' in vlan_list entry for vlan_id {}").format(
                        exc, lan.get("vlan_id")
                    )
                )
                continue

            ipv4_valid_for_ixlan = self.ixlan.test_ipv4_address(ipv4_addr)
            ipv6_valid_for_ixlan = self.ixlan.test_ipv6_address(ipv6_addr)

            if (
                ipv4_addr
                and not ipv4_valid_for_ixlan
                and ipv6_addr
                and not ipv6_valid_for_ixlan
            ):
                # neither ipaddress falls into address space
                # for this ixlan, ignore

                continue

            elif not ipv4_valid_for_ixlan and not ipv6_addr:

                # ipv4 address does not fall into address space
                # and ipv6 is not provided, ignore

                continue

            elif not ipv6_valid_for_ixlan and not ipv4_addr:

                # ipv6 address does not fall into address space
                # and ipv4 is not provided, ignore

                continue

            protocol_conflicts = []

            # keep track of conflicts between ix/net in terms of ip
            # protocols supported.

            if ipv4_addr and not ipv4_support:
                protocol_conflicts.append(4)

            if ipv6_addr and not ipv6_support:
                protocol_conflicts.append(6)

            if protocol_conflicts:
                self.queue_notification(
                    IXFMemberData.instantiate(
                        asn,
                        ipv4_addr,
                        ipv6_addr,
                        ixlan=self.ixlan,
                        save=False,
                        validate_network_protocols=False,
                    ),
                    "protocol-conflict",
                    ac=False,
                    net=True,
                    ix=True,
                    ipaddr4=ipv4_addr,
                    ipaddr6=ipv6_addr,
                )

            self.ixf_ids.append(ixf_id)

            if ipv4_addr and ipv6_addr:
                if not network.info_ipv6:
                    self.ixf_ids.append((asn, ixf_id[1], None))
                elif not network.info_unicast:
                    self.ixf_ids.append((asn, None, ixf_id[2]))

            if connection.get("state", "active") == "inactive":
                operational = False
            else:
                operational = True

            is_rs_peer = ipv4.get("routeserver", False) or ipv6.get(
                "routeserver", False
            )

            try:
                ixf_member_data = IXFMemberData.instantiate(
                    asn,
                    ipv4_addr,
                    ipv6_addr,
                    speed=speed,
                    operational=operational,
                    is_rs_peer=is_rs_peer,
                    data=json.dumps(member),
                    ixlan=self.ixlan,
                    save=self.save,
                )
            except NetworkProtocolsDisabled as exc:
                self.log_error(f"{exc}")
                continue

            if self.connection_errors:
                ixf_member_data.error = "\n".join(self.connection_errors)
            else:
                ixf_member_data.error = ixf_member_data.previous_error

            self.pending_save.append(ixf_member_data)

    def parse_speed(self, if_list):
        """
        Parse speed from the 'if_list' section in the ixf data

        Arguments:
            - if_list <list>

        Returns:
            - speed <int>
        """
        speed = 0
        for iface in if_list:
            try:
                speed += int(iface.get("if_speed", 0))
            except ValueError:
                log_msg = _("Invalid speed value: {}").format(iface.get("if_speed"))
                self.log_error(log_msg)
                self.connection_errors.append(log_msg)
        return speed

    def apply_add_or_update(self, ixf_member_data):

        if ixf_member_data.netixlan_exists:

            # importer-protocol: netixlan exists

            if not ixf_member_data.changes:

                # importer-protocol: no changes

                self.resolve(ixf_member_data)

            else:

                # importer-protocol: data changes

                self.apply_update(ixf_member_data)

        else:

            # importer-protocol: netixlan does not exist

            self.apply_add(ixf_member_data)

    def queue_notification(
        self, ixf_member_data, typ, ac=True, ix=True, net=True, **context
    ):
        self.notifications.append(
            {
                "ixf_member_data": ixf_member_data,
                "ac": ac,
                "ix": ix,
                "net": net,
                "typ": typ,
                "action": ixf_member_data.action,
                "context": context,
            }
        )

    def resolve(self, ixf_member_data):
        if ixf_member_data.set_resolved(save=self.save):
            self.queue_notification(ixf_member_data, "resolved")

    def apply_update(self, ixf_member_data):
        changed_fields = ", ".join(ixf_member_data.changes.keys())
        reason = f"{REASON_VALUES_CHANGED}: {changed_fields}"

        if ixf_member_data.net.allow_ixp_update:
            try:
                self.log_apply(ixf_member_data.apply(save=self.save), reason=reason)
            except ValidationError as exc:
                if ixf_member_data.set_conflict(error=exc, save=self.save):
                    self.queue_notification(ixf_member_data, "conflict")
        else:
            notify = ixf_member_data.set_update(save=self.save, reason=reason,)
            if notify:
                self.queue_notification(ixf_member_data, "modify")
            self.log_ixf_member_data(ixf_member_data)

    def apply_add(self, ixf_member_data):

        if ixf_member_data.net.allow_ixp_update:

            try:
                self.log_apply(
                    ixf_member_data.apply(save=self.save), reason=REASON_NEW_ENTRY
                )
                if not self.save:
                    self.consolidate_delete_add(ixf_member_data)
            except ValidationError as exc:
                if ixf_member_data.set_conflict(error=exc, save=self.save):
                    self.queue_notification(ixf_member_data, "conflict")

        else:
            notify = ixf_member_data.set_add(save=self.save, reason=REASON_NEW_ENTRY)

            if notify and ixf_member_data.net_present_at_ix:
                self.queue_notification(ixf_member_data, "add")
            elif notify:
                self.queue_notification(ixf_member_data, "add", ix=False, ac=False)

            self.log_ixf_member_data(ixf_member_data)
            self.consolidate_delete_add(ixf_member_data)

    def consolidate_delete_add(self, ixf_member_data):
        if not ixf_member_data.ipaddr4 or not ixf_member_data.ipaddr6:
            return

        ip4_deletion = self.deletions.get(
            (ixf_member_data.asn, ixf_member_data.ipaddr4, None), None
        )
        ip6_deletion = self.deletions.get(
            (ixf_member_data.asn, None, ixf_member_data.ipaddr6), None
        )

        if not ip4_deletion and not ip6_deletion:
            return

        ixf_member_data.set_requirement(ip4_deletion, save=self.save)
        ixf_member_data.set_requirement(ip6_deletion, save=self.save)

        if not ixf_member_data.has_requirements:
            return

        if ip4_deletion:
            self.log["data"].remove(ip4_deletion.ixf_log_entry)
        if ip6_deletion:
            self.log["data"].remove(ip6_deletion.ixf_log_entry)

        log_entry = ixf_member_data.ixf_log_entry

        log_entry["action"] = log_entry["action"].replace("add", "modify")
        changed_fields = ", ".join(
            ixf_member_data._changes(
                getattr(ip4_deletion, "netixlan", None)
                or getattr(ip6_deletion, "netixlan", None)
            ).keys()
        )

        ipaddr_info = ""

        if ip4_deletion and ip6_deletion:
            ipaddr_info = _("IP addresses moved to same entry")
        elif ip4_deletion:
            ipaddr_info = _("IPv6 not set")
        elif ip6_deletion:
            ipaddr_info = _("IPv4 not set")

        changed_fields = ", ".join(changed_fields)

        log_entry["reason"] = f"{REASON_VALUES_CHANGED}: {changed_fields} {ipaddr_info}"

        ixf_member_data.reason = log_entry["reason"]
        ixf_member_data.error = None
        if self.save:
            ixf_member_data.save()

    def save_log(self):
        """
        Save the attempt log
        """
        IXLanIXFMemberImportAttempt.objects.update_or_create(
            ixlan=self.ixlan, defaults={"info": "\n".join(json.dumps(self.log))}
        )

    def reset_log(self):
        """
        Reset the attempt log
        """
        self.log = {"data": [], "errors": []}

    def log_apply(self, apply_result, reason=""):

        netixlan = apply_result["netixlan"]
        self.actions_taken[apply_result["action"]].append(
            {
                "netixlan": netixlan,
                "version": reversion.models.Version.objects.get_for_object(
                    netixlan
                ).first(),
                "reason": reason,
            }
        )

        result = self.log_peer(
            netixlan.asn, apply_result["action"], reason, netixlan=netixlan
        )

        apply_result["ixf_member_data"].ixf_log_entry = netixlan.ixf_log_entry

        return result

    def log_ixf_member_data(self, ixf_member_data):
        return self.log_peer(
            ixf_member_data.net.asn,
            f"suggest-{ixf_member_data.action}",
            ixf_member_data.reason,
            netixlan=ixf_member_data,
        )

    def log_peer(self, asn, action, reason, netixlan=None):
        """
        log peer action in attempt log

        Arguments:
            - asn <int>
            - action <str>: add | modify | delete | noop | ignore
            - reason <str>

        Keyrword Arguments:
            - netixlan <Netixlan>: if set, extra data will be added
                to the log.
        """
        peer = {
            "ixlan_id": self.ixlan.id,
            "ix_id": self.ixlan.ix.id,
            "ix_name": self.ixlan.ix.name,
            "asn": asn,
        }

        if netixlan:

            if hasattr(netixlan, "network_id"):
                net_id = netixlan.network_id
            else:
                net_id = netixlan.net.id

            peer.update(
                {
                    "net_id": net_id,
                    "ipaddr4": "{}".format(netixlan.ipaddr4 or ""),
                    "ipaddr6": "{}".format(netixlan.ipaddr6 or ""),
                    "speed": netixlan.speed,
                    "is_rs_peer": netixlan.is_rs_peer,
                    "operational": netixlan.operational,
                }
            )
        entry = {
            "peer": peer,
            "action": action,
            "reason": f"{reason}",
        }
        self.log["data"].append(entry)

        netixlan.ixf_log_entry = entry

    def _email(self, subject, message, recipients, net=None, ix=None):
        """
        Send email

        Honors the MAIL_DEBUG setting

        Will create IXFImportEmail entry
        """

        email_log = None

        logged_subject = f"{settings.EMAIL_SUBJECT_PREFIX}[IX-F] {subject}"

        if net:
            email_log = IXFImportEmail.objects.create(
                subject=logged_subject,
                message=message,
                recipients=",".join(recipients),
                net=net,
            )

            if not self.notify_net_enabled:
                return

        if ix:
            email_log = IXFImportEmail.objects.create(
                subject=logged_subject,
                message=message,
                recipients=",".join(recipients),
                ix=ix,
            )

            if not self.notify_ix_enabled:
                return

        if not getattr(settings, "MAIL_DEBUG", False):
            mail = EmailMultiAlternatives(
                subject, strip_tags(message), settings.DEFAULT_FROM_EMAIL, recipients,
            )
            mail.send(fail_silently=False)
        else:
            debug_mail(
                subject, message, settings.DEFAULT_FROM_EMAIL, recipients,
            )

        if email_log:
            email_log.sent = datetime.datetime.now(datetime.timezone.utc)
            email_log.save()

    def _ticket(self, ixf_member_data, subject, message):

        """
        Create and send a deskpro ticket

        Return the DeskPROTicket instance

        Argument(s):

        - ixf_member_data (`IXFMemberData`)
        - subject (`str`)
        - message (`str`)

        """

        subject = f"{settings.EMAIL_SUBJECT_PREFIX}[IX-F] {subject}"

        client = self.deskpro_client

        if not ixf_member_data.deskpro_id:
            old_ticket = DeskProTicket.objects.filter(
                subject=subject, deskpro_id__isnull=False
            ).first()
            if old_ticket:
                ixf_member_data.deskpro_id = old_ticket.deskpro_id
                ixf_member_data.deskpro_ref = old_ticket.deskpro_ref

        ticket = DeskProTicket.objects.create(
            subject=subject,
            body=message,
            user=self.ticket_user,
            deskpro_id=ixf_member_data.deskpro_id,
            deskpro_ref=ixf_member_data.deskpro_ref,
        )

        try:
            client.create_ticket(ticket)
            ticket.published = datetime.datetime.now(datetime.timezone.utc)
            ticket.save()
        except Exception as exc:
            ticket.subject = f"[FAILED]{ticket.subject}"
            ticket.body = f"{ticket.body}\n\n{exc.data}"
            ticket.save()
        return ticket

    def consolidate_proposals(self):

        """
        Renders and consolidates all proposals for each net and ix
        (#772)

        Returns a dict

        {
            "net": {
                Network : {
                    "proposals": {
                        InternetExchange {
                            "add" : [<str>, ...],
                            "modify" : [<str>, ...],
                            "delete" : [<str>, ...],
                        },
                    },
                    "count": <int>
                    "entity": Network,
                    "contacts": [<str>, ...]
                }
            },
            "ix": {
                InternetExchange : {
                    "proposals": {
                        Network : {
                            "add" : [<str>, ...],
                            "modify" : [<str>, ...],
                            "delete" : [<str>, ...],
                        },
                    },
                    "count": <int>
                    "entity": InternetExchange,
                    "contacts": [<str>, ...]
                }
            }
        }
        """

        net_notifications = {}
        ix_notifications = {}

        for notification in self.notifications:

            ixf_member_data = notification["ixf_member_data"]
            action = notification["action"]
            typ = notification["typ"]
            notify_ix = notification["ix"]
            notify_net = notification["net"]
            context = notification["context"]

            # we don't care about resolved proposals

            if typ == "resolved":
                continue

            # we don't care about proposals that are hidden
            # requirements of other proposals

            if ixf_member_data.requirement_of:
                continue

            asn = ixf_member_data.net
            ix = ixf_member_data.ix
            ix_contacts = ixf_member_data.ix_contacts
            net_contacts = ixf_member_data.net_contacts

            # no suitable contact points found for
            # one of the sides, immediately make a ticket

            if not ix_contacts or not net_contacts:
                self.ticket_proposal(**notification)

            template_file = f"email/notify-ixf-{typ}-inline.txt"

            # prepare consolidation rocketship

            if asn not in net_notifications:
                net_notifications[asn] = {
                    "proposals": {},
                    "count": 0,
                    "entity": ixf_member_data.net,
                    "contacts": ixf_member_data.net_contacts,
                }

            if ix not in net_notifications[asn]["proposals"]:
                net_notifications[asn]["proposals"][ix] = {
                    "add": [],
                    "modify": [],
                    "delete": [],
                }

            if ix not in ix_notifications:
                ix_notifications[ix] = {
                    "proposals": {},
                    "count": 0,
                    "entity": ixf_member_data.ix,
                    "contacts": ixf_member_data.ix_contacts,
                }

            if asn not in ix_notifications[ix]["proposals"]:
                ix_notifications[ix]["proposals"][asn] = {
                    "add": [],
                    "modify": [],
                    "delete": [],
                }

            # render and push proposal text for network

            if notify_net:
                net_notifications[asn]["proposals"][ix][action].append(
                    ixf_member_data.render_notification(
                        template_file, recipient="net", context=context,
                    )
                )
                net_notifications[asn]["count"] += 1

            # render and push proposal text for exchange

            if notify_ix:
                ix_notifications[ix]["proposals"][asn][action].append(
                    ixf_member_data.render_notification(
                        template_file, recipient="ix", context=context,
                    )
                )
                ix_notifications[ix]["count"] += 1

        return {
            "net": net_notifications,
            "ix": ix_notifications,
        }

    def notify_proposals(self):

        """
        Sends all collected notification proposals
        """

        if not self.save:
            return

        # consolidate proposals into net,ix and ix,net
        # groupings

        consolidated = self.consolidate_proposals()

        ticket_days = EnvironmentSetting.get_setting_value(
            "IXF_IMPORTER_DAYS_UNTIL_TICKET"
        )

        template = loader.get_template("email/notify-ixf-consolidated.txt")

        for recipient in ["ix", "net"]:
            for other_entity, data in consolidated[recipient].items():
                contacts = data["contacts"]

                # render the consolidated message

                message = template.render(
                    {
                        "recipient": recipient,
                        "entity": data["entity"],
                        "count": data["count"],
                        "ticket_days": ticket_days,
                        "proposals": data["proposals"],
                    }
                )

                # we did not find any suitable contact points
                # skip

                if not contacts:
                    continue

                if recipient == "net":
                    subject = _(
                        "PeeringDB: Action May Be Needed: IX-F Importer "
                        "data mismatch between AS{} and one or more IXPs"
                    ).format(data["entity"].asn)
                    self._email(subject, message, contacts, net=data["entity"])
                else:
                    subject = _(
                        "PeeringDB: Action May Be Needed: IX-F Importer "
                        "data mismatch between {} and one or more networks"
                    ).format(data["entity"].name)
                    self._email(subject, message, contacts, ix=data["entity"])

    def ticket_aged_proposals(self):

        """
        Cycle through all IXFMemberData objects that
        and create tickets for those that are older
        than the period specified in IXF_IMPORTER_DAYS_UNTIL_TICKET
        and that don't have any ticket associated with
        them yet
        """

        if not self.save:
            return

        qset = IXFMemberData.objects.filter(
            deskpro_id__isnull=True, requirement_of__isnull=True
        )

        # get ticket days period
        ticket_days = EnvironmentSetting.get_setting_value(
            "IXF_IMPORTER_DAYS_UNTIL_TICKET"
        )

        if ticket_days > 0:

            # we adjust the query to only get proposals
            # that are older than the specified period

            now = datetime.datetime.now(datetime.timezone.utc)
            max_age = now - datetime.timedelta(days=ticket_days)
            qset = qset.filter(created__lte=max_age)

        for ixf_member_data in qset:

            action = ixf_member_data.action
            if action == "delete":
                action = "remove"
            typ = action

            # create the ticket
            # and also notify the net and ix with
            # a reference to the ticket in the subject

            self.ticket_proposal(
                ixf_member_data, typ, True, True, True, {}, ixf_member_data.action
            )

    def ticket_proposal(self, ixf_member_data, typ, ac, ix, net, context, action):

        """
        Creates a deskpro ticket and contexts net and ix with
        ticket reference in the subject

        Argument(s)

        - ixf_member_data (IXFMemberData)
        - typ (str): proposal type 'add','delete','modify','resolve','conflict'
        - ac (bool): If true DeskProTicket will be created
        - ix (bool): If true email will be sent to ix
        - net (bool): If true email will be sent to net
        - context (dict): extra template context
        """

        if typ == "add" and ixf_member_data.requirements:
            typ = ixf_member_data.action
            subject = f"{ixf_member_data.primary_requirement}"
        else:
            subject = f"{ixf_member_data}"

        subject = f"{subject} IX-F Conflict Resolution"

        template_file = f"email/notify-ixf-{typ}.txt"

        # DeskPRO ticket

        if ac and self.tickets_enabled:
            message = ixf_member_data.render_notification(
                template_file, recipient="ac", context=context
            )

            ticket = self._ticket(ixf_member_data, subject, message)
            ixf_member_data.deskpro_id = ticket.deskpro_id
            ixf_member_data.deskpro_ref = ticket.deskpro_ref
            if ixf_member_data.id:
                ixf_member_data.save()

        # we have deskpro reference number, put it in the
        # subject

        if ixf_member_data.deskpro_ref:
            subject = f"{subject} [#{ixf_member_data.deskpro_ref}]"

        # Notify Exchange

        if ix:
            message = ixf_member_data.render_notification(
                template_file, recipient="ix", context=context
            )
<<<<<<< HEAD
            if self.notify_ix_enabled:
                self._email(subject, message, ixf_member_data.ix_contacts)
                ix_email.sent = datetime.datetime.now(datetime.timezone.utc)
                ix_email.save()
=======
            self._email(
                subject, message, ixf_member_data.ix_contacts, ix=ixf_member_data.ix
            )

        # Notify network
>>>>>>> edaeb18a

        if net and ixf_member_data.actionable_for_network:
            message = ixf_member_data.render_notification(
                template_file, recipient="net", context=context
            )
<<<<<<< HEAD
            net_email = IXFImportEmail.objects.create(
                subject=subject,
                message=message,
                recipients=", ".join(ixf_member_data.net_contacts),
                net=ixf_member_data.net
            )

            if self.notify_net_enabled:
                self._email(subject, message, ixf_member_data.net_contacts)
                net_email.sent = datetime.datetime.now(datetime.timezone.utc)
                net_email.save()
=======
            self._email(
                subject, message, ixf_member_data.net_contacts, net=ixf_member_data.net
            )
>>>>>>> edaeb18a

    def notify_error(self, error):

        """
        Notifies the exchange and AC of any errors that
        were encountered when the IX-F data was
        parsed
        """

        if not self.save:
            return

        now = datetime.datetime.now(datetime.timezone.utc)
        notified = self.ixlan.ixf_ixp_import_error_notified
        prev_error = self.ixlan.ixf_ixp_import_error

        if notified:
            diff = (now - notified).total_seconds() / 3600
            if diff < settings.IXF_PARSE_ERROR_NOTIFICATION_PERIOD:
                return

        self.ixlan.ixf_ixp_import_error_notified = now
        self.ixlan.ixf_ixp_import_error = error
        self.ixlan.save()

        ixf_member_data = IXFMemberData(ixlan=self.ixlan, asn=0)

        subject = "Could not process IX-F Data"
        template = loader.get_template("email/notify-ixf-source-error.txt")
        message = template.render(
            {"error": error, "dt": now, "instance": ixf_member_data}
        )
        self._ticket(ixf_member_data, subject, message)

        if ixf_member_data.ix_contacts:
            self._email(
                subject, message, ixf_member_data.ix_contacts, ix=ixf_member_data.ix
            )

    def log_error(self, error, save=False):
        """
        Append error to the attempt log
        """
        self.log["errors"].append(f"{error}")
        if save:
            self.save_log()


class PostMortem:

    """
    Generate postmortem report for ix-f import
    """

    def reset(self, asn, **kwargs):

        """
        Reset for a fresh run

        Argument(s):

            - asn <int>: asn of the network to run postormem
              report for

        Keyword Argument(s):

            - limit <int=100>: limit amount of import logs to process
              max limit is defined by server config `IXF_POSTMORTEM_LIMIT`

        """

        self.asn = asn
        self.limit = kwargs.get("limit", 100)
        self.post_mortem = []

    def generate(self, asn, **kwargs):
        """
        Generate and return a new postmortem report

        Argument(s):

            - asn <int>: asn of the network to run postmortem
              report for

        Keyword Argument(s):

            - limit <int=100>: limit amount of import logs to process
              max limit is defined by server config `IXF_POSTMORTEM_LIMIT`

        Returns:

            - dict: postmortem report
        """

        self.reset(asn, **kwargs)
        self._process_logs(limit=self.limit)
        return self.post_mortem

    def _process_logs(self, limit=100):

        """
        Process IX-F import logs

        KeywordArgument(s):

             - limit <int=100>: limit amount of import logs to process
              max limit is defined by server config `IXF_POSTMORTEM_LIMIT`
        """

        # we only want import logs that actually touched the specified
        # asn

        qset = IXLanIXFMemberImportLogEntry.objects.filter(netixlan__asn=self.asn)
        qset = qset.exclude(action__isnull=True)
        qset = qset.order_by("-log__created", "-id")
        qset = qset.select_related("log", "netixlan", "log__ixlan", "log__ixlan__ix")

        for entry in qset[:limit]:
            self._process_log_entry(entry.log, entry)

    def _process_log_entry(self, log, entry):

        """
        Process a single IX-F import log entry

        Argument(s):

            - log <IXLanIXFMemberImportLog>
            - entry <IXLanIXFMemberImportLogEntry>

        """

        if entry.netixlan.asn != self.asn:
            return

        data = entry.version_after.field_dict
        if data.get("asn") != self.asn:
            return

        if data.get("ipaddr4"):
            ipaddr4 = "{}".format(data.get("ipaddr4"))
        else:
            ipaddr4 = None

        if data.get("ipaddr6"):
            ipaddr6 = "{}".format(data.get("ipaddr6"))
        else:
            ipaddr6 = None

        self.post_mortem.append(
            {
                "ix_id": log.ixlan.ix.id,
                "ix_name": log.ixlan.ix.name,
                "ixlan_id": log.ixlan.id,
                "changes": entry.changes,
                "reason": entry.reason,
                "action": entry.action,
                "asn": data.get("asn"),
                "ipaddr4": ipaddr4,
                "ipaddr6": ipaddr6,
                "speed": data.get("speed"),
                "is_rs_peer": data.get("is_rs_peer"),
                "created": log.created.strftime("%Y-%m-%d %H:%M:%S"),
            }
        )<|MERGE_RESOLUTION|>--- conflicted
+++ resolved
@@ -26,11 +26,7 @@
     DeskProTicket,
     EnvironmentSetting,
     debug_mail,
-<<<<<<< HEAD
-    IXFImportEmail
-=======
     IXFImportEmail,
->>>>>>> edaeb18a
 )
 import peeringdb_server.deskpro as deskpro
 
@@ -846,7 +842,7 @@
             if notify and ixf_member_data.net_present_at_ix:
                 self.queue_notification(ixf_member_data, "add")
             elif notify:
-                self.queue_notification(ixf_member_data, "add", ix=False, ac=False)
+                self.queue_notification(ixf_memeber_data, "add", ix=False, ac=False)
 
             self.log_ixf_member_data(ixf_member_data)
             self.consolidate_delete_add(ixf_member_data)
@@ -1372,40 +1368,19 @@
             message = ixf_member_data.render_notification(
                 template_file, recipient="ix", context=context
             )
-<<<<<<< HEAD
-            if self.notify_ix_enabled:
-                self._email(subject, message, ixf_member_data.ix_contacts)
-                ix_email.sent = datetime.datetime.now(datetime.timezone.utc)
-                ix_email.save()
-=======
             self._email(
                 subject, message, ixf_member_data.ix_contacts, ix=ixf_member_data.ix
             )
 
         # Notify network
->>>>>>> edaeb18a
 
         if net and ixf_member_data.actionable_for_network:
             message = ixf_member_data.render_notification(
                 template_file, recipient="net", context=context
             )
-<<<<<<< HEAD
-            net_email = IXFImportEmail.objects.create(
-                subject=subject,
-                message=message,
-                recipients=", ".join(ixf_member_data.net_contacts),
-                net=ixf_member_data.net
-            )
-
-            if self.notify_net_enabled:
-                self._email(subject, message, ixf_member_data.net_contacts)
-                net_email.sent = datetime.datetime.now(datetime.timezone.utc)
-                net_email.save()
-=======
             self._email(
                 subject, message, ixf_member_data.net_contacts, net=ixf_member_data.net
             )
->>>>>>> edaeb18a
 
     def notify_error(self, error):
 
