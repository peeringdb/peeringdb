--- conflicted
+++ resolved
@@ -36,21 +36,14 @@
 
 from django_grainy.decorators import grainy_model
 import django_grainy.decorators
-<<<<<<< HEAD
 from django_grainy.models import Permission, PermissionManager
-=======
->>>>>>> 94f33e9f
 
 from allauth.account.models import EmailAddress, EmailConfirmation
 from allauth.socialaccount.models import SocialAccount
 from passlib.hash import sha256_crypt
 from rest_framework_api_key.models import AbstractAPIKey
 
-<<<<<<< HEAD
 from django_grainy.util import check_permissions
-=======
-from peeringdb_server.util import check_permissions
->>>>>>> 94f33e9f
 from peeringdb_server.inet import RdapLookup, RdapNotFoundError
 from peeringdb_server.validators import (
     validate_address_space,
@@ -132,11 +125,7 @@
     if any fail the permission check False is returned.
     """
 
-<<<<<<< HEAD
     if not check_permissions(permission_holder, instance, "u"):
-=======
-    if not check_permissions(user, instance, "u"):
->>>>>>> 94f33e9f
         return False
 
     for fld in fields:
@@ -155,11 +144,7 @@
         if a.id != s_id:
             try:
                 other = a.__class__.objects.get(id=s_id)
-<<<<<<< HEAD
                 if not check_permissions(permission_holder, other, "u"):
-=======
-                if not check_permissions(user, other, "u"):
->>>>>>> 94f33e9f
                     return False
             except ValueError:  # if id is not intable
                 return False
@@ -702,8 +687,6 @@
         verbose_name_plural = _("DeskPRO Tickets")
 
 
-<<<<<<< HEAD
-=======
 class DeskProTicketCC(models.Model):
 
     """
@@ -723,7 +706,6 @@
         verbose_name_plural = _("Deskpro Ticket CC Contacts")
 
 
->>>>>>> 94f33e9f
 @grainy_model(namespace="peeringdb.organization")
 @reversion.register
 class Organization(ProtectedMixin, pdb_models.OrganizationBase, GeocodeBaseMixin):
@@ -1901,11 +1883,8 @@
             return
         namespace = f"{ns}.ixf_ixp_member_list_url.{visible}"
 
-<<<<<<< HEAD
+
         if not check_permissions(permission_holder, namespace, "r", explicit=True):
-=======
-        if not check_permissions(user, namespace, "r", explicit=True):
->>>>>>> 94f33e9f
             try:
                 del row["ixf_ixp_member_list_url"]
             except KeyError:
