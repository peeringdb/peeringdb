import re
import json
import datetime
from itertools import chain
import uuid
import ipaddress
import googlemaps.exceptions
import requests
import reversion

import django.urls
from django.contrib.auth.models import AbstractBaseUser, PermissionsMixin
from django.contrib.auth.models import UserManager, Group
from django.contrib.contenttypes.fields import GenericForeignKey
from django.contrib.contenttypes.models import ContentType
from django.core import validators
from django.core.mail.message import EmailMultiAlternatives
from django.core.exceptions import ValidationError
from django.db import models, transaction
from django.utils import timezone
from django.utils.http import urlquote
from django.utils.translation import ugettext_lazy as _
from django.utils.translation import override
from django.conf import settings
from django.template import loader
from django_namespace_perms.util import autodiscover_namespaces, has_perms
from django_handleref.models import (
    CreatedDateTimeField,
    UpdatedDateTimeField,
)
import django_peeringdb.models as pdb_models
from django_inet.models import ASNField

from allauth.account.models import EmailAddress, EmailConfirmation
from allauth.socialaccount.models import SocialAccount
from passlib.hash import sha256_crypt

from peeringdb_server.inet import RdapLookup, RdapNotFoundError
from peeringdb_server.validators import (
    validate_address_space,
    validate_info_prefixes4,
    validate_info_prefixes6,
    validate_prefix_overlap,
    validate_phonenumber,
    validate_irr_as_set,
)

SPONSORSHIP_LEVELS = (
    (1, _("Silver")),
    (2, _("Gold")),
    (3, _("Platinum")),
    (4, _("Diamond")),
)

PARTNERSHIP_LEVELS = ((1, _("Data Validation")), (2, _("RIR")))

COMMANDLINE_TOOLS = (
    ("pdb_renumber_lans", _("Renumber IP Space")),
    ("pdb_fac_merge", _("Merge Facilities")),
    ("pdb_fac_merge_undo", _("Merge Facilities: UNDO")),
    ("pdb_undelete", _("Restore Object(s)")),
)


if settings.TUTORIAL_MODE:
    COMMANDLINE_TOOLS += (("pdb_wipe", _("Reset Environment")),)

COMMANDLINE_TOOLS += (("pdb_ixf_ixp_member_import", _("IX-F Import")),)


def debug_mail(*args):
    for arg in list(args):
        print(arg)
        print("-----------------------------------")


def make_relation_filter(field, filt, value, prefix=None):
    if prefix:
        field = re.sub("^%s__" % prefix, "", field)
        field = re.sub("^%s_" % prefix, "", field)
        if field == prefix:
            field = "id"
    if filt:
        filt = {"%s__%s" % (field, filt): value}
    else:
        filt = {field: value}
    filt.update(status="ok")
    return filt


def validate_PUT_ownership(user, instance, data, fields):
    """
    Helper function that checks if a user has write perms to
    the instance provided as well as write perms to any
    child instances specified by fields as they exist on
    the model and in data

    example:

    validate_PUT_ownership(
      request.user,
      network_contact,
      {
        "network": 123,
        ...
      },
      ["network"]
    )

    will check that the user has write perms to

      1. <NetworkContact> network_contact
      2. <Network> network_contact.network
      3. <Network> network(id=123)

    if any fail the permission check False is returned.
    """

    if not has_perms(user, instance, "update"):
        return False

    for fld in fields:
        if fld == "net":
            field_name = "network"
        elif fld == "fac":
            field_name = "facility"
        else:
            field_name = fld
        a = getattr(instance, field_name)
        try:
            s_id = int(data.get(fld, data.get("%s_id" % fld)))
        except ValueError:
            continue

        if a.id != s_id:
            try:
                other = a.__class__.objects.get(id=s_id)
                if not has_perms(user, other, "update"):
                    return False
            except ValueError:  # if id is not intable
                return False

    return True


def is_suggested(entity):
    """
    Check if the network, facility or exchange is a suggested
    entity (is it a memeber of the organization designated to
    hold suggested entities)
    """

    # if no org is specified, entity suggestion is turned
    # off
    if not getattr(settings, "SUGGEST_ENTITY_ORG", 0):
        return False

    org_id = getattr(entity, "org_id", 0)
    return org_id == settings.SUGGEST_ENTITY_ORG


class UTC(datetime.tzinfo):
    """
    UTC+0 tz for tz aware datetime fields
    """

    def utcoffset(self, d):
        return datetime.timedelta(seconds=0)


class URLField(pdb_models.URLField):
    """
    local defaults for URLField
    """

    pass

class ProtectedAction(ValueError):

    def __init__(self, obj):
        super().__init__(obj.not_deletable_reason)
        self.protected_object = obj

class ProtectedMixin:

    """
    Mixin that implements checks for changing
    / deleting a model instance that will block
    such actions under certain circumstances
    """

    @property
    def deletable(self):
        """
        Should return whether the object is currently
        in a state where it can safely be soft-deleted

        If not not deletable, should specify reason in
        `_not_deletable_reason` property.

        If deletable should, set `_not_deletable_reason`
        property to None
        """
        return True

    @property
    def not_deletable_reason(self):
        return getattr(self, "_not_deletable_reason", None)

    def delete(self, hard=False, force=False):
        if not self.deletable and not force:
            raise ProtectedAction(self)

        self.delete_cleanup()
        return super().delete(hard=hard)

    def delete_cleanup(self):
        """
        Runs cleanup before delete

        Override this in the class that uses this mixin (if needed)
        """
        return



class GeocodeBaseMixin(models.Model):
    """
    Mixin to use for geocode enabled entities
    Allows an entity to be geocoded with the pdb_geo_sync command
    """

    geocode_status = models.BooleanField(
        default=False,
        help_text=_(
            "Has this object's latitude and longitude been syncronized to it's address fields"
        ),
    )
    geocode_date = models.DateTimeField(
        blank=True, null=True, help_text=_("Last time of attempted geocode")
    )
    geocode_error = models.TextField(
        blank=True, null=True, help_text=_("Error message of previous geocode attempt")
    )

    class Meta(object):
        abstract = True

    @property
    def geocode_coordinates(self):
        """
        Return a tuple holding the latitude and longitude
        """
        if self.latitude is not None and self.longitude is not None:
            return (self.latitude, self.longitude)
        return None

    @property
    def geocode_address(self):
        """
        Returns an address string suitable for googlemaps query
        """
        # pylint: disable=missing-format-attribute
        return "{e.address1} {e.address2}, {e.city}, {e.state} {e.zipcode}".format(
            e=self
        )

    def geocode(self, gmaps, save=True):
        """
        Sets the latitude, longitude field values of this model by geocoding the
        address specified in the relevant fields.

        Argument(s):

            - gmaps: googlemaps instance
        """
        try:
            result = gmaps.geocode(
                self.geocode_address, components={"country": self.country.code}
            )
            if result and (
                "street_address" in result[0]["types"]
                or "establishment" in result[0]["types"]
                or "premise" in result[0]["types"]
                or "subpremise" in result[0]["types"]
            ):
                loc = result[0].get("geometry").get("location")
                self.latitude = loc.get("lat")
                self.longitude = loc.get("lng")
                self.geocode_error = None
            else:
                self.latitude = None
                self.longitude = None
                self.geocode_error = _("Address not found")
            self.geocode_status = True
            return result
        except (
            googlemaps.exceptions.HTTPError,
            googlemaps.exceptions.ApiError,
        ) as inst:
            self.geocode_error = str(inst)
            self.geocode_status = True
        except googlemaps.exceptions.Timeout as inst:
            self.geocode_error = _("API Timeout")
            self.geocode_status = False
        finally:
            self.geocode_date = datetime.datetime.now().replace(tzinfo=UTC())
            if save:
                self.save()


class UserOrgAffiliationRequest(models.Model):
    """
    Whenever a user requests to be affiliated to an Organization
    through an ASN the request is stored in this object.

    When an ASN is entered that is not in the database yet it will
    notify PDB staff

    When an ASN is entered that is already in the database the organzation
    adminstration is notified and they can then approve or deny
    the affiliation request themselves.

    Please look at signals.py for the logic of notification as
    well as deriving the organization from the ASN during creation.
    """

    org = models.ForeignKey(
        "peeringdb_server.Organization",
        on_delete=models.CASCADE,
        null=True,
        blank=True,
        help_text=_(
            "This organization in our database that was derived from the provided ASN or organization name. If this is empty it means no matching organization was found."
        ),
        related_name="affiliation_requests",
    )

    org_name = models.CharField(
        max_length=255,
        null=True,
        blank=True,
        help_text=_("The organization name entered by the user"),
    )

    asn = ASNField(help_text=_("The ASN entered by the user"), null=True, blank=True)

    user = models.ForeignKey(
        "peeringdb_server.User",
        on_delete=models.CASCADE,
        help_text=_("The user that made the request"),
        related_name="affiliation_requests",
    )

    created = CreatedDateTimeField()

    status = models.CharField(
        max_length=254,
        choices=[
            ("pending", _("Pending")),
            ("approved", _("Approved")),
            ("denied", _("Denied")),
            ("canceled", _("Canceled")),
        ],
        help_text=_("Status of this request"),
    )

    class Meta(object):
        db_table = "peeringdb_user_org_affil_request"
        verbose_name = _("User to Organization Affiliation Request")
        verbose_name_plural = _("User to Organization Affiliation Requests")

    @property
    def name(self):
        """
        If org is set, returns the org's name otherwise returns the
        value specified in self.org_name
        """
        if self.org_id:
            return self.org.name
        elif self.org_name:
            return self.org_name
        return self.asn

    def approve(self):
        """
        approve request and add user to org's usergroup
        """

        if self.org_id:
            if (
                self.org.admin_usergroup.user_set.count() > 0
                or self.org.usergroup.user_set.count() > 0
            ):
                # if there are other users in this org, add user as normal
                # member
                self.org.usergroup.user_set.add(self.user)
            else:
                # if there are no other users in this org, add user as admin
                # member
                self.org.admin_usergroup.user_set.add(self.user)

            # we set user to verified
            if not self.user.is_verified_user:
                self.user.set_verified()

            # since it was approved, we dont need to keep the
            # request item around
            self.status = "approved"
            self.delete()

    def deny(self):
        """
        deny request, marks request as denied and keeps
        it around until requesting user deletes it
        """

        self.status = "denied"
        self.save()

    def cancel(self):
        """
        deny request, marks request as canceled and keeps
        it around until requesting user deletes it
        """
        self.status = "canceled"
        self.save()

    def notify_ownership_approved(self):
        """
        Sends a notification email to the requesting user
        """
        if not self.org:
            return
        # FIXME: why not have the `override` call in email_user in the first place?
        with override(self.user.locale):
            self.user.email_user(
                _('Your affiliation to Organization "{}" has been approved').format(
                    self.org.name
                ),
                loader.get_template(
                    "email/notify-user-uoar-ownership-approved.txt"
                ).render(
                    {
                        "uoar": self,
                        "org_url": "{}/org/{}".format(settings.BASE_URL, self.org.id),
                        "support_email": settings.DEFAULT_FROM_EMAIL,
                    }
                ),
            )


class VerificationQueueItem(models.Model):
    """
    Keeps track of new items created that need to be reviewed and approved
    by administrators

    Queue items are added through the create signals tied to the various
    objects (peeringdb_server/signals.py)
    """

    # reference to the item that requires review stored in generic fk
    content_type = models.ForeignKey(ContentType, on_delete=models.CASCADE)
    object_id = models.PositiveIntegerField()
    item = GenericForeignKey("content_type", "object_id")
    user = models.ForeignKey(
        "peeringdb_server.User",
        on_delete=models.CASCADE,
        related_name="vqitems",
        null=True,
        blank=True,
        help_text=_("The item that this queue is attached to was created by this user"),
    )
    created = CreatedDateTimeField()
    notified = models.BooleanField(default=False)

    class Meta(object):
        db_table = "peeringdb_verification_queue"
        unique_together = (("content_type", "object_id"),)

    @classmethod
    def get_for_entity(cls, entity):
        """
        Returns verification queue item for the provided
        entity if it exists, else raises a DoesNotExist
        exception
        """

        return cls.objects.get(
            content_type=ContentType.objects.get_for_model(type(entity)),
            object_id=entity.id,
        )

    @property
    def item_admin_url(self):
        """
        Return admin url for the object in the verification queue
        """
        return django.urls.reverse(
            "admin:%s_%s_change"
            % (self.content_type.app_label, self.content_type.model),
            args=(self.object_id,),
        )

    @property
    def approve_admin_url(self):
        """
        Return admin url for approval of the verification queue item
        """
        return django.urls.reverse(
            "admin:%s_%s_actions" % (self._meta.app_label, self._meta.model_name),
            args=(self.id, "vq_approve"),
        )

    @property
    def deny_admin_url(self):
        """
        Return admin url for denial of the verification queue item
        """
        return django.urls.reverse(
            "admin:%s_%s_actions" % (self._meta.app_label, self._meta.model_name),
            args=(self.id, "vq_deny"),
        )

    @reversion.create_revision()
    def approve(self):
        """
        Approve the verification queue item
        """
        if hasattr(self.item, "status"):
            self.item.status = "ok"
        if hasattr(self.item, "vq_approve"):
            self.item.vq_approve()

        self.item.save()

    def deny(self):
        """
        Deny the verification queue item
        """
        if hasattr(self.item, "vq_deny"):
            self.item.vq_deny()
        else:
            if hasattr(self.item, "ref_tag"):
                self.item.delete(hard=True)
            else:
                self.item.delete()


class DeskProTicket(models.Model):
    subject = models.CharField(max_length=255)
    body = models.TextField()
    user = models.ForeignKey("peeringdb_server.User", on_delete=models.CASCADE)
    created = models.DateTimeField(auto_now_add=True)
    published = models.DateTimeField(null=True)

    class Meta:
        verbose_name = _("DeskPRO Ticket")
        verbose_name_plural = _("DeskPRO Tickets")


@reversion.register
class Organization(ProtectedMixin, pdb_models.OrganizationBase):
    """
    Describes a peeringdb organization
    """

    # FIXME: change this to ImageField - keep
    # FileField for now as the server doesn't have all the
    # dependencies installedd (libjpeg / Pillow)
    logo = models.FileField(
        upload_to="logos/",
        null=True,
        blank=True,
        help_text=_(
            "Allows you to upload and set a logo image file for this organization"
        ),
    )

    @staticmethod
    def autocomplete_search_fields():
        return (
            "id__iexact",
            "name__icontains",
        )

    def __unicode__(self):
        return self.name

    def related_label(self):
        """
        Used by grappelli autocomplete for representation

        Since grappelli doesnt easily allow us to filter status
        during autocomplete lookup, we make sure the objects
        are marked accordingly in the result
        """
        if self.status == "deleted":
            return "[DELETED] {}".format(self)
        return "{}".format(self)

    @property
    def search_result_name(self):
        """
        This will be the name displayed for quick search matches
        of this entity
        """
        return self.name

    @property
    def admin_url(self):
        """
        Return the admin url for this organization (in /cp)
        """
        return django.urls.reverse(
            "admin:peeringdb_server_organization_change", args=(self.id,)
        )

    @property
    def view_url(self):
        """
        Return the URL to this organizations web view
        """
        return "{}{}".format(
            settings.BASE_URL, django.urls.reverse("org-view", args=(self.id,))
        )

    @property
    def deletable(self):
        """
        Returns whether or not the organization is currently
        in a state where it can be marked as deleted.

        This will be False for organization's of which ANY
        of the following is True:

        - has a network under it with status=ok
        - has a facility under it with status=ok
        - has an exchange under it with status=ok
        """

        is_empty = (
            self.ix_set_active.count() == 0 and
            self.fac_set_active.count() == 0 and
            self.net_set_active.count() == 0
        )

        if not is_empty:
            self._not_deletable_reason = _(
                "Organization has active objects under it."
            )
            return False
        elif self.sponsorship and self.sponsorship.active:
            self._not_deletable_reason = _(
                "Organization is currently an active sponsor. "\
                "Please contact PeeringDB support to help facilitate "\
                "the removal of this organization."
            )
            return False
        else:
            self._not_deletable_reason = None
            return True

    @property
    def owned(self):
        """
        Returns whether or not the organization has been claimed
        by any users
        """
        return self.admin_usergroup.user_set.count() > 0

    @property
    def rdap_collect(self):
        """
        Fetche rdap results for all networks under this org and returns
        them by asn
        """
        r = {}
        for net in self.net_set_active:
            try:
                rdap = RdapLookup().get_asn(net.asn)
                if rdap:
                    r[net.asn] = rdap
            except RdapNotFoundError as inst:
                pass
        return r

    @property
    def urls(self):
        """
        Returns all the websites for the org based on it's
        website field and the website fields on all the entities it
        owns
        """
        rv = []
        if self.website:
            rv.append(self.website)
        for tag in ["ix", "net", "fac"]:
            for ent in getattr(self, "%s_set_active" % tag):
                if ent.website:
                    rv.append(ent.website)

        return list(set(rv))

    @property
    def nsp_namespace_manage(self):
        """
        Org administrators need CRUD to this namespace in order
        to execute administrative actions (user management, user permission
        management)
        """
        return "peeringdb.manage_organization.%s" % self.id

    @classmethod
    def nsp_namespace_from_id(cls, id):
        return "peeringdb.organization.%s" % id

    @property
    def pending_affiliations(self):
        """
        Returns queryset holding pending affiliations to this
        organization
        """
        return self.affiliation_requests.filter(status="pending")

    @property
    def net_set_active(self):
        """
        Returns queryset holding active networks in this organization
        """
        return self.net_set(manager="handleref").filter(status="ok")

    @property
    def fac_set_active(self):
        """
        Returns queryset holding active facilities in this organization
        """
        return self.fac_set(manager="handleref").filter(status="ok")

    @property
    def ix_set_active(self):
        """
        Returns queryset holding active exchanges in this organization
        """
        return self.ix_set(manager="handleref").filter(status="ok")

    @property
    def nsp_namespace(self):
        """
        Returns permissioning namespace for this organization
        """
        return self.__class__.nsp_namespace_from_id(self.id)

    @property
    def group_name(self):
        """
        Returns usergroup name for this organization
        """
        return "org.%s" % self.id

    @property
    def admin_group_name(self):
        """
        Returns admin usergroup name for this organization
        """
        return "%s.admin" % self.group_name

    @property
    def usergroup(self):
        """
        Returns the usergroup for this organization
        """
        return Group.objects.get(name=self.group_name)

    @property
    def admin_usergroup(self):
        """
        Returns the admin usergroup for this organization
        """
        return Group.objects.get(name=self.admin_group_name)

    @property
    def all_users(self):
        """
        returns a set of all users in the org's user and admin groups
        """
        users = {}
        for user in self.usergroup.user_set.all():
            users[user.id] = user
        for user in self.admin_usergroup.user_set.all():
            users[user.id] = user

        return sorted(list(users.values()), key=lambda x: x.full_name)

    @property
    def nsp_ruleset(self):
        """
        Returns a dict containing rules for django namespace perms
        to be used when applying perms to serialized oranization
        data
        """
        return {
            # since poc are stored in a list we need to specify a list
            # handler for it, its a class function on NetworkContact that
            # returns a relative permission namespace for each poc in the
            # list
            "list-handlers": {
                "poc_set": {"namespace": NetworkContact.nsp_namespace_in_list}
            }
        }

    @property
    def sponsorship(self):
        """
        Returns sponsorship object for this organization. If the organization
        has no sponsorship ongoing return None
        """
        now = datetime.datetime.now().replace(tzinfo=UTC())
        return (
            self.sponsorship_set.filter(start_date__lte=now, end_date__gte=now)
            .order_by("-start_date")
            .first()
        )

    @classmethod
    @reversion.create_revision()
    def create_from_rdap(cls, rdap, asn, org_name=None):
        """
        Creates organization from rdap result object
        """
        name = rdap.org_name
        if not name:
            name = org_name or ("AS%d" % (asn))
        if cls.objects.filter(name=name).exists():
            return cls.objects.get(name=name), False
        else:
            org = cls.objects.create(name=name, status="ok")
        return org, True

    def delete_cleanup(self, hard=False):
        for affiliation in self.affiliation_requests.filter(status="pending"):
            affiliation.cancel()

def default_time_s():
    """
    Returns datetime set to today with a time of 00:00:00
    """
    now = datetime.datetime.now()
    return now.replace(hour=0, minute=0, second=0, tzinfo=UTC())


def default_time_e():
    """
    Returns datetime set to today with a time of 23:59:59
    """
    now = datetime.datetime.now()
    return now.replace(hour=23, minute=59, second=59, tzinfo=UTC())


class Sponsorship(models.Model):
    """
    Allows an organization to be marked for sponsorship
    for a designated timespan
    """

    orgs = models.ManyToManyField(
        Organization,
        through="peeringdb_server.SponsorshipOrganization",
        related_name="sponsorship_set",
    )
    start_date = models.DateTimeField(
        _("Sponsorship starts on"), default=default_time_s
    )
    end_date = models.DateTimeField(_("Sponsorship ends on"), default=default_time_e)
    notify_date = models.DateTimeField(
        _("Expiration notification sent on"), null=True, blank=True
    )
    level = models.PositiveIntegerField(choices=SPONSORSHIP_LEVELS, default=1)

    class Meta:
        db_table = "peeringdb_sponsorship"
        verbose_name = _("Sponsorship")
        verbose_name_plural = _("Sponsorships")

    @classmethod
    def active_by_org(cls):
        """
        Yields (Organization, Sponsorship) for all currently
        active sponsorships
        """
        now = datetime.datetime.now().replace(tzinfo=UTC())
        qset = cls.objects.filter(start_date__lte=now, end_date__gte=now)
        qset = qset.prefetch_related("sponsorshiporg_set")
        for sponsorship in qset:
            for org in sponsorship.orgs.all():
                yield org, sponsorship

    @property
    def active(self):
        now = datetime.datetime.now().replace(tzinfo=UTC())
        return (self.start_date <= now and self.end_date >= now)

    @property
    def label(self):
        """
        Returns the label for this sponsorship's level
        """
        return dict(SPONSORSHIP_LEVELS).get(self.level)

    def notify_expiration(self):
        """
        Sends an expiration notice to SPONSORSHIPS_EMAIL

        Notification is only sent if notify_date < expiration_date
        """

        if self.notify_date is not None and self.notify_date >= self.end_date:
            return False
        msg = loader.get_template(
            "email/notify-sponsorship-admin-expiration.txt"
        ).render({"instance": self})

        org_names = ", ".join([org.name for org in self.orgs.all()])

        mail = EmailMultiAlternatives(
            ("{}: {}").format(_("Sponsorship Expired"), org_names),
            msg,
            settings.DEFAULT_FROM_EMAIL,
            [settings.SPONSORSHIPS_EMAIL],
        )
        mail.attach_alternative(msg.replace("\n", "<br />\n"), "text/html")
        mail.send(fail_silently=True)

        self.notify_date = datetime.datetime.now()
        self.save()

        return True


class SponsorshipOrganization(models.Model):
    """
    Describes an organization->sponsorship relationship
    """

    org = models.ForeignKey(
        Organization, on_delete=models.CASCADE, related_name="sponsorshiporg_set"
    )
    sponsorship = models.ForeignKey(
        Sponsorship, on_delete=models.CASCADE, related_name="sponsorshiporg_set"
    )
    url = models.URLField(
        _("URL"),
        help_text=_(
            "If specified clicking the sponsorship will take the user to this location"
        ),
        blank=True,
        null=True,
    )

    logo = models.FileField(
        upload_to="logos/",
        null=True,
        blank=True,
        help_text=_(
            "Allows you to upload and set a logo image file for this sponsorship"
        ),
    )


class Partnership(models.Model):
    """
    Allows an organization to be marked as a partner

    It will appear on the "partners" page
    """

    org = models.ForeignKey(
        Organization, on_delete=models.CASCADE, related_name="partnerships"
    )
    level = models.PositiveIntegerField(choices=PARTNERSHIP_LEVELS, default=1)
    url = models.URLField(
        _("URL"),
        help_text=_(
            "If specified clicking the partnership will take the user to this location"
        ),
        blank=True,
        null=True,
    )

    logo = models.FileField(
        upload_to="logos/",
        null=True,
        blank=True,
        help_text=_(
            "Allows you to upload and set a logo image file for this partnership"
        ),
    )

    class Meta:
        db_table = "peeringdb_partnership"
        verbose_name = _("Partnership")
        verbose_name_plural = _("Partnerships")

    @property
    def label(self):
        return dict(PARTNERSHIP_LEVELS).get(self.level)


class OrganizationMerge(models.Model):
    """
    When an organization is merged into another via admin.merge_organizations
    it is logged here, allowing the merge to be undone
    """

    from_org = models.ForeignKey(
        Organization, on_delete=models.CASCADE, related_name="merged_to"
    )
    to_org = models.ForeignKey(
        Organization, on_delete=models.CASCADE, related_name="merged_from"
    )
    created = models.DateTimeField(_("Merged on"), auto_now_add=True)

    class Meta:
        db_table = "peeringdb_organization_merge"
        verbose_name = _("Organization Merge")
        verbose_name_plural = _("Organization Merges")

    def log_entity(self, entity, note=""):
        """
        mark an entity as moved during this particular merge

        entity can be any handleref instance or a User instance
        """

        return OrganizationMergeEntity.objects.create(
            merge=self, entity=entity, note=note
        )

    def undo(self):
        """
        Undo this merge
        """

        # undelete original org
        self.from_org.status = "ok"
        self.from_org.save()

        for row in self.entities.all():
            entity = row.entity
            tag = getattr(entity, "ref_tag", None)
            if tag:
                # move handleref entity
                entity.org = self.from_org
                entity.save()
            else:
                # move user entity
                group = getattr(self.from_org, row.note)
                group.user_set.add(entity)

                self.to_org.usergroup.user_set.remove(entity)
                self.to_org.admin_usergroup.user_set.remove(entity)

        self.delete()


class OrganizationMergeEntity(models.Model):
    """
    This holds the entities moved during an
    organization merge stored in OrganizationMerge
    """

    merge = models.ForeignKey(
        OrganizationMerge, on_delete=models.CASCADE, related_name="entities"
    )
    content_type = models.ForeignKey(ContentType, on_delete=models.CASCADE)
    object_id = models.PositiveIntegerField()
    entity = GenericForeignKey("content_type", "object_id")
    note = models.CharField(max_length=32, blank=True, null=True)

    class Meta:
        db_table = "peeringdb_organization_merge_entity"
        verbose_name = _("Organization Merge: Entity")
        verbose_name_plural = _("Organization Merge: Entities")


@reversion.register
class Facility(ProtectedMixin, pdb_models.FacilityBase, GeocodeBaseMixin):
    """
    Describes a peeringdb facility
    """

    org = models.ForeignKey(
        Organization, on_delete=models.CASCADE, related_name="fac_set"
    )

    # FIXME: delete cascade needs to be fixed in django-peeringdb, can remove
    # this afterwards
    class HandleRef:
        tag = "fac"
        delete_cascade = ["ixfac_set", "netfac_set"]

    class Meta(pdb_models.FacilityBase.Meta):
        pass

    @staticmethod
    def autocomplete_search_fields():
        """
        Returns a tuple of field query strings to be used during quick search
        query
        """
        return (
            "id__iexact",
            "name__icontains",
        )

    @classmethod
    def nsp_namespace_in_list(cls):
        """
        Returns the permissioning namespace when a facility
        is contained in list
        """
        return str(cls.id)

    @classmethod
    def nsp_namespace_from_id(cls, org_id, fac_id):
        return "%s.facility.%s" % (Organization.nsp_namespace_from_id(org_id), fac_id)

    @classmethod
    def related_to_net(cls, value=None, filt=None, field="network_id", qset=None):
        """
        Returns queryset of Facility objects that
        are related to the network specified via net_id

        Relationship through netfac -> net
        """

        if not qset:
            qset = cls.handleref.undeleted()

        filt = make_relation_filter(field, filt, value)

        q = NetworkFacility.handleref.filter(**filt)
        return qset.filter(id__in=[i.facility_id for i in q])

    @classmethod
    def related_to_ix(cls, value=None, filt=None, field="ix_id", qset=None):
        """
        Returns queryset of Facility objects that
        are related to the ixwork specified via ix_id

        Relationship through ixfac -> ix
        """

        if not qset:
            qset = cls.handleref.undeleted()

        filt = make_relation_filter(field, filt, value)

        q = InternetExchangeFacility.handleref.filter(**filt)
        return qset.filter(id__in=[i.facility_id for i in q])

    @classmethod
    def overlapping_asns(cls, asns, qset=None):
        """
        Returns queryset of Facility objects
        that have a relationship to all asns specified in `asns`

        Relationship through netfac

        Arguments:
            - asns <list>: list of asns

        Keyword Arguments:
            - qset <Facility QuerySet>: if specified use as base query

        Returns:
            - Facility QuerySet
        """

        facilities = {}
        shared_facilities = []
        count = len(asns)

        if count == 1:
            raise ValidationError(_("Need to specify at least two asns"))

        if count > 25:
            raise ValidationError(_("Can only compare a maximum of 25 asns"))

        # fist we need to collect all active facilities related to any
        # of the specified asns
        for asn in asns:
            for netfac in NetworkFacility.objects.filter(
                network__asn=asn, status="ok"
            ).select_related("network"):
                if netfac.facility_id not in facilities:
                    facilities[netfac.facility_id] = {}
                facilities[netfac.facility_id][asn] = True

        # then we check for the facilities that have all of the asns
        # peering by comparing the counts of collected asns at each
        # facility with the count of asns provided
        for fac_id, collected_asns in list(facilities.items()):
            if len(list(collected_asns.keys())) == count:
                shared_facilities.append(fac_id)

        if not qset:
            qset = cls.handleref.undeleted()

        return qset.filter(id__in=shared_facilities)

    @property
    def nsp_namespace(self):
        """
        Returns permissioning namespace for this facility
        """
        return self.__class__.nsp_namespace_from_id(self.org_id, self.id)

    @property
    def sponsorship(self):
        """
        Returns sponsorship oject for this facility (through the owning org)
        """
        return self.org.sponsorship

    @property
    def search_result_name(self):
        """
        This will be the name displayed for quick search matches
        of this entity
        """
        return self.name

    @property
    def netfac_set_active(self):
        """
        Returns queryset of active NetworkFacility ojects connected to this
        facility
        """
        return self.netfac_set.filter(status="ok")

    @property
    def ixfac_set_active(self):
        """
        Returns queryset of active InternetExchangeFacility objects connected
        to this facility
        """
        return self.ixfac_set.filter(status="ok")

    @property
    def net_count(self):
        """
        Returns number of Networks at this facility
        """
        return self.netfac_set_active.count()

    @property
    def view_url(self):
        """
        Return the URL to this facility's web view
        """
        return "{}{}".format(
            settings.BASE_URL, django.urls.reverse("fac-view", args=(self.id,))
        )

    @property
    def deletable(self):
        """
        Returns whether or not the facility is currently
        in a state where it can be marked as deleted.

        This will be False for facilites of which ANY
        of the following is True:

        - has a network facility under it with status=ok
        - has an exchange facility under it with status=ok
        """

        if self.ixfac_set_active.exists():
            facility_names = ", ".join(
                [
                    ixfac.ix.name for ixfac in
                    self.ixfac_set_active.all()[:5]
                ]
            )
            self._not_deletable_reason = _(
                "Facility has active exchange presence(s): {} ..."
            ).format(facility_names)
            return False
        elif self.netfac_set_active.exists():
            network_names = ", ".join(
                [
                    netfac.network.name for netfac in
                    self.netfac_set_active.all()[:5]
                ]
            )
            self._not_deletable_reason = _(
                "Facility has active network presence(s): {} ..."
            ).format(network_names)
            return False
        else:
            self._not_deletable_reason = None
            return True


    def nsp_has_perms_PUT(self, user, request):
        return validate_PUT_ownership(user, self, request.data, ["org"])

    def validate_phonenumbers(self):
        self.tech_phone = validate_phonenumber(self.tech_phone, self.country.code)
        self.sales_phone = validate_phonenumber(self.sales_phone, self.country.code)



@reversion.register
class InternetExchange(ProtectedMixin, pdb_models.InternetExchangeBase):
    """
    Describes a peeringdb exchange
    """

    org = models.ForeignKey(
        Organization, on_delete=models.CASCADE, related_name="ix_set"
    )

    @staticmethod
    def autocomplete_search_fields():
        """
        Returns a tuple of field query strings to be used during quick search
        query
        """
        return (
            "id__iexact",
            "name__icontains",
        )

    def __unicode__(self):
        return self.name

    @classmethod
    def related_to_ixlan(cls, value=None, filt=None, field="ixlan_id", qset=None):
        """
        Returns queryset of InternetExchange objects that
        are related to IXLan specified by ixlan_id

        Relationship through ixlan
        """

        if not qset:
            qset = cls.handleref.undeleted()

        filt = make_relation_filter(field, filt, value, prefix="ixlan")

        q = IXLan.handleref.filter(**filt)
        return qset.filter(id__in=[ix.ix_id for ix in q])

    @classmethod
    def related_to_ixfac(cls, value=None, filt=None, field="ixfac_id", qset=None):
        """
        Returns queryset of InternetExchange objects that
        are related to IXfac link specified by ixfac_id

        Relationship through ixfac
        """

        if not qset:
            qset = cls.handleref.undeleted()

        filt = make_relation_filter(field, filt, value, prefix="ixfac")

        q = InternetExchangeFacility.handleref.filter(**filt)
        return qset.filter(id__in=[ix.ix_id for ix in q])

    @classmethod
    def related_to_fac(cls, filt=None, value=None, field="facility_id", qset=None):
        """
        Returns queryset of InternetExchange objects that
        are related to the facility specified by fac_id

        Relationship through ixfac -> fac
        """

        if not qset:
            qset = cls.handleref.undeleted()

        filt = make_relation_filter(field, filt, value)
        q = InternetExchangeFacility.handleref.filter(**filt)
        return qset.filter(id__in=[ix.ix_id for ix in q])

    @classmethod
    def related_to_net(cls, filt=None, value=None, field="network_id", qset=None):
        """
        Returns queryset of InternetExchange objects that
        are related to the network specified by network_id

        Relationship through netixlan -> ixlan
        """

        if not qset:
            qset = cls.handleref.undeleted()

        filt = make_relation_filter(field, filt, value)
        q = NetworkIXLan.handleref.filter(**filt).select_related("ixlan")
        return qset.filter(id__in=[nx.ixlan.ix_id for nx in q])

    @classmethod
    def related_to_ipblock(cls, ipblock, qset=None):
        """
        Returns queryset of InternetExchange objects that
        have ixlan prefixes matching the ipblock specified

        Relationship  through ixlan -> ixpfx
        """

        if not qset:
            qset = cls.handleref.undeleted()

        q = IXLanPrefix.objects.select_related("ixlan").filter(
            prefix__startswith=ipblock
        )

        return qset.filter(id__in=[pfx.ixlan.ix_id for pfx in q])

    @classmethod
    def overlapping_asns(cls, asns, qset=None):
        """
        Returns queryset of InternetExchange objects
        that have a relationship to all asns specified in `asns`

        Relationship through ixlan -> netixlan

        Arguments:
            - asns <list>: list of asns

        Keyword Arguments:
            - qset <InternetExchange QuerySet>: if specified use as base query

        Returns:
            - InternetExchange QuerySet
        """

        exchanges = {}
        shared_exchanges = []
        count = len(asns)

        if count == 1:
            raise ValidationError(_("Need to specify at least two asns"))

        if count > 25:
            raise ValidationError(_("Can only compare a maximum of 25 asns"))

        # fist we need to collect all active exchanges related to any
        # of the specified asns
        for asn in asns:
            for netixlan in NetworkIXLan.objects.filter(
                network__asn=asn, status="ok"
            ).select_related("network", "ixlan"):
                if netixlan.ixlan.ix_id not in exchanges:
                    exchanges[netixlan.ixlan.ix_id] = {}
                exchanges[netixlan.ixlan.ix_id][asn] = True

        # then we check for the exchanges that have all of the asns
        # peering by comparing the counts of collected asns at each
        # exchange with the count of asns provided
        for ix_id, collected_asns in list(exchanges.items()):
            if len(list(collected_asns.keys())) == count:
                shared_exchanges.append(ix_id)

        if not qset:
            qset = cls.handleref.undeleted()

        return qset.filter(id__in=shared_exchanges)

    @classmethod
    def filter_net_count(cls, filt=None, value=None, qset=None):

        """
        Filter ix queryset by network count value

        Keyword Arguments:
            - filt<str>: filter to apply: None, 'lt', 'gt', 'lte', 'gte'
            - value<int>: value to filter by
            - qset

        Returns:
            InternetExchange queryset
        """

        if not qset:
            qset = cls.objects.filter(status="ok")

        value = int(value)

        if filt == "lt":
            exchanges = [ix.id for ix in qset if ix.network_count < value]
        elif filt == "gt":
            exchanges = [ix.id for ix in qset if ix.network_count > value]
        elif filt == "gte":
            exchanges = [ix.id for ix in qset if ix.network_count >= value]
        elif filt == "lte":
            exchanges = [ix.id for ix in qset if ix.network_count <= value]
        else:
            exchanges = [ix.id for ix in qset if ix.network_count == value]

        return qset.filter(pk__in=exchanges)

    @classmethod
    def nsp_namespace_in_list(cls):
        return str(cls.id)

    @classmethod
    def nsp_namespace_from_id(cls, org_id, ix_id):
        """
        Returns permissioning namespace for an exchange
        """
        return "%s.internetexchange.%s" % (
            Organization.nsp_namespace_from_id(org_id),
            ix_id,
        )

    @property
    def ixlan(self):
        """
        Returns the ixlan for this exchange

        As per #21 each exchange will get one ixlan with a matching
        id, but the schema is to remain unchanged until a major
        version bump.
        """
        return self.ixlan_set.first()

    @property
    def networks(self):
        """
        Returns all active networks at this exchange
        """
        networks = []
        for ixlan in self.ixlan_set_active:
            for netixlan in ixlan.netixlan_set_active:
                networks.append(netixlan.network_id)
        return list(set(networks))

    @property
    def search_result_name(self):
        """
        This will be the name displayed for quick search matches
        of this entity
        """
        return self.name

    @property
    def network_count(self):
        """
        Returns count of networks at this exchange
        """
        qset = NetworkIXLan.objects.filter(ixlan__ix_id=self.id, status="ok")
        qset = qset.values("network_id").annotate(count=models.Count("network_id"))
        return len(qset)

    @property
    def ixlan_set_active(self):
        """
        Returns queryset of active ixlan objects at this exchange
        """
        return self.ixlan_set(manager="handleref").filter(status="ok")

    @property
    def ixlan_set_active_or_pending(self):
        """
        Returns queryset of active or pending ixlan objects at
        this exchange
        """
        return self.ixlan_set(manager="handleref").filter(status__in=["ok", "pending"])

    @property
    def ixfac_set_active(self):
        """
        Returns queryset of active ixfac objects at this exchange
        """
        return (
            self.ixfac_set(manager="handleref")
            .select_related("facility")
            .filter(status="ok")
        )

    @property
    def nsp_namespace(self):
        """
        Returns permissioning namespace for this exchange
        """
        return self.__class__.nsp_namespace_from_id(self.org_id, self.id)

    @property
    def sponsorship(self):
        """
        Returns sponsorship object for this exchange (through owning org)
        """
        return self.org.sponsorship

    @property
    def view_url(self):
        """
        Return the URL to this facility's web view
        """
        return "{}{}".format(
            settings.BASE_URL, django.urls.reverse("ix-view", args=(self.id,))
        )


    @property
    def deletable(self):
        """
        Returns whether or not the exchange is currently
        in a state where it can be marked as deleted.

        This will be False for exchanges of which ANY
        of the following is True:

        - has netixlans connected to it
        - ixfac relationship
        """

        if self.ixfac_set_active.exists():
            facility_names = ", ".join(
                [
                    ixfac.facility.name for ixfac in
                    self.ixfac_set_active.all()[:5]
                ]
            )
            self._not_deletable_reason = _(
                "Exchange has active facility connection(s): {} ..."
            ).format(facility_names)
            return False
        elif self.network_count > 0:
            self._not_deletable_reason = _(
                "Exchange has active peer(s)"
            )
            return False
        else:
            self._not_deletable_reason = None
            return True




    def nsp_has_perms_PUT(self, user, request):
        return validate_PUT_ownership(user, self, request.data, ["org"])

    def vq_approve(self):
        """
        Called when internet exchange is approved in verification
        queue
        """

        # since we are creating a pending ixland and prefix
        # during exchange creation, we need to make sure those
        # get approved as well when the exchange gets approved
        for ixlan in self.ixlan_set.filter(status="pending"):
            ixlan.status = "ok"
            ixlan.save()
            for ixpfx in ixlan.ixpfx_set.filter(status="pending"):
                ixpfx.status = "ok"
                ixpfx.save()

    def save(self, create_ixlan=True, **kwargs):
        """
        When an internet exchange is saved, make sure the ixlan for it
        exists

        Keyword Argument(s):

        - create_ixlan (`bool`=True): if True and the ix is missing
          it's ixlan, create it
        """
        r = super(InternetExchange, self).save(**kwargs)

        if not self.ixlan and create_ixlan:
            ixlan = IXLan(ix=self, status=self.status, mtu=0)

            # ixlan id will be set to match ix id in ixlan's clean()
            # call
            ixlan.clean()

            ixlan.save()

        return r

    def validate_phonenumbers(self):
        self.tech_phone = validate_phonenumber(self.tech_phone, self.country.code)
        self.policy_phone = validate_phonenumber(self.policy_phone, self.country.code)

    def clean(self):
        self.validate_phonenumbers()


@reversion.register
class InternetExchangeFacility(pdb_models.InternetExchangeFacilityBase):
    """
    Describes facility to exchange relationship
    """

    ix = models.ForeignKey(
        InternetExchange, on_delete=models.CASCADE, related_name="ixfac_set"
    )
    facility = models.ForeignKey(
        Facility, on_delete=models.CASCADE, default=0, related_name="ixfac_set"
    )

    @property
    def descriptive_name(self):
        """
        Returns a descriptive label of the ixfac for logging purposes
        """
        return "ixfac{} {} <-> {}".format(self.id, self.ix.name, self.facility.name)

    @classmethod
    def nsp_namespace_from_id(cls, org_id, ix_id, id):
        """
        Returns permissioning namespace for an ixfac
        """
        return "%s.fac.%s" % (InternetExchange.nsp_namespace_from_id(org_id, ix_id), id)

    @property
    def nsp_namespace(self):
        """
        Returns permissioning namespace for this ixfac
        """
        return self.__class__.nsp_namespace_from_id(self.ix.org_id, self.ix.id, self.id)

    def nsp_has_perms_PUT(self, user, request):
        return validate_PUT_ownership(user, self, request.data, ["ix"])

    class Meta:
        unique_together = ("ix", "facility")
        db_table = "peeringdb_ix_facility"


@reversion.register
class IXLan(pdb_models.IXLanBase):
    """
    Describes a LAN at an exchange
    """

    # as we are preparing to drop IXLans from the schema, as an interim
    # step (#21) we are giving each ix one ixlan with matching ids, so we need
    # to have an id field that doesnt automatically increment
    id = models.IntegerField(primary_key=True)

    ix = models.ForeignKey(
        InternetExchange, on_delete=models.CASCADE, default=0, related_name="ixlan_set"
    )

    # IX-F import fields

    ixf_ixp_import_enabled = models.BooleanField(default=False)
    ixf_ixp_import_error = models.TextField(
        _("IX-F error"),
        blank=True,
        null=True,
        help_text=_("Reason IX-F data could not be parsed")
    )
    ixf_ixp_import_error_notified = models.DateTimeField(
        _("IX-F error notification date"),
        help_text=_("Last time we notified the exchange about the IX-F parsing issue"),
        null=True,
        blank=True,
    )

    # FIXME: delete cascade needs to be fixed in django-peeringdb, can remove
    # this afterwards
    class HandleRef:
        tag = "ixlan"
        delete_cascade = ["ixpfx_set", "netixlan_set"]

    class Meta:
        db_table = "peeringdb_ixlan"

    @classmethod
    def api_cache_permissions_applicator(cls, row, ns, user):

        """
        Applies permissions to a row in an api-cache result
        set for ixlan.

        This will strip `ixf_ixp_member_list_url` fields for
        users that dont have read permissions for them according
        to `ixf_ixp_member_list_url_visible`

        Argument(s):

        - row (dict): ixlan row from api-cache result
        - ns (str): ixlan namespace as determined during api-cache
          result rendering
        - user (User)
        """

        visible = row.get("ixf_ixp_member_list_url_visible").lower()
        if not user and visible == "public":
            return
        namespace = f"{ns}.ixf_ixp_member_list_url.{visible}"

        if not has_perms(user, namespace, 0x01, explicit=True):
            try:
                del row["ixf_ixp_member_list_url"]
            except KeyError:
                pass


    @property
    def descriptive_name(self):
        """
        Returns a descriptive label of the ixlan for logging purposes
        """
        return "ixlan{} {}".format(self.id, self.ix.name)

    @classmethod
    def nsp_namespace_from_id(cls, org_id, ix_id, id):
        """
        Returns permissioning namespace for an ixlan
        """

        # ixlan will be removed in v3 and we are already only allowing
        # one ixlan per ix with matching ids so it makes sense to
        # simply use the exchange's permissioning namespace here

        return InternetExchange.nsp_namespace_from_id(org_id, ix_id)

    @property
    def nsp_namespace(self):
        """
        Returns permissioning namespace for this ixlan
        """
        return self.__class__.nsp_namespace_from_id(self.ix.org_id, self.ix_id, self.id)

    @property
    def ixpfx_set_active(self):
        """
        Returns queryset of active prefixes at this ixlan
        """
        return self.ixpfx_set(manager="handleref").filter(status="ok")

    @property
    def ixpfx_set_active_or_pending(self):
        """
        Returns queryset of active or pending prefixes at this ixlan
        """
        return self.ixpfx_set(manager="handleref").filter(status__in=["ok", "pending"])

    @property
    def netixlan_set_active(self):
        """
        Returns queryset of active netixlan objects at this ixlan
        """
        return (
            self.netixlan_set(manager="handleref")
            .select_related("network")
            .filter(status="ok")
        )
        # q = NetworkIXLan.handleref.filter(ixlan_id=self.id).filter(status="ok")
        # return Network.handleref.filter(id__in=[i.network_id for i in
        # q]).filter(status="ok")

    @staticmethod
    def autocomplete_search_fields():
        """
        Used by grappelli autocomplete to determine what
        fields to search in
        """
        return ("ix__name__icontains",)


    def ixf_ixp_member_list_url_viewable(self, user):
        visible = self.ixf_ixp_member_list_url_visible.lower()
        if not user and visible == "public":
            return True
        namespace = f"{self.nsp_namespace}.ixf_ixp_member_list_url.{visible}"
        return has_perms(user, namespace, 0x01, explicit=True)


    def related_label(self):
        """
        Used by grappelli autocomplete for representation
        """
        return "{} IXLan ({})".format(self.ix.name, self.id)


    def nsp_has_perms_PUT(self, user, request):
        return validate_PUT_ownership(user, self, request.data, ["ix"])

    def test_ipv4_address(self, ipv4):
        """
        test that the ipv4 address exists in one of the prefixes in this ixlan
        """
        for pfx in self.ixpfx_set_active:
            if pfx.test_ip_address(ipv4):
                return True
        return False

    def test_ipv6_address(self, ipv6):
        """
        test that the ipv6 address exists in one of the prefixes in this ixlan
        """
        for pfx in self.ixpfx_set_active:
            if pfx.test_ip_address(ipv6):
                return True
        return False

    def clean(self):
        # id is set and does not match the parent ix id

        if self.id and self.id != self.ix.id:
            raise ValidationError({"id": _("IXLan id needs to match parent ix id")})

        # id is not set (new ixlan)

        if not self.id:

            # ixlan for ix already exists

            if self.ix.ixlan:
                raise ValidationError(_("Ixlan for exchange already exists"))

        # enforce correct id moving forward

        self.id = self.ix.id

        return super(IXLan, self).clean()

    @reversion.create_revision()
    def add_netixlan(self, netixlan_info, save=True, save_others=True):
        """
        This function allows for sane adding of netixlan object under
        this ixlan.

        It will take into account whether an ipaddress can be claimed from a
        soft-deleted netixlan or whether or not an object already exists
        that should be updated instead of creating a new netixlan instance.

        Arguments:
            - netixlan_info (NetworkIXLan): a netixlan instance describe the netixlan
                you want to add to this ixlan. Note that this instance will actually
                not be saved. It only serves as an information provider.

        Keyword Arguments:
            - save (bool): if true commit changes to db

        Returns:
            - {netixlan, created, changed, log}
        """

        log = []
        changed = []
        created = False
        ipv4 = netixlan_info.ipaddr4
        ipv6 = netixlan_info.ipaddr6
        asn = netixlan_info.asn
        ipv4_valid = False
        ipv6_valid = False

        def result(netixlan=None):
            return {
                "netixlan": netixlan,
                "created": created,
                "changed": changed,
                "log": log,
            }

        # check if either of the provided ip addresses are a fit for ANY of
        # the prefixes in this ixlan
        for pfx in self.ixpfx_set_active:
            if pfx.test_ip_address(ipv4):
                ipv4_valid = True
            if pfx.test_ip_address(ipv6):
                ipv6_valid = True

        # If neither ipv4 nor ipv6 match any of the prefixes, log the issue
        # and bail
        if (ipv4 and not ipv4_valid):
            raise ValidationError(
                f"IPv4 {ipv4} does not match any prefix "
                "on this ixlan"
            )
        if (ipv6 and not ipv6_valid):
            raise ValidationError(
                f"IPv6 {ipv6} does not match any prefix "
                "on this ixlan"
            )


        # Next we check if an active netixlan with the ipaddress exists in ANOTHER lan, and bail
        # if it does.
        if (
            ipv4
            and NetworkIXLan.objects.filter(status="ok", ipaddr4=ipv4)
            .exclude(ixlan=self)
            .count()
            > 0
        ):
            raise ValidationError(f"Ip address {ipv4} already exists in another lan")

        if (
            ipv6
            and NetworkIXLan.objects.filter(status="ok", ipaddr6=ipv6)
            .exclude(ixlan=self)
            .count()
            > 0
        ):
            raise ValidationError(f"Ip address {ipv6} already exists in another lan")

        # now we need to figure out if the ipaddresses already exist in this ixlan,
        # we need to check ipv4 and ipv6 separately as they might exist on different
        # netixlan objects.
        try:
            if ipv4:
                netixlan_existing_v4 = NetworkIXLan.objects.get(
                    ixlan=self, ipaddr4=ipv4
                )
            else:
                netixlan_existing_v4 = None
        except NetworkIXLan.DoesNotExist:
            netixlan_existing_v4 = None

        try:
            if ipv6:
                netixlan_existing_v6 = NetworkIXLan.objects.get(
                    ixlan=self, ipaddr6=ipv6
                )
            else:
                netixlan_existing_v6 = None
        except NetworkIXLan.DoesNotExist:
            netixlan_existing_v6 = None

        # once we have that information we determine which netixlan object to use
        if netixlan_existing_v4 and netixlan_existing_v6:
            # both ips already exist
            if netixlan_existing_v4 != netixlan_existing_v6:
                # but they exist on different netixlans, so we reset the v6 netixlan
                netixlan_existing_v6.ipaddr6 = None
                if save:
                    netixlan_existing_v6.save()
            # we use the existing v4 netixlan
            netixlan = netixlan_existing_v4
        elif netixlan_existing_v4:
            # the v4 address exsits, but v6 doesnt so we use the netixlan with the v4 match
            netixlan = netixlan_existing_v4
        elif netixlan_existing_v6:
            # the v6 address exists, but v4 does not so we use the netixlan with the v6 match
            netixlan = netixlan_existing_v6
        else:
            # neither address exists, create a new netixlan object
            netixlan = NetworkIXLan(
                ixlan=self, network=netixlan_info.network, status="ok"
            )
            created = True
            reason = "New ip-address"

        # now we sync the data to our determined netixlan instance

        # IPv4
        if ipv4 != netixlan.ipaddr4:

            # we need to check if this ipaddress exists on a
            # soft-deleted netixlan elsewhere, and
            # reset if so.

            for other in NetworkIXLan.objects.filter(
                ipaddr4=ipv4, status="deleted"
            ).exclude(asn=asn):
                other.ipaddr4 = None
                other.notes = f"Ip address {ipv4} was claimed by other netixlan"
                if save or save_others:
                    other.save()

            netixlan.ipaddr4 = ipv4
            changed.append("ipaddr4")

        # IPv6
        if ipv6 != netixlan.ipaddr6:

            # we need to check if this ipaddress exists on a
            # soft-deleted netixlan elsewhere, and
            # reset if so.

            for other in NetworkIXLan.objects.filter(
                ipaddr6=ipv6, status="deleted"
            ).exclude(asn=asn):
                other.ipaddr6 = None
                other.notes = f"Ip address {ipv6} was claimed by other netixlan"
                if save or save_others:
                   other.save()

            netixlan.ipaddr6 = ipv6
            changed.append("ipaddr6")

        # Is the netixlan a routeserver ?
        if netixlan_info.is_rs_peer != netixlan.is_rs_peer:
            netixlan.is_rs_peer = netixlan_info.is_rs_peer
            changed.append("is_rs_peer")

        # Speed
        if netixlan_info.speed != netixlan.speed and (
            netixlan_info.speed > 0 or netixlan.speed is None
        ):
            netixlan.speed = netixlan_info.speed
            changed.append("speed")

        # ASN
        if netixlan_info.asn != netixlan.asn:
            netixlan.asn = netixlan_info.asn
            changed.append("asn")

        # Network
        if netixlan_info.network.id != netixlan.network.id:
            netixlan.network = netixlan_info.network
            changed.append("network_id")

        # Finally we attempt to validate the data and then save the netixlan instance
        netixlan.full_clean()

        if save and changed:
            netixlan.status = "ok"
            netixlan.save()

        return result(netixlan)


class IXLanIXFMemberImportAttempt(models.Model):
    """
    Holds information about the most recent ixf member import
    attempt for an ixlan
    """

    ixlan = models.OneToOneField(
        IXLan,
        on_delete=models.CASCADE,
        primary_key=True,
        related_name="ixf_import_attempt",
    )
    updated = models.DateTimeField(auto_now=True)
    info = models.TextField(null=True, blank=True)


class IXLanIXFMemberImportLog(models.Model):
    """
    Import log of a IXF member import that changed or added at least one
    netixlan under the specified ixlans
    """

    ixlan = models.ForeignKey(
        IXLan, on_delete=models.CASCADE, related_name="ixf_import_log_set"
    )
    created = models.DateTimeField(auto_now_add=True)
    updated = models.DateTimeField(auto_now=True)

    class Meta(object):
        verbose_name = _("IXF Import Log")
        verbose_name_plural = _("IXF Import Logs")

    @reversion.create_revision()
    def rollback(self):
        """
        Attempt to rollback the changes described in this log
        """

        for entry in self.entries.all().order_by("-id"):
            if entry.rollback_status() == 0:
                if entry.version_before:
                    entry.version_before.revert()
                    related = self.entries.filter(
                        netixlan=entry.netixlan,
                    ).exclude(id=entry.id)
                    for _entry in related.order_by("-id"):
                        try:
                            _entry.version_before.revert()
                        except:
                            break

                elif entry.netixlan.status == "ok":
                    entry.netixlan.ipaddr4 = None
                    entry.netixlan.ipaddr6 = None
                    entry.netixlan.delete()


class IXLanIXFMemberImportLogEntry(models.Model):
    """
    IXF member import log entry that holds the affected netixlan and
    the netixlan's version after the change, which can be used to rollback
    the change
    """

    log = models.ForeignKey(
        IXLanIXFMemberImportLog, on_delete=models.CASCADE, related_name="entries"
    )
    netixlan = models.ForeignKey(
        "peeringdb_server.NetworkIXLan",
        on_delete=models.CASCADE,
        related_name="ixf_import_log_entries",
    )
    version_before = models.ForeignKey(
        reversion.models.Version,
        on_delete=models.CASCADE,
        null=True,
        related_name="ixf_import_log_before",
    )
    version_after = models.ForeignKey(
        reversion.models.Version,
        on_delete=models.CASCADE,
        related_name="ixf_import_log_after",
    )
    action = models.CharField(max_length=255, null=True, blank=True)
    reason = models.CharField(max_length=255, null=True, blank=True)

    class Meta(object):
        verbose_name = _("IXF Import Log Entry")
        verbose_name_plural = _("IXF Import Log Entries")



    @property
    def changes(self):
        """
        Returns a dict of changes between the netixlan version
        saved by the ix-f import and the version before

        Fields `created`, `updated` and `version` will be ignored
        """
        if not self.version_before:
            return {}
        data_before = self.version_before.field_dict
        data_after = self.version_after.field_dict
        rv = {}
        for k, v in list(data_after.items()):
            if k in ["created", "updated", "version"]:
                continue
            v2 = data_before.get(k)
            if v != v2:
                if isinstance(v, ipaddress.IPv4Address) or isinstance(
                    v, ipaddress.IPv6Address
                ):
                    rv[k] = str(v)
                else:
                    rv[k] = v

        return rv

    def rollback_status(self):
        recent_version = reversion.models.Version.objects.get_for_object(
            self.netixlan
        ).first()
        if self.version_after == recent_version:
            if self.netixlan.status == "deleted":
                conflict_v4, conflict_v6 = self.netixlan.ipaddress_conflict()
                if conflict_v4 or conflict_v6:
                    return 2
            return 0
        elif self.version_before == recent_version:
            return -1
        return 1


class IXFMemberData(pdb_models.NetworkIXLanBase):

    """
    Describes a potential data update that arose during an ix-f import
    attempt for a specific member (asn, ip4, ip6) to netixlan
    (asn, ip4, ip6) where the importer could not complete the
    update automatically.
    """

    data = models.TextField(
        null=False, default="{}",
        help_text=_(
            "JSON snapshot of the ix-f member data that " \
            "created this entry"
        )
    )

    log = models.TextField(blank=True, help_text=_(
        "Activity for this entry"
    ))

    dismissed = models.BooleanField(default=False, help_text=_(
        "Network's dismissal of this proposed change, which will hide it until" \
        " from the customer facing network view"
    ))

    error = models.TextField(null=True, blank=True, help_text=_(
        "Trying to apply data to peeringdb raised an issue"
    ))
    reason = models.CharField(max_length=255, default="")

    fetched = models.DateTimeField(
        _("Last Fetched"),
    )

    ixlan = models.ForeignKey(
        IXLan,
        related_name="ixf_set",
        on_delete=models.CASCADE
    )

    # field names of fields that can receive
    # modifications from ix-f

    data_fields = [
        "speed",
        "operational",
        "is_rs_peer",
    ]

    class Meta:
        db_table = "peeringdb_ixf_member_data"
        verbose_name = _("IXF Member Data")
        verbose_name_plural = _("IXF Member Data")

    class HandleRef:
        tag = "ixfmember"

    @classmethod
    def id_filters(cls, asn, ipaddr4, ipaddr6):
        """
        returns a dict of filters to use with a
        IXFMemberData or NetworkIXLan query set
        to retrieve a unique entry
        """

        filters = {"asn": asn}

        if ipaddr4 is None:
            filters["ipaddr4__isnull"] = True
        else:
            filters["ipaddr4"] = ipaddr4


        if ipaddr6 is None:
            filters["ipaddr6__isnull"] = True
        else:
            filters["ipaddr6"] = ipaddr6

        return filters


    @classmethod
    def instantiate(cls, asn, ipaddr4, ipaddr6, ixlan, **kwargs):
        """
        Returns an IXFMemberData object.

        It will take into consideration whether or not an instance
        for this object already exists (as identified by asn and ip
        addresses)

        It will also update the value of `fetched` to now

        Keyword Argument(s):

        - speed(int=0) : network speed (mbit)
        - operational(bool=True): peer is operational
        - is_rs_peer(bool=False): peer is route server
        """

        fetched = datetime.datetime.now().replace(tzinfo=UTC())

        try:
            instance = cls.objects.get(**cls.id_filters(asn, ipaddr4, ipaddr6))
            for field in cls.data_fields:
                setattr(instance, f"previous_{field}", getattr(instance,field))

            instance._previous_data = instance.data
            instance._previous_error = instance.error

<<<<<<< HEAD
            instance.fetched = fetched
            instance._meta.get_field("updated").auto_now = False
            instance.save()
            instance._meta.get_field("updated").auto_now = True
=======
    def clean(self):
        """
        Custom model validation
        """

        status_error = _(
            "IXLanPrefix with status '{}' cannot be linked to a IXLan with status '{}'."
        ).format(self.status, self.ixlan.status)

        if self.ixlan.status == "pending" and self.status == "ok":
            raise ValidationError(status_error)
        elif self.ixlan.status == "deleted" and self.status in ["ok", "pending"]:
            raise ValidationError(status_error)

        # validate the specified prefix address
        validate_address_space(self.prefix)
        validate_prefix_overlap(self.prefix)
        return super(IXLanPrefix, self).clean()
>>>>>>> a9f73e78

        except cls.DoesNotExist:
            instance = cls(asn=asn, ipaddr4=ipaddr4, ipaddr6=ipaddr6, status="ok")


        instance.speed = kwargs.get("speed", 0)
        instance.operational = kwargs.get("operational", True)
        instance.is_rs_peer = kwargs.get("is_rs_peer", False)
        instance.ixlan = ixlan
        instance.fetched = fetched

        if "data" in kwargs:
            instance.set_data(kwargs.get("data"))

        return instance


    @classmethod
    def get_for_network(cls, net):
        """
        Returns aueryset for IXFMemberData objects that match
        a network's asn

        Argument(s):

        - net(Network)
        """
        return cls.objects.filter(asn = net.asn)


    @classmethod
    def dismissed_for_network(cls, net):
        """
        Returns queryset for IXFMemberData objects that match
        a network's asn and are currenlty flagged as dismissed

        Argument(s):

        - net(Network)
        """
        qset = cls.get_for_network(net).select_related("ixlan", "ixlan__ix")
        qset = qset.filter(dismissed=True)

        dismissed = {}

        for ixf_member_data in qset:

            ix = ixf_member_data.ix
            if ix.id not in dismissed:
                dismissed[ix.id] = ix

        return dismissed


    @classmethod
    def proposals_for_network(cls, net):
        """
        Returns a dict containing actionable proposals for
        a network

        ```
        {
          <ix_id>: {
            "ix": InternetExchange,
            "add" : list(IXFMemberData),
            "modify" : list(IXFMemberData),
            "delete" : list(IXFMemberData),
          }
        }
        ```

        Argument(s):

        - net(Network)
        """

        qset = cls.get_for_network(net).select_related("ixlan", "ixlan__ix")

        proposals = {}

        for ixf_member_data in qset:

            action = ixf_member_data.action
            error = ixf_member_data.error

            if action == "noop":
                continue

            if not ixf_member_data.actionable_for_network:
                continue

            if ixf_member_data.dismissed:
                continue


            ix_id = ixf_member_data.ix.id

            if ix_id not in proposals:
                proposals[ix_id] = {
                    "ix": ixf_member_data.ix,
                    "add": [],
                    "delete": [],
                    "modify": [],
                }

            proposals[ix_id][action].append(ixf_member_data)

        return proposals

    @property
    def previous_data(self):
        return getattr(self, "_previous_data", "{}")

    @property
    def previous_error(self):
        return getattr(self, "_previous_error", None)

    @property
    def json(self):
        """
        Returns dict for self.data
        """
        return json.loads(self.data)


    @property
    def net(self):
        """
        Returns the Network instance related to
        this entry
        """

        if not hasattr(self, "_net"):
            self._net = Network.objects.get(asn=self.asn)
        return self._net

    @property
    def actionable_for_network(self):
        """
        Returns whether or not the proposed action by
        this IXFMemberData instance is actionable by
        the network
        """
        error = self.error

        if error and "address outside of prefix" in error:
            return False

        return True


    @property
    def net_contacts(self):
        """
        Returns a list of email addresses that
        are suitable contact points for conflict resolution
        at the network's end
        """
        qset = self.net.poc_set_active.exclude(email="")
        qset = qset.exclude(email__isnull=True)

        role_priority = ["Policy", "Technical", "NOC", "Maintenance"]

        contacts = []

        for role in role_priority:
            for poc in qset.filter(role=role):
                contacts.append(poc.email)
            if contacts:
                break

        return list(set(contacts))


    @property
    def ix_contacts(self):
        """
        Returns a list of email addresses that
        are suitable contact points for conflict resolution
        at the exchange end
        """
        return [self.ix.tech_email or self.ix.policy_email]


    @property
    def ix(self):
        """
        Returns the InternetExchange instance related to
        this entry
        """

        if not hasattr(self, "_ix"):
            self._ix = self.ixlan.ix
        return self._ix


    @property
    def ixf_id(self):

        """
        Returns a tuple that identifies the ix-f member
        as a unqiue record by asn, ip4 and ip6 address
        """

        return (self.asn, self.ipaddr4, self.ipaddr6)

    @property
    def ixf_id_pretty_str(self):
        ipaddr4 = self.ipaddr4 or _("IPv4 not set")
        ipaddr6 = self.ipaddr6 or _("IPv6 not set")

        return f"AS{self.asn} - {ipaddr4} - {ipaddr6}"

    @property
    def changes(self):

        """
        Returns a dict of changes (field, value)
        between this entry and the related netixlan

        If an empty dict is returned that means no changes

        ```
        {
            <field_name> : {
                "from" : <value>,
                "to : <value>
            }
        }
        ```
        """

        netixlan = self.netixlan
        changes = {}

        if self.marked_for_removal:
            return changes

        if netixlan.is_rs_peer != self.is_rs_peer:
            changes.update(
                is_rs_peer = {
                    "from": netixlan.is_rs_peer,
                    "to": self.is_rs_peer
                }
            )

        if netixlan.speed != self.speed:
            changes.update(
                speed = {"from":netixlan.speed, "to": self.speed}
            )

        if netixlan.operational != self.operational:
            changes.update(
                operational = {
                    "from": netixlan.operational,
                    "to": self.operational
                }
            )

        if netixlan.status != self.status:
            changes.update(
                status = {"from": netixlan.status, "to": self.status}
            )

        return changes

    @property
    def changed_fields(self):
        """
        Returns a comma separated string of field names
        for changes proposed by this IXFMemberData instance
        """
        return ", ".join(list(self.changes.keys()))

    @property
    def remote_changes(self):
        """
        Returns a dict of changed fields between previously
        fetched IX-F data and current IX-F data

        If an empty dict is returned that means no changes

        ```
        {
            <field_name> : {
                "from" : <value>,
                "to : <value>
            }
        }
        ```
        """
        if not self.id and self.netixlan.id:
            return {}

        changes = {}

        for field in self.data_fields:
            old_v = getattr(self, f"previous_{field}", None)
            v = getattr(self, field)
            if old_v is not None and v != old_v:
                changes[field] = {"from": old_v, "to": v}

        return changes

    @property
    def remote_data_missing(self):
        """
        Returns whether or not this IXFMemberData entry
        had data at the IX-F source.

        If not it indicates that it does not exist at the
        ix-f source
        """

        return (self.data == "{}" or not self.data)

    @property
    def marked_for_removal(self):
        """
        Returns whether or not this entry implies that
        the related netixlan should be removed.

        We do this by checking if the ix-f data was provided
        or not
        """

        if not self.netixlan.id or self.netixlan.status == "deleted":

            # edge-case that should not really happen
            # non-existing netixlan cannot be removed

            return False

        return self.remote_data_missing

    @property
    def net_present_at_ix(self):
        """
        Returns whether or not the network associated with
        this IXFMemberData instance currently has a presence
        at the exchange associated with this IXFMemberData
        instance
        """
        return NetworkIXLan.objects.filter(
            ixlan=self.ixlan,
            network=self.net,
            status="ok"
        ).exists()


    @property
    def action(self):
        """
        Returns the implied action of applying this
        entry to peeringdb

        Will return either "add", "modify", "delete" or "noop"
        """

        has_data = (self.remote_data_missing == False)

        if has_data:
            if not self.netixlan.id:
                return "add"

            if self.status == "ok" and self.netixlan.status == "deleted":
                return "add"

            if self.changes:
                return "modify"
        else:
            if self.marked_for_removal:
                return "delete"

        return "noop"

    @property
    def netixlan(self):

        """
        Will either return a matching existing netixlan
        instance (asn,ip4,ip6) or a new netixlan if
        a matching netixlan does not currently exist.

        Any new netixlan will NOT be saved at this point.

        Note that the netixlan that matched may be currently
        soft-deleted (status=="deleted")
        """

        if not hasattr(self, "_netixlan"):
            try:

                filters = {"asn": self.asn}

                if self.ipaddr4 is None:
                    filters["ipaddr4__isnull"] = True
                else:
                    filters["ipaddr4"] = self.ipaddr4


                if self.ipaddr6 is None:
                    filters["ipaddr6__isnull"] = True
                else:
                    filters["ipaddr6"] = self.ipaddr6

                self._netixlan = NetworkIXLan.objects.get(**filters)
            except NetworkIXLan.DoesNotExist:
                self._netixlan = NetworkIXLan(
                    ipaddr4 = self.ipaddr4,
                    ipaddr6 = self.ipaddr6,
                    speed = self.speed,
                    asn = self.asn,
                    operational = self.operational,
                    is_rs_peer = self.is_rs_peer,
                    ixlan=self.ixlan,
                    network=self.net,
                    status="ok"
                )

        return self._netixlan

    @property
    def netixlan_exists(self):
        """
        Returns whether or not an active netixlan exists
        for this IXFMemberData instance.
        """
        return (self.netixlan.id and self.netixlan.status != "deleted")

    @property
    def ticket_user(self):
        """
        Returns the User instance for the user to use
        to create DeskPRO tickets
        """
        if not hasattr(self, "_ticket_user"):
            self._ticket_user =  User.objects.get(username="ixf_importer")
        return self._ticket_user

    @property
    def tickets_enabled(self):
        """
        Returns whether or not deskpr ticket creation for ix-f
        conflicts are enabled or not

        This can be controlled by the IXF_TICKET_ON_CONFLICT
        setting
        """

        return getattr(settings, "IXF_TICKET_ON_CONFLICT", True)


    @property
    def notify_ix_enabled(self):
        """
        Returns whether or not notifications to the exchange
        are enabled.

        This can be controlled by the IXF_NOTIFY_IX_ON_CONFLICT
        setting
        """

        return getattr(settings, "IXF_NOTIFY_IX_ON_CONFLICT", True)


    @property
    def notify_net_enabled(self):
        """
        Returns whether or not notifications to the network
        are enabled.

        This can be controlled by the IXF_NOTIFY_NET_ON_CONFLICT
        setting
        """

        return getattr(settings, "IXF_NOTIFY_NET_ON_CONFLICT", True)



    def __str__(self):
        parts = [
            self.ixlan.ix.name,
            f"AS{self.asn}",
        ]

        if self.ipaddr4:
            parts.append(f"{self.ipaddr4}")
        else:
            parts.append("No IPv4")

        if self.ipaddr6:
            parts.append(f"{self.ipaddr6}")
        else:
            parts.append("No IPv6")

        return " ".join(parts)


    @reversion.create_revision()
    def apply(self, user=None, comment=None, save=True):
        """
        Applies the data.

        This will either create, update or delete a netixlan
        object

        Will return a dict containing action and netixlan
        affected

        ```
        {
            "action": <action(str)>
            "netixlan": <NetworkIXLan>
        }
        ```

        Keyword Argument(s):

        - user(User): if set will set the user on the
          reversion revision
        - comment(str): if set will set the comment on the
          reversion revision
        - save(bool=True): only persist changes to the database
          if this is True
        """

        if user:
            reversion.set_user(user)

        if comment:
            reversion.set_comment(comment)

        action = self.action
        netixlan = self.netixlan
        changes = self.changes

        if action == "add":

            self.validate_speed()

            result = self.ixlan.add_netixlan(
                netixlan,
                save=save,
                save_others=save
            )
            self._netixlan = netixlan = result["netixlan"]
        elif action == "modify":

            self.validate_speed()

            netixlan.speed = self.speed
            netixlan.is_rs_peer = self.is_rs_peer
            netixlan.operational = self.operational
            netixlan.full_clean()
            if save:
                netixlan.save()
        elif action == "delete":
            if save:
                netixlan.delete()

        if save:
            self.set_resolved()

        return {"action":action, "netixlan":netixlan}

    def validate_speed(self):
        """
        Speed errors in ix-f data are raised during parse
        and speed will be on the attribute

        In order to properly handle invalid speed values
        we check if speed is 0 and if there was a parsing
        error for it, and if so raise a validation error

        TODO: find a better way to do this
        """
        if self.speed == 0 and self.error:
            if "Invalid speed value" in self.error:
                raise ValidationError({"speed": self.error})

    def save_without_update(self):
        self._meta.get_field("updated").auto_now = False
        self.save()
        self._meta.get_field("updated").auto_now = True

    def grab_validation_errors(self):
        """
        This will attempt to validate the netixlan associated
        with this IXFMemberData instance.

        Any validation errors will be stored to self.error
        """
        try:
            self.netixlan.full_clean()
        except ValidationError as exc:
            self.error = f"{exc}"


    def set_resolved(self, save=True):
        """
        Marks this IXFMemberData instance as resolved and
        send out notifications to ac,ix and net if
        warranted

        this will delete the IXFMemberData instance
        """
        if self.id and save:
            self.notify_resolve(ac=True, ix=True, net=True)
            self.delete(hard=True)

    def set_conflict(self, error=None, save=True):
        """
        Persist this IXFMemberData instance and send out notifications
        for conflict (validation issues) for modifications proposed
        to the corresponding netixlan to ac, ix and net as warranted
        as warranted
        """
        if (self.remote_changes or (error and not self.previous_error)) and save:
            self.error = error
            self.dismissed = False
            self.save()
            self.notify_update(ac=True, ix=True, net=True)
        elif self.previous_data != self.data and save:

            # since remote_changes only tracks changes to the
            # relevant data fields speed, operational and is_rs_peer
            # we check if the remote data has changed in general
            # and force a save if it did

            self.save_without_update()


    def set_update(self, save=True, reason=""):
        """
        Persist this IXFMemberData instance and send out notifications
        for proposed modification to the corresponding netixlan
        instance to ac, ix and net as warranted
        """
        self.reason = reason
        if ((self.changes and not self.id) or self.remote_changes) and save:
            self.grab_validation_errors()
            self.dismissed = False
            self.save()
            self.notify_update(ac=True, ix=True, net=True)
        elif self.previous_data != self.data and save:

            # since remote_changes only tracks changes to the
            # relevant data fields speed, operational and is_rs_peer
            # we check if the remote data has changed in general
            # and force a save if it did

            self.save_without_update()



    def set_add(self, save=True, reason=""):
        """
        Persist this IXFMemberData instance and send out notifications
        for proposed creation of netixlan instance to ac, ix and net
        as warranted
        """
        self.reason = reason
        if not self.id and save:
            self.grab_validation_errors()
            self.save()
            if self.net_present_at_ix:
                self.notify_add(ac=True, ix=True, net=True)
            else:
                self.notify_add(net=True)

        elif self.previous_data != self.data and save:

            # since remote_changes only tracks changes to the
            # relevant data fields speed, operational and is_rs_peer
            # we check if the remote data has changed in general
            # and force a save if it did

            self.save_without_update()


    def set_remove(self, save=True, reason=""):
        """
        Persist this IXFMemberData instance and send out notifications
        for proposed removal of netixlan instance to ac, net and ix
        as warranted
        """
        self.reason = reason

        # we perist this ix-f member data that proposes removal
        # if any of these conditions are met

        # marked for removal, but not saved

        not_saved = (not self.id and self.marked_for_removal)

        # was in remote-data last time, gone now

        gone = (self.id and getattr(self, "previous_data", "{}") != "{}" and self.remote_data_missing)

        if (not_saved or gone) and save:
            self.set_data({})
            self.save()
            self.notify_remove(ac=True, ix=True, net=True)



    def set_data(self, data):
        """
        Stores a dict in self.data as a json string
        """
        self.data = json.dumps(data)


    def notify(self, template_file, recipient, subject, context=None):
        """
        Send notification

        Returns a dict containing information about the notification

        - contacts(list)
        - subject(str)
        - message(str)

        Argument(s):

        - template_file(str): email template file
        - recipient(str): ac, ix or net
        - subject(str): subject text, this will only be used if
          this IXFMemberData instance does not have a valid
          asn, ip4, ip6 identifier
        - context(dict): if set will update the template context
          from this
        """
        _context = {
            "instance": self,
            "recipient": recipient,
            "ixf_url": self.ixlan.ixf_ixp_member_list_url,
        }
        if context:
            _context.update(context)

        template = loader.get_template(template_file)
        message = template.render(_context)

        if self.asn and (self.ipaddr4 or self.ipaddr6):
            subject = f"{settings.EMAIL_SUBJECT_PREFIX}[IX-F] {self}"
        else:
            subject = f"{settings.EMAIL_SUBJECT_PREFIX}[IX-F] {subject}"

        contacts = []

        if recipient == "ac" and self.tickets_enabled:
            contacts = [DeskProTicket.objects.create(
                subject = subject,
                body = message,
                user = self.ticket_user,
            )]
        elif recipient == "net" and self.actionable_for_network:
            if self.notify_net_enabled:
                contacts = self.net_contacts
                self._email(subject, message, contacts)
        elif recipient == "ix" and self.notify_ix_enabled:
            contacts = self.ix_contacts
            self._email(subject, message, contacts)

        return {
            "contacts": contacts,
            "subject": subject,
            "message": message
        }


    def _email(self, subject, message, recipients):
        """
        Send email

        Honors the MAIL_DEBUG setting

        Called by self.notify depending on recipient
        type
        """

        if not getattr(settings, "MAIL_DEBUG", False):
            mail = EmailMultiAlternatives(
                subject,
                strip_tags(message),
                settings.DEFAULT_FROM_EMAIL,
                recipients,
            )
            mail.send(fail_silently=False)
        else:
            debug_mail(
                subject,
                message,
                settings.DEFAULT_FROM_EMAIL,
                recipients,
            )


    def _notify(self, template_file, subject, context=None, save=True, **recipients):

        """
        Send notification to multiple recipient types

        Argument(s):

        - template_file(str): email template file
        - subject(str): subject text, this will only be used if
          this IXFMemberData instance does not have a valid
          asn, ip4, ip6 identifier
        - context(dict): if set will update the template context
          from this
        - save(bool=True): if True will save this IXFMemberData instance
          (self.log will have been updated with notification lines)

        Keyword Argument(s):

        - ac(bool): if True send notification to admin committee
        - net(bool): if True send notification to network
        - ix(bool): if True send notification to exchange
        """

        log = []
        now = datetime.datetime.now().replace(tzinfo=UTC())


        for recipient in ["ac", "ix", "net"]:
            if not recipients.get(recipient):
                continue
            result = self.notify(
                template_file,
                recipient,
                subject,
                context,
            )

            if result["contacts"]:
                log.append(f"[{now}] notified {recipient} ({result['contacts']}) about {subject}")
            else:
                log.append(f"[{now}] could not notify {recipient} about {subject}: no suitable contacts found")

        self.log = "\n".join(log) + "\n" + self.log

        if save:
            self.save()

    def notify_resolve(self, **kwargs):
        return self._notify(
            "email/notify-ixf-resolved.txt", "Resolved", **kwargs
        )

    def notify_remote_changes(self, **kwargs):
        return self._notify(
            "email/notify-ixf-update.txt", _("IX-F changed"), **kwargs
        )

    def notify_update(self, **kwargs):
        return self._notify(
            "email/notify-ixf-update.txt", _("Modify"), **kwargs
        )

    def notify_add(self,  **kwargs):
        return self._notify(
            "email/notify-ixf-add.txt", _("Add"), **kwargs
        )

    def notify_remove(self, **kwargs):
        return self._notify(
            "email/notify-ixf-remove.txt", _("Remove"), **kwargs
        )

    @property
    def ac_netixlan_url(self):
        if not self.netixlan.id:
            return ""
        path = django.urls.reverse(
            "admin:peeringdb_server_networkixlan_change",
            args=(self.netixlan.id,),
        )
        return f"{settings.BASE_URL}{path}"


    @property
    def ac_url(self):
        if not self.id:
            return ""
        path = django.urls.reverse(
            "admin:peeringdb_server_ixfmemberdata_change",
            args=(self.id,),
        )
        return f"{settings.BASE_URL}{path}"



# read only, or can make bigger, making smaller could break links
# validate could check


@reversion.register
class IXLanPrefix(ProtectedMixin, pdb_models.IXLanPrefixBase):
    """
    Descries a Prefix at an Exchange LAN
    """

    ixlan = models.ForeignKey(
        IXLan, on_delete=models.CASCADE, default=0, related_name="ixpfx_set"
    )

    @property
    def descriptive_name(self):
        """
        Returns a descriptive label of the ixpfx for logging purposes
        """
        return "ixpfx{} {}".format(self.id, self.prefix)

    @classmethod
    def nsp_namespace_from_id(cls, org_id, ix_id, ixlan_id, id):
        """
        Returns permissioning namespace for an ixpfx
        """
        return "%s.prefix.%s" % (
            IXLan.nsp_namespace_from_id(org_id, ix_id, ixlan_id),
            id,
        )

    @classmethod
    def related_to_ix(cls, value=None, filt=None, field="ix_id", qset=None):
        """
        Filter queryset of ixpfx objects related to exchange via ix_id match
        according to filter

        Relationship through ixlan -> ix
        """
        if not qset:
            qset = cls.handleref.undeleted()
        filt = make_relation_filter("ixlan__%s" % field, filt, value)
        return qset.filter(**filt)

    @classmethod
    def whereis_ip(cls, ipaddr, qset=None):
        """
        Filter queryset of ixpfx objects where the prefix contains
        the supplied ipaddress
        """

        if not qset:
            qset = cls.handleref.undeleted()

        ids = []

        ipaddr = ipaddress.ip_address(ipaddr)

        for ixpfx in qset:
            if ipaddr in ixpfx.prefix:
                ids.append(ixpfx.id)

        return qset.filter(id__in=ids)

    @property
    def nsp_namespace(self):
        """
        Returns permissioning namespace for this ixpfx
        """
        return self.nsp_namespace_from_id(
            self.ixlan.ix.org_id, self.ixlan.ix.id, self.ixlan.id, self.id
        )

    def __str__(self):
        return f"{self.prefix}"

    def nsp_has_perms_PUT(self, user, request):
        return validate_PUT_ownership(user, self, request.data, ["ixlan"])

    def test_ip_address(self, addr):
        """
        Checks if this prefix can contain the specified ip address

        Arguments:
            - addr (ipaddress.IPv4Address or ipaddress.IPv6Address or unicode): ip address
                to check, can be either ipv4 or 6 but should be pre-validated to be in the
                correct format as this function will simply return False incase of format
                validation errors.

        Returns:
            - bool: True if prefix can contain the specified address
            - bool: False if prefix cannot contain the specified address
        """

        try:
            if not addr:
                return False
            if isinstance(addr, str):
                addr = ipaddress.ip_address(addr)
            return addr in ipaddress.ip_network(self.prefix)
        except ipaddress.AddressValueError:
            return False

        except ValueError as inst:
            return False

    @property
    def deletable(self):
        """
        Returns whether or not the prefix is currently
        in a state where it can be marked as deleted.

        This will be False for prefixes of which ANY
        of the following is True:

        - parent ixlan has netixlans that fall into
          it's address space
        """

        prefix = self.prefix
        can_delete = True
        for netixlan in self.ixlan.netixlan_set_active:
            if self.protocol == "IPv4":
                if netixlan.ipaddr4 and netixlan.ipaddr4 in prefix:
                    can_delete = False
                    break

            if self.protocol == "IPv6":
                if netixlan.ipaddr6 and netixlan.ipaddr6 in prefix:
                    can_delete = False
                    break


        if not can_delete:
            self._not_deletable_reason = _(
                "There are active peers at this exchange that fall into " \
                "this address space"
            )
        else:
            self._not_deletable_reason = None

        return can_delete

    def clean(self):
        """
        Custom model validation
        """
        # validate the specified prefix address
        validate_address_space(self.prefix)
        validate_prefix_overlap(self.prefix)
        return super(IXLanPrefix, self).clean()


@reversion.register
class Network(pdb_models.NetworkBase):
    """
    Describes a peeringdb network
    """

    org = models.ForeignKey(
        Organization, on_delete=models.CASCADE, related_name="net_set"
    )
    allow_ixp_update = models.BooleanField(
        null=False,
        default=False,
        help_text=_(
            "Sepcifies whether an ixp is allowed to add a netixlan entry for this network via their ixp_member data"
        ),
    )

    @staticmethod
    def autocomplete_search_fields():
        return (
            "id__iexact",
            "name__icontains",
        )

    def __unicode__(self):
        return self.name

    @classmethod
    @reversion.create_revision()
    def create_from_rdap(cls, rdap, asn, org):
        """
        Creates network from rdap result object
        """
        name = rdap.name
        if not rdap.name:
            name = "AS%d" % (asn)
        if cls.objects.filter(name=name).exists():
            net = cls.objects.create(org=org, asn=asn, name="%s !" % name, status="ok")
        else:
            net = cls.objects.create(org=org, asn=asn, name=name, status="ok")
        return net, True

    @classmethod
    def nsp_namespace_from_id(cls, org_id, net_id):
        return "%s.network.%s" % (Organization.nsp_namespace_from_id(org_id), net_id)

    @classmethod
    def related_to_fac(cls, value=None, filt=None, field="facility_id", qset=None):
        """
        Filter queryset of Network objects related to the facility
        specified by fac_id

        Relationship through netfac -> fac
        """
        if not qset:
            qset = cls.handleref.undeleted()

        filt = make_relation_filter(field, filt, value)

        q = NetworkFacility.handleref.filter(**filt)
        return qset.filter(id__in=[i.network_id for i in q])

    @classmethod
    def not_related_to_fac(cls, value=None, filt=None, field="facility_id", qset=None):
        """
        Filter queryset of Network objects NOT related to the facility
        specified by fac_id (as in networks NOT present at the facility)

        Relationship through netfac -> fac
        """
        if not qset:
            qset = cls.handleref.undeleted()

        filt = make_relation_filter(field, filt, value)

        q = NetworkFacility.handleref.filter(**filt)
        return qset.exclude(id__in=[i.network_id for i in q])

    @classmethod
    def related_to_netfac(cls, value=None, filt=None, field="id", qset=None):
        """
        Filter queryset of Network objects related to the netfac link
        specified by netfac_id

        Relationship through netfac
        """
        if not qset:
            qset = cls.handleref.undeleted()

        filt = make_relation_filter(field, filt, value, prefix="netfac")
        q = NetworkFacility.handleref.filter(**filt)
        return qset.filter(id__in=[i.network_id for i in q])

    @classmethod
    def related_to_netixlan(cls, value=None, filt=None, field="id", qset=None):
        """
        Filter queryset of Network objects related to the netixlan link
        specified by netixlan_id

        Relationship through netixlan
        """
        if not qset:
            qset = cls.handleref.undeleted()

        filt = make_relation_filter(field, filt, value, prefix="netixlan")

        q = NetworkIXLan.handleref.filter(**filt)
        return qset.filter(id__in=[i.network_id for i in q])

    @classmethod
    def related_to_ixlan(cls, value=None, filt=None, field="ixlan_id", qset=None):
        """
        Filter queryset of Network objects related to the ixlan
        specified by ixlan_id

        Relationship through netixlan -> ixlan
        """

        if not qset:
            qset = cls.handleref.undeleted()

        filt = make_relation_filter(field, filt, value)
        q = NetworkIXLan.handleref.filter(**filt)
        return qset.filter(id__in=[i.network_id for i in q])

    @classmethod
    def related_to_ix(cls, value=None, filt=None, field="ix_id", qset=None):
        """
        Filter queryset of Network objects related to the ix
        specified by ix_id

        Relationship through netixlan -> ixlan -> ix
        """

        if not qset:
            qset = cls.handleref.undeleted()

        filt = make_relation_filter("ixlan__%s" % field, filt, value)
        q = NetworkIXLan.handleref.select_related("ixlan").filter(**filt)
        return qset.filter(id__in=[i.network_id for i in q])

    @classmethod
    def not_related_to_ix(cls, value=None, filt=None, field="ix_id", qset=None):
        """
        Filter queryset of Network objects not related to the ix
        specified by ix_id (as in networks not present at the exchange)

        Relationship through netixlan -> ixlan -> ix
        """

        if not qset:
            qset = cls.handleref.undeleted()

        filt = make_relation_filter("ixlan__%s" % field, filt, value)
        q = NetworkIXLan.handleref.select_related("ixlan").filter(**filt)
        return qset.exclude(id__in=[i.network_id for i in q])

    @classmethod
    def as_set_map(cls, qset=None):
        """
        Returns a dict mapping asns to their irr_as_set value
        """
        if not qset:
            qset = cls.objects.filter(status="ok").order_by("asn")
        return dict([(net.asn, net.irr_as_set) for net in qset])

    @property
    def search_result_name(self):
        """
        This will be the name displayed for quick search matches
        of this entity
        """

        return "%s (%s)" % (self.name, self.asn)

    @property
    def netfac_set_active(self):
        return self.netfac_set(manager="handleref").filter(status="ok")

    @property
    def netixlan_set_active(self):
        return self.netixlan_set(manager="handleref").filter(status="ok")

    @property
    def ixlan_set_active(self):
        """
        Returns IXLan queryset for ixlans connected to this network
        through NetworkIXLan
        """
        ixlan_ids = []
        for netixlan in self.netixlan_set_active:
            if netixlan.ixlan_id not in ixlan_ids:
                ixlan_ids.append(netixlan.ixlan_id)
        return IXLan.objects.filter(id__in=ixlan_ids)

    @property
    def ixlan_set_ixf_enabled(self):
        """
        Returns IXLan queryset for IX-F import enabled ixlans connected
        to this network throught NetworkIXLan
        """
        qset = self.ixlan_set_active.filter(ixf_ixp_import_enabled=True)
        qset = qset.exclude(ixf_ixp_member_list_url__isnull=True)
        return qset

    @property
    def poc_set_active(self):
        return self.poc_set(manager="handleref").filter(status="ok")

    @property
    def nsp_namespace(self):
        """
        Returns a custom permission namespace for an instance of this
        model
        """

        return self.__class__.nsp_namespace_from_id(self.org_id, self.id)

    @property
    def nsp_ruleset(self):
        """
        Ruleset to apply when applying permissions to the serialized
        data of this model
        """

        return {
            # we require explicit perms to private network contacts
            "require": {"poc_set.users": 0x01, "poc_set.private": 0x01},
            # since poc are stored in a list we need to specify a list
            # handler for it, its a class function on NetworkContact that
            # returns a relative permission namespace for each poc in the
            # list
            "list-handlers": {
                "poc_set": {"namespace": NetworkContact.nsp_namespace_in_list}
            },
        }

    @property
    def sponsorship(self):
        return self.org.sponsorship

    @property
    def view_url(self):
        """
        Return the URL to this networks web view
        """
        return "{}{}".format(
            settings.BASE_URL, django.urls.reverse("net-view", args=(self.id,))
        )


    def nsp_has_perms_PUT(self, user, request):
        return validate_PUT_ownership(user, self, request.data, ["org"])

    def clean(self):
        """
        Custom model validation
        """

        try:
            validate_info_prefixes4(self.info_prefixes4)
        except ValidationError as exc:
            raise ValidationError({"info_prefixes4": exc})

        try:
            validate_info_prefixes6(self.info_prefixes6)
        except ValidationError as exc:
            raise ValidationError({"info_prefixes6": exc})

        try:
            if self.irr_as_set:
                self.irr_as_set = validate_irr_as_set(self.irr_as_set)
        except ValidationError as exc:
            raise ValidationError({"irr_as_set": exc})


        return super(Network, self).clean()



# class NetworkContact(HandleRefModel):
@reversion.register
class NetworkContact(pdb_models.ContactBase):
    """
    Describes a contact point (phone, email etc.) for a network
    """

    # id = models.AutoField(primary_key=True)
    network = models.ForeignKey(
        Network, on_delete=models.CASCADE, default=0, related_name="poc_set"
    )

    class Meta:
        db_table = "peeringdb_network_contact"

    @classmethod
    def nsp_namespace_in_list(cls, **kwargs):
        """
        This is used to build a relative namespace for this model if it is contained
        within a list. The preceding namespace part will be provided by the container
        element.

        So in this case we just want to return the value of the visible attribute
        """
        if "obj" in kwargs:
            return "%s" % kwargs.get("obj")
        return kwargs.get("visible")

    @classmethod
    def nsp_namespace_from_id(cls, org_id, net_id, vis):
        """
        Returns permissioning namespace for a network contact
        """
        return "%s.poc_set.%s" % (Network.nsp_namespace_from_id(org_id, net_id), vis)

    @property
    def nsp_namespace(self):
        """
        Returns a custom namespace for an instance of this model
        """
        return self.__class__.nsp_namespace_from_id(
            self.network.org_id, self.network.id, self.visible
        )

    @property
    def nsp_require_explicit_read(self):
        """
        Make sure non-public instances of this models are always requiring
        explicit permissions to view
        """
        return self.visible != "Public"

    def nsp_has_perms_PUT(self, user, request):
        return validate_PUT_ownership(user, self, request.data, ["net"])

    def clean(self):
        self.phone = validate_phonenumber(self.phone)


@reversion.register
class NetworkFacility(pdb_models.NetworkFacilityBase):
    """
    Describes a network <-> facility relationship
    """

    network = models.ForeignKey(
        Network, on_delete=models.CASCADE, default=0, related_name="netfac_set"
    )
    facility = models.ForeignKey(
        Facility, on_delete=models.CASCADE, default=0, related_name="netfac_set"
    )

    class Meta:
        db_table = "peeringdb_network_facility"
        unique_together = ("network", "facility", "local_asn")

    @classmethod
    def nsp_namespace_from_id(cls, org_id, net_id, fac_id):
        """
        Returns permissioning namespace for a netfac
        """
        return "%s.fac.%s" % (Network.nsp_namespace_from_id(org_id, net_id), fac_id)

    @property
    def nsp_namespace(self):
        """
        Returns permissioning namespace for this netfac
        """
        return self.__class__.nsp_namespace_from_id(
            self.network.org_id, self.network_id, self.facility_id
        )

    @classmethod
    def related_to_name(cls, value=None, filt=None, field="facility__name", qset=None):
        """
        Filter queryset of netfac objects related to facilities with name match
        in facility__name according to filter

        Relationship through facility
        """
        if not qset:
            qset = cls.handleref.undeleted()
        return qset.filter(**make_relation_filter(field, filt, value))

    @classmethod
    def related_to_country(
        cls, value=None, filt=None, field="facility__country", qset=None
    ):
        """
        Filter queryset of netfac objects related to country via match
        in facility__country according to filter

        Relationship through facility
        """
        if not qset:
            qset = cls.handleref.filter(status="ok")
        return qset.filter(**make_relation_filter(field, filt, value))

    @classmethod
    def related_to_city(cls, value=None, filt=None, field="facility__city", qset=None):
        """
        Filter queryset of netfac objects related to city via match
        in facility__city according to filter

        Relationship through facility
        """
        if not qset:
            qset = cls.handleref.undeleted()
        return qset.filter(**make_relation_filter(field, filt, value))

    @property
    def descriptive_name(self):
        """
        Returns a descriptive label of the netfac for logging purposes
        """
        return "netfac{} AS{} {} <-> {}".format(
            self.id, self.network.asn, self.network.name, self.facility.name
        )

    def nsp_has_perms_PUT(self, user, request):
        return validate_PUT_ownership(user, self, request.data, ["net"])

    def clean(self):

        # when validating an existing netfac that has a mismatching
        # local_asn value raise a validation error stating that it needs
        # to be moved
        #
        # this is to catch and force correction of instances where they
        # could not be migrated automatically during rollout of #168
        # because the targeted local_asn did not exist in peeringdb

        if self.id and self.local_asn != self.network.asn:
            raise ValidationError(
                _(
                    "This entity was created for the ASN {} - please remove it from this network and recreate it under the correct network"
                ).format(self.local_asn)
            )

        # `local_asn` will eventually be dropped from the schema
        # for now make sure it is always a match to the related
        # network (#168)

        self.local_asn = self.network.asn


# validate:
# ip in prefix
# prefix on lan
# FIXME - need unique constraint at save time, allow empty string for ipv4/ipv6
@reversion.register
class NetworkIXLan(pdb_models.NetworkIXLanBase):
    """
    Describes a network relationship to an IX through an IX Lan
    """

    network = models.ForeignKey(
        Network, on_delete=models.CASCADE, default=0, related_name="netixlan_set"
    )
    ixlan = models.ForeignKey(
        IXLan, on_delete=models.CASCADE, default=0, related_name="netixlan_set"
    )

    class Meta:
        db_table = "peeringdb_network_ixlan"
        constraints = [
            models.UniqueConstraint(fields=["ipaddr4"], name="unique_ipaddr4"),
            models.UniqueConstraint(fields=["ipaddr6"], name="unique_ipaddr6"),
        ]

    @property
    def name(self):
        return ""

    @property
    def descriptive_name(self):
        """
        Returns a descriptive label of the netixlan for logging purposes
        """
        return "netixlan{} AS{} {} {}".format(
            self.id, self.asn, self.ipaddr4, self.ipaddr6
        )

    @property
    def ix_name(self):
        """
        Returns the exchange name for this netixlan
        """
        return self.ixlan.ix.name

    @property
    def ix_id(self):
        """
        Returns the exchange id for this netixlan
        """
        return self.ixlan.ix_id

    @property
    def ixf_id(self):

        """
        Returns a tuple that identifies the netixlan
        in the context of an ix-f member data entry

        as a unqiue record by asn, ip4 and ip6 address
        """

        return (self.asn, self.ipaddr4, self.ipaddr6)

    # FIXME
    # permission namespacing
    # right now it is assumed that the network owns the netixlan
    # this needs to be discussed further

    @classmethod
    def nsp_namespace_from_id(cls, org_id, net_id, ixlan_id):
        """
        Returns permissioning namespace for a netixlan
        """
        return "%s.ixlan.%s" % (Network.nsp_namespace_from_id(org_id, net_id), ixlan_id)

    @property
    def nsp_namespace(self):
        """
        Returns permissioning namespace for this netixlan
        """
        return self.__class__.nsp_namespace_from_id(
            self.network.org_id, self.network.id, self.ixlan_id
        )

    def nsp_has_perms_PUT(self, user, request):
        return validate_PUT_ownership(user, self, request.data, ["net"])

    @classmethod
    def related_to_ix(cls, value=None, filt=None, field="ix_id", qset=None):
        """
        Filter queryset of netixlan objects related to the ix
        specified by ix_id

        Relationship through ixlan -> ix
        """

        if not qset:
            qset = cls.handleref.undeleted()

        filt = make_relation_filter(field, filt, value)

        q = IXLan.handleref.select_related("ix").filter(**filt)
        return qset.filter(ixlan_id__in=[i.id for i in q])

    @classmethod
    def related_to_name(cls, value=None, filt=None, field="ix__name", qset=None):
        """
        Filter queryset of netixlan objects related to exchange via a name match
        according to filter

        Relationship through ixlan -> ix
        """
        return cls.related_to_ix(value=value, filt=filt, field=field, qset=qset)

    def ipaddress_conflict(self):
        """
        Checks whether the ip addresses specified on this netixlan
        exist on another netixlan (with status="ok")

        Returns:
            - tuple(bool, bool): tuple of two booleans, first boolean is
                true if there was a conflict with the ip4 address, second
                boolean is true if there was a conflict with the ip6
                address
        """

        ipv4 = NetworkIXLan.objects.filter(ipaddr4=self.ipaddr4, status="ok").exclude(
            id=self.id
        )
        ipv6 = NetworkIXLan.objects.filter(ipaddr6=self.ipaddr6, status="ok").exclude(
            id=self.id
        )
        conflict_v4 = self.ipaddr4 and ipv4.exists()
        conflict_v6 = self.ipaddr6 and ipv6.exists()
        return (conflict_v4, conflict_v6)

    def validate_ipaddr4(self):
        if self.ipaddr4 and not self.ixlan.test_ipv4_address(self.ipaddr4):
            raise ValidationError(_("IPv4 address outside of prefix"))

    def validate_ipaddr6(self):
        if self.ipaddr6 and not self.ixlan.test_ipv6_address(self.ipaddr6):
            raise ValidationError(_("IPv6 address outside of prefix"))

    def clean(self):
        """
        Custom model validation
        """
        errors = {}

        # check that the ip address can be validated agaisnt
        # at least one of the prefix on the parent ixlan

        try:
            self.validate_ipaddr4()
        except ValidationError as exc:
            errors["ipaddr4"] = exc.message

        try:
            self.validate_ipaddr6()
        except ValidationError as exc:
            errors["ipaddr6"] = exc.message

        if errors:
            raise ValidationError(errors)

        # make sure this ip address is not claimed anywhere else

        conflict_v4, conflict_v6 = self.ipaddress_conflict()
        if conflict_v4:
            errors["ipaddr4"] = _("Ip address already exists elsewhere")
        if conflict_v6:
            errors["ipaddr6"] = _("Ip address already exists elsewhere")

        if errors:
            raise ValidationError(errors)

        # when validating an existing netixlan that has a mismatching
        # asn value raise a validation error stating that it needs
        # to be moved
        #
        # this is to catch and force correction of instances where they
        # could not be migrated automatically during rollout of #168
        # because the targeted asn did not exist in peeringdb

        if self.id and self.asn != self.network.asn:
            raise ValidationError(
                _(
                    "This entity was created for the ASN {} - please remove it from this network and recreate it under the correct network"
                ).format(self.asn)
            )

        # `asn` will eventually be dropped from the schema
        # for now make sure it is always a match to the related
        # network (#168)

        self.asn = self.network.asn

    def ipaddr(self, version):
        """
        Return the netixlan's ipaddr for ip version
        """
        if version == 4:
            return self.ipaddr4
        elif version == 6:
            return self.ipaddr6
        raise ValueError("Invalid ip version {}".format(version))

    def descriptive_name_ipv(self, version):
        """
        Returns a descriptive label of the netixlan for logging purposes
        Will only contain the ipaddress matching the specified version
        """
        return "netixlan{} AS{} {}".format(self.id, self.asn, self.ipaddr(version))


class User(AbstractBaseUser, PermissionsMixin):
    """
    proper length fields user
    """

    username = models.CharField(
        _("username"),
        max_length=254,
        unique=True,
        help_text=_("Required. Letters, digits and [@.+-/_=|] only."),
        validators=[
            validators.RegexValidator(
                r"^[\w\.@+-=|/]+$",
                _("Enter a valid username."),
                "invalid",
                flags=re.UNICODE,
            )
        ],
    )
    email = models.EmailField(_("email address"), max_length=254)
    first_name = models.CharField(_("first name"), max_length=254, blank=True)
    last_name = models.CharField(_("last name"), max_length=254, blank=True)
    is_staff = models.BooleanField(
        _("staff status"),
        default=False,
        help_text=_("Designates whether the user can log into admin site."),
    )
    is_active = models.BooleanField(
        _("active"),
        default=True,
        help_text=_(
            "Designates whether this user should be treated as active. Unselect this instead of deleting accounts."
        ),
    )
    date_joined = models.DateTimeField(_("date joined"), default=timezone.now)
    created = CreatedDateTimeField()
    updated = UpdatedDateTimeField()
    status = models.CharField(_("status"), max_length=254, default="ok")
    locale = models.CharField(_("language"), max_length=62, blank=True, null=True)

    objects = UserManager()

    USERNAME_FIELD = "username"
    REQUIRED_FIELDS = ["email"]

    class Meta:
        db_table = "peeringdb_user"
        verbose_name = _("user")
        verbose_name_plural = _("users")


    @property
    def pending_affiliation_requests(self):
        """
        Returns the currently pending user -> org affiliation
        requests for this user
        """
        return self.affiliation_requests.filter(status="pending").order_by("-created")

    @property
    def affiliation_requests_available(self):
        """
        Returns whether the user currently has any affiliation request
        slots available, by checking that the number of pending affiliation requests
        the user has is lower than MAX_USER_AFFILIATION_REQUESTS
        """
        return (self.pending_affiliation_requests.count() < settings.MAX_USER_AFFILIATION_REQUESTS)

    @property
    def organizations(self):
        """
        Returns all organizations this user is a member of
        """
        ids = []
        for group in self.groups.all():
            m = re.match(r"^org\.(\d+).*$", group.name)
            if m and int(m.group(1)) not in ids:
                ids.append(int(m.group(1)))

        return [org for org in Organization.objects.filter(id__in=ids, status="ok")]

    @property
    def networks(self):
        """
        Returns all networks this user is a member of
        """
        return list(
            chain.from_iterable(org.net_set_active.all() for org in self.organizations)
        )

    @property
    def full_name(self):
        return "%s %s" % (self.first_name, self.last_name)

    @property
    def has_oauth(self):
        return SocialAccount.objects.filter(user=self).count() > 0

    @property
    def email_confirmed(self):
        """
        Returns True if the email specified by the user has
        been confirmed, False if not
        """

        try:
            email = EmailAddress.objects.get(user=self, email=self.email, primary=True)
        except EmailAddress.DoesNotExist:
            return False

        return email.verified

    @property
    def is_verified_user(self):
        """
        Returns whether the user is verified (eg has been validated
        by pdb staff)

        right now this is accomplished by checking if the user
        has been added to the 'user' user group
        """

        group = Group.objects.get(id=settings.USER_GROUP_ID)
        return group in self.groups.all()

    @staticmethod
    def autocomplete_search_fields():
        """
        Used by grappelli autocomplete to determine what
        fields to search in
        """
        return ("username__icontains", "email__icontains", "last_name__icontains")


    def related_label(self):
        """
        Used by grappelli autocomplete for representation
        """
        return "{} <{}> ({})".format(self.username, self.email, self.id)


    def flush_affiliation_requests(self):
        """
        Removes all user -> org affiliation requests for this user
        that have been denied or canceled
        """

        UserOrgAffiliationRequest.objects.filter(
            user=self, status__in=["denied","canceled"]
        ).delete()

    def get_locale(self):
        "Returns user preferred language."
        return self.locale

    def set_locale(self, locale):
        "Returns user preferred language."
        self.locale = locale
        self.save()

    def get_absolute_url(self):
        return "/users/%s/" % urlquote(self.email)

    def get_full_name(self):
        """
        Returns the first_name plus the last_name, with a space in between.
        """
        full_name = "%s %s" % (self.first_name, self.last_name)
        return full_name.strip()

    def get_short_name(self):
        "Returns the short name for the user."
        return self.first_name

    def email_user(self, subject, message, from_email=settings.DEFAULT_FROM_EMAIL):
        """
        Sends an email to this User.
        """
        if not getattr(settings, "MAIL_DEBUG", False):
            mail = EmailMultiAlternatives(
                subject,
                message,
                from_email,
                [self.email],
                headers={"Auto-Submitted": "auto-generated", "Return-Path": "<>"},
            )
            mail.send(fail_silently=False)
        else:
            debug_mail(subject, message, from_email, [self.email])

    def set_unverified(self):
        """
        Remove user from 'user' group
        Add user to 'guest' group
        """
        guest_group = Group.objects.get(id=settings.GUEST_GROUP_ID)
        user_group = Group.objects.get(id=settings.USER_GROUP_ID)
        groups = self.groups.all()
        if guest_group not in groups:
            guest_group.user_set.add(self)
        if user_group in groups:
            user_group.user_set.remove(self)
        self.status = "pending"
        self.save()

    def set_verified(self):
        """
        Add user to 'user' group
        Remove user from 'guest' group
        """
        guest_group = Group.objects.get(id=settings.GUEST_GROUP_ID)
        user_group = Group.objects.get(id=settings.USER_GROUP_ID)
        groups = self.groups.all()
        if guest_group in groups:
            guest_group.user_set.remove(self)
        if user_group not in groups:
            user_group.user_set.add(self)
        self.status = "ok"
        self.save()

    def send_email_confirmation(self, request=None, signup=False):
        """
        Use allauth email-confirmation process to make user
        confirm that the email they provided is theirs.
        """

        # check if there is actually an email set on the user
        if not self.email:
            return None

        # allauth supports multiple email addresses per user, however
        # we dont need that, so we check for the primary email address
        # and if it already exist we make sure to update it to the
        # email address currently specified on the user instance
        try:
            email = EmailAddress.objects.get(email=self.email)
            email.email = self.email
            email.user = self
            email.verified = False
            try:
                EmailConfirmation.objects.get(email_address=email).delete()
            except EmailConfirmation.DoesNotExist:
                pass
        except EmailAddress.DoesNotExist:
            if EmailAddress.objects.filter(user=self).exists():
                EmailAddress.objects.filter(user=self).delete()
            email = EmailAddress(user=self, email=self.email, primary=True)

        email.save()

        email.send_confirmation(request=request, signup=signup)

        return email

    def password_reset_complete(self, token, password):
        if self.password_reset.match(token):
            self.set_password(password)
            self.save()
            self.password_reset.delete()

    def password_reset_initiate(self):
        """
        Initiate the password reset process for the user
        """

        # pylint: disable=access-member-before-definition

        if self.id:

            try:
                self.password_reset.delete()
            except UserPasswordReset.DoesNotExist:
                pass

            token, hashed = password_reset_token()

            self.password_reset = UserPasswordReset.objects.create(
                user=self, token=hashed
            )
            template = loader.get_template("email/password-reset.txt")
            with override(self.locale):
                self.email_user(
                    _("Password Reset Initiated"),
                    template.render(
                        {
                            "user": self,
                            "token": token,
                            "password_reset_url": settings.PASSWORD_RESET_URL,
                        }
                    ),
                )
            return token, hashed
        return None, None

    def vq_approve(self):
        self.set_verified()

    def is_org_member(self, org):
        return self.groups.filter(id=org.usergroup.id).exists()

    def is_org_admin(self, org):
        return self.groups.filter(id=org.admin_usergroup.id).exists()

    def validate_rdap_relationship(self, rdap):
        """
        #Domain only matching
        email_domain = self.email.split("@")[1]
        for email in rdap.emails:
            try:
                domain = email.split("@")[1]
                if email_domain == domain:
                    return True
            except IndexError, inst:
                pass
        """
        # Exact email matching
        for email in rdap.emails:
            if email.lower() == self.email.lower():
                return True
        return False


def password_reset_token():

    token = str(uuid.uuid4())
    hashed = sha256_crypt.hash(token)
    return token, hashed


class UserPasswordReset(models.Model):
    class Meta:
        db_table = "peeringdb_user_password_reset"

    user = models.OneToOneField(
        User, on_delete=models.CASCADE, primary_key=True, related_name="password_reset"
    )
    token = models.CharField(max_length=255)
    created = models.DateTimeField(auto_now_add=True)

    def is_valid(self):
        valid_until = self.created + datetime.timedelta(hours=2)
        if datetime.datetime.now().replace(tzinfo=UTC()) > valid_until:
            return False
        return True

    def match(self, token):
        return sha256_crypt.verify(token, self.token)


class CommandLineTool(models.Model):
    """
    Describes command line tool execution by a staff user inside the
    control panel (admin)
    """

    tool = models.CharField(
        max_length=255, help_text=_("name of the tool"), choices=COMMANDLINE_TOOLS
    )
    arguments = models.TextField(
        help_text=_("json serialization of arguments and options passed")
    )
    result = models.TextField(null=True, blank=True, help_text=_("result log"))
    description = models.CharField(
        max_length=255,
        help_text=_("Descriptive text of command that can be searched"),
        null=True,
        blank=True,
    )
    user = models.ForeignKey(
        User,
        on_delete=models.CASCADE,
        help_text=_("the user that ran this command"),
        related_name="clt_history",
    )
    created = models.DateTimeField(
        auto_now_add=True, help_text=_("command was run at this date and time")
    )

    status = models.CharField(
        max_length=255,
        default="done",
        choices=[
            ("done", _("Done")),
            ("waiting", _("Waiting")),
            ("running", _("Running")),
        ],
    )

    def __str__(self):
        return "{}: {}".format(self.tool, self.description)

    def set_waiting(self):
        self.status = "waiting"

    def set_done(self):
        self.status = "done"

    def set_running(self):
        self.status = "running"


REFTAG_MAP = dict(
    [
        (cls.handleref.tag, cls)
        for cls in [
            Organization,
            Network,
            Facility,
            InternetExchange,
            InternetExchangeFacility,
            NetworkFacility,
            NetworkIXLan,
            NetworkContact,
            IXLan,
            IXLanPrefix,
        ]
    ]
)


QUEUE_ENABLED = []
QUEUE_NOTIFY = []

if not getattr(settings, "DISABLE_VERIFICATION_QUEUE", False):
    # enable verification queue for these models
    QUEUE_ENABLED = (User, InternetExchange, Network, Facility, Organization)

    if not getattr(settings, "DISABLE_VERIFICATION_QUEUE_EMAILS", False):
        # send admin notification emails for these models
        QUEUE_NOTIFY = (InternetExchange, Network, Facility, Organization)

autodiscover_namespaces(Network, Facility, InternetExchange)<|MERGE_RESOLUTION|>--- conflicted
+++ resolved
@@ -2367,31 +2367,10 @@
             instance._previous_data = instance.data
             instance._previous_error = instance.error
 
-<<<<<<< HEAD
             instance.fetched = fetched
             instance._meta.get_field("updated").auto_now = False
             instance.save()
             instance._meta.get_field("updated").auto_now = True
-=======
-    def clean(self):
-        """
-        Custom model validation
-        """
-
-        status_error = _(
-            "IXLanPrefix with status '{}' cannot be linked to a IXLan with status '{}'."
-        ).format(self.status, self.ixlan.status)
-
-        if self.ixlan.status == "pending" and self.status == "ok":
-            raise ValidationError(status_error)
-        elif self.ixlan.status == "deleted" and self.status in ["ok", "pending"]:
-            raise ValidationError(status_error)
-
-        # validate the specified prefix address
-        validate_address_space(self.prefix)
-        validate_prefix_overlap(self.prefix)
-        return super(IXLanPrefix, self).clean()
->>>>>>> a9f73e78
 
         except cls.DoesNotExist:
             instance = cls(asn=asn, ipaddr4=ipaddr4, ipaddr6=ipaddr6, status="ok")
@@ -3434,6 +3413,16 @@
         """
         Custom model validation
         """
+
+        status_error = _(
+            "IXLanPrefix with status '{}' cannot be linked to a IXLan with status '{}'."
+        ).format(self.status, self.ixlan.status)
+
+        if self.ixlan.status == "pending" and self.status == "ok":
+            raise ValidationError(status_error)
+        elif self.ixlan.status == "deleted" and self.status in ["ok", "pending"]:
+            raise ValidationError(status_error)
+
         # validate the specified prefix address
         validate_address_space(self.prefix)
         validate_prefix_overlap(self.prefix)
