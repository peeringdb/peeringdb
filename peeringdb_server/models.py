--- conflicted
+++ resolved
@@ -3585,11 +3585,7 @@
         null=False,
         default=False,
         help_text=_(
-<<<<<<< HEAD
-            "Sepcifies whether an IXP is allowed to add a netixlan entry for this network via their ixp_member data"
-=======
             "Specifies whether an ixp is allowed to add a netixlan entry for this network via their ixp_member data"
->>>>>>> 13051a59
         ),
     )
 
