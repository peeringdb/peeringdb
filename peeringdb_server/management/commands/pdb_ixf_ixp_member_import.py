--- conflicted
+++ resolved
@@ -263,13 +263,9 @@
         importer.notify_proposals()
         self.stdout.write(f"New Emails: {importer.emails}")
 
-<<<<<<< HEAD
-        self.stdout.write(f"Emails: {importer.emails}")
-
         if len(self.runtime_errors) > 0:
             self.write_runtime_errors()
             sys.exit(1)
-=======
-        if self.commit:
-            self.resend_emails(importer)
->>>>>>> f1aaa99c
+
+        if self.commit:
+            self.resend_emails(importer)