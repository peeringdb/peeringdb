#!/bin/env python
# -*- coding: utf-8 -*-
"""
series of integration/unit tests for the pdb api
"""
import pytest
import copy
import unittest
import uuid
import random
import re
import time
import datetime
import json

from twentyc.rpc import (
    RestClient,
    PermissionDeniedException,
    InvalidRequestException,
    NotFoundException,
)
from django_namespace_perms.constants import (
    PERM_READ,
    PERM_UPDATE,
    PERM_CREATE,
    PERM_DELETE,
)
from django.core.management.base import BaseCommand
from django.contrib.auth.models import Group
from django.conf import settings
from django.db.utils import IntegrityError

from rest_framework import serializers
from rest_framework.test import APIRequestFactory

from peeringdb_server.models import (
    REFTAG_MAP,
    QUEUE_ENABLED,
    User,
    Organization,
    Network,
    InternetExchange,
    Facility,
    NetworkContact,
    NetworkIXLan,
    NetworkFacility,
    IXLan,
    IXLanPrefix,
    InternetExchangeFacility,
    DeskProTicket,
)

from peeringdb_server.serializers import REFTAG_MAP as REFTAG_MAP_SLZ
from peeringdb_server import inet, settings as pdb_settings
from peeringdb_server.rest import NetworkViewSet

START_TIMESTAMP = time.time()

SHARED = {}

NUMERIC_TESTS = {
    "lt": "Less",
    "lte": "LessEqual",
    "gt": "Greater",
    "gte": "GreaterEqual",
    "": "Equal",
}

DATETIME = datetime.datetime.now()
DATE = DATETIME.date()
DATE_YDAY = DATE - datetime.timedelta(days=1)
DATE_TMRW = DATE - datetime.timedelta(days=-1)
DATES = {
    "today": (DATE, DATE.strftime("%Y-%m-%d")),
    "yesterday": (DATE_YDAY, DATE_YDAY.strftime("%Y-%m-%d")),
    "tomorrow": (DATE_TMRW, DATE_TMRW.strftime("%Y-%m-%d")),
}

# entity names
ORG_RW = "API Test Organization RW"
ORG_RW_PENDING = "%s:Pending" % ORG_RW
ORG_R = "API Test Organization R"
NET_R = "%s:Network" % ORG_R
NET_R_PENDING = "%s:Pending" % NET_R
NET_R_DELETED = "%s:Deleted" % NET_R
IX_R = "%s:Exchange" % ORG_R
FAC_R = "%s:Facility" % ORG_R

# user specs
USER = {"user": "api_test", "password": "89c8ec05-b897"}

USER_ORG_ADMIN = {"user": "api_test_org_admin", "password": "89c8ec05-b897"}

USER_ORG_MEMBER = {"user": "api_test_org_member", "password": "89c8ec05-b897"}

USER_CRUD = {
    "delete": {"user": "api_test_crud_delete", "password": "89c8ec05-b897"},
    "update": {"user": "api_test_crud_update", "password": "89c8ec05-b897"},
    "create": {"user": "api_test_crud_create", "password": "89c8ec05-b897"},
}

# server location
URL = settings.API_URL

# common
CITY = "Chicago"
COUNTRY = "US"
CONTINENT = "North America"
PHONE = "+12065550199"
WEBSITE = "http://www.test.apitest"
STATE = "IL"
ZIPCODE = "1-2345"
NOTE = "This is a test entry made by a script to test out the API"
EMAIL = "test@20c.com"

VERBOSE = False

PREFIXES_V4 = [
    "206.223.114.0/24",
    "206.223.115.0/24",
    "206.223.116.0/24",
    "206.223.117.0/24",
    "206.223.118.0/24",
    "206.223.119.0/24",
    "206.223.120.0/24",
    "206.223.121.0/24",
    "206.223.122.0/24",
]

PREFIXES_V6 = [
    "2001:504:0:1::/64",
    "2001:504:0:2::/64",
    "2001:504:0:3::/64",
    "2001:504:0:4::/64",
    "2001:504:0:5::/64",
    "2001:504:0:6::/64",
    "2001:504:0:7::/64",
    "2001:504:0:8::/64",
    "2001:504:0:9::/64",
]


class TestJSON(unittest.TestCase):

    rest_client = RestClient

    PREFIX_COUNT = 110
    IP4_COUNT = 1
    IP6_COUNT = 1

    @classmethod
    def get_ip6(cls, ixlan):
        hosts = []
        for host in (
            ixlan.ixpfx_set.filter(status=ixlan.status, protocol=6)
            .first()
            .prefix.hosts()
        ):
            if len(hosts) < 100:
                hosts.append(host)
            else:
                break

        r = "{}".format(hosts[cls.IP6_COUNT])
        cls.IP6_COUNT += 1
        return r

    @classmethod
    def get_ip4(cls, ixlan):
        hosts = []
        for host in (
            ixlan.ixpfx_set.filter(status=ixlan.status, protocol=4)
            .first()
            .prefix.hosts()
        ):
            if len(hosts) < 100:
                hosts.append(host)
            else:
                break

        r = "{}".format(hosts[cls.IP4_COUNT])
        cls.IP4_COUNT += 1
        return r

    @classmethod
    def get_prefix4(cls):
        r = "206.41.{}.0/24".format(cls.PREFIX_COUNT)
        cls.PREFIX_COUNT += 1
        return r

    @classmethod
    def get_prefix6(cls):
        r = "2001:504:41:{}::/64".format(cls.PREFIX_COUNT)
        cls.PREFIX_COUNT += 1
        return r

    def setUp(self):
        self.db_guest = self.rest_client(URL, verbose=VERBOSE)
        self.db_user = self.rest_client(URL, verbose=VERBOSE, **USER)
        self.db_org_member = self.rest_client(URL, verbose=VERBOSE, **USER_ORG_MEMBER)
        self.db_org_admin = self.rest_client(URL, verbose=VERBOSE, **USER_ORG_ADMIN)

        self.user_org_admin = User.objects.get(username="api_test_org_admin")

        for p, specs in list(USER_CRUD.items()):
            setattr(
                self, "db_crud_%s" % p, self.rest_client(URL, verbose=VERBOSE, **specs)
            )

    def all_dbs(self, exclude=[]):
        return [
            db
            for db in [
                self.db_guest,
                self.db_org_member,
                self.db_user,
                self.db_org_admin,
                self.db_crud_create,
                self.db_crud_delete,
                self.db_crud_update,
            ]
            if db not in exclude
        ]

    def readonly_dbs(self, exclude=[]):
        return [
            db
            for db in [self.db_guest, self.db_org_member, self.db_user]
            if db not in exclude
        ]

    ##########################################################################

    @classmethod
    def make_data_org(self, **kwargs):
        data = {
            "name": self.make_name("Test"),
            "website": WEBSITE,
            "notes": NOTE,
            "address1": "address",
            "address2": "address",
            "city": CITY,
            "country": COUNTRY,
            "state": "state",
            "zipcode": "12345",
        }
        data.update(**kwargs)
        return data

    ##########################################################################

    @classmethod
    def make_data_ix(self, **kwargs):
        data = {
            "name": self.make_name("Test"),
            "org_id": SHARED["org_rw_ok"].id,
            "name_long": self.make_name("Test Long Name"),
            "city": CITY,
            "country": COUNTRY,
            "region_continent": CONTINENT,
            "media": "Ethernet",
            "notes": NOTE,
            "proto_unicast": True,
            "proto_multicast": False,
            "proto_ipv6": True,
            "website": WEBSITE,
            "url_stats": "%s/stats" % WEBSITE,
            "tech_email": EMAIL,
            "tech_phone": PHONE,
            "policy_email": EMAIL,
            "policy_phone": PHONE,
        }
        data.update(**kwargs)
        return data

    ##########################################################################

    @classmethod
    def make_data_fac(self, **kwargs):
        data = {
            "name": self.make_name("Test"),
            "org_id": SHARED["org_rw_ok"].id,
            "website": WEBSITE,
            "city": CITY,
            "zipcode": ZIPCODE,
            "address1": "Some street",
            "clli": str(uuid.uuid4())[:6].upper(),
            "rencode": '',
            "npanxx": "000-111",
            "latitude": None,
            "longitude": None,
            "notes": NOTE,
            "country": COUNTRY,
            "tech_email": EMAIL,
            "tech_phone": PHONE,
            "sales_email": EMAIL,
            "sales_phone": PHONE,
        }
        data.update(**kwargs)
        return data

    ##########################################################################

    @classmethod
    def make_data_net(self, **kwargs):
        try:
            asn = Network.objects.order_by("-asn").first().asn
        except AttributeError:
            asn = 90000000
        if asn < 90000000:
            asn = 90000000
        else:
            asn = asn + 1
        data = {
            "name": self.make_name("Test"),
            "org_id": SHARED["org_rw_ok"].id,
            "aka": self.make_name("Also known as"),
            "asn": asn,
            "website": WEBSITE,
            "irr_as_set": "AS-ZZ-ZZZZZZ@RIPE",
            "info_type": "NSP",
            "info_prefixes4": 11000,
            "info_prefixes6": 12000,
            "info_traffic": "1-5Tbps",
            "info_ratio": "Mostly Outbound",
            "info_scope": "Global",
            "info_unicast": True,
            "info_multicast": False,
            "info_ipv6": True,
            "info_never_via_route_servers": True,
            "notes": NOTE,
            "policy_url": "%s/policy" % WEBSITE,
            "policy_general": "Restrictive",
            "policy_locations": "Required - International",
            "policy_ratio": True,
            "policy_contracts": "Required",
            "allow_ixp_update": True,
        }
        data.update(**kwargs)
        return data

    ##########################################################################

    @classmethod
    def make_data_poc(self, **kwargs):

        data = {
            "net_id": 1,
            "role": "Technical",
            "visible": "Private",
            "name": "NOC",
            "phone": PHONE,
            "email": EMAIL,
            "url": WEBSITE,
        }
        data.update(**kwargs)
        return data

    ##########################################################################

    @classmethod
    def make_data_ixlan(self, **kwargs):
        data = {
            "ix_id": 1,
            "id": 1,
            "name": self.make_name("Test"),
            "descr": NOTE,
            "mtu": 12345,
            "dot1q_support": False,
            "ixf_ixp_member_list_url_visible":"Private",
            "rs_asn": 12345,
            "arp_sponge": None,
        }
        if "ix_id" in kwargs:
            data["id"] = kwargs.get("ix_id")
        data.update(**kwargs)
        return data

    ##########################################################################

    @classmethod
    def make_data_ixpfx(self, **kwargs):
        data = {
            "ixlan_id": SHARED["ixlan_r_ok"].id,
            "protocol": "IPv4",
            "prefix": "10.%d.10.0/23" % (self.PREFIX_COUNT + 1),
            "in_dfz": False
        }
        if "prefix" not in kwargs:
            self.PREFIX_COUNT += 1
        data.update(**kwargs)
        return data

    ##########################################################################

    @classmethod
    def make_data_netixlan(self, rename={}, **kwargs):
        data = {
            "net_id": SHARED["net_r_ok"].id,
            "ixlan_id": SHARED["ixlan_r_ok"].id,
            "notes": NOTE,
            "speed": 30000,
            "asn": 12345,
        }

        data.update(**kwargs)
        for k, v in list(rename.items()):
            data[v] = data[k]
            del data[k]

        data.update(
            ipaddr4=self.get_ip4(IXLan.objects.get(id=data["ixlan_id"])),
            ipaddr6=self.get_ip6(IXLan.objects.get(id=data["ixlan_id"])),
        )
        return data

    ##########################################################################

    @classmethod
    def make_name(self, name):
        return "api-test:%s:%s" % (name, uuid.uuid4())

    ##########################################################################

    @classmethod
    def serializer_related_fields(cls, serializer_class):
        """
        Returns declared relation fields on the provided serializer class

        Returned value will be a tuple in which the first item is a list of
        field names for primary key related fields and the second item is a list
        of fields names for related sets
        """

        pk_rel = []
        nested_rel = []

        for name, fld in list(serializer_class._declared_fields.items()):
            if type(fld) == serializers.PrimaryKeyRelatedField:
                pk_rel.append(name[:-3])
            elif isinstance(fld, serializers.ListSerializer):
                nested_rel.append((name, fld.child))

        return (pk_rel, nested_rel)

    ##########################################################################

    def assert_handleref_integrity(self, data):
        """
        here we assert the integrity of a handleref (which is
        the base of all the models exposed on the api)

        we do this by making sure all of the handleref fields
        exist in the data
        """

        self.assertIn("status", data)
        # self.assertIn("version", data)
        self.assertIn("id", data)
        self.assertIn("created", data)
        self.assertIn("updated", data)
        self.assertNotEqual("created", None)

    ##########################################################################

    def assert_data_integrity(self, data, typ, ignore=[]):
        if hasattr(self, "make_data_%s" % typ):
            msg = "data integrity failed on key '%s'"
            func = getattr(self, "make_data_%s" % typ)
            for k, v in list(func().items()):
                if k in ignore:
                    continue
                if type(v) in [str, str]:
                    self.assertIn(type(data.get(k)), [str, str], msg=msg % k)
                elif type(v) in [int, int]:
                    self.assertIn(type(data.get(k)), [int, int], msg=msg % k)
                else:
                    self.assertEqual(type(v), type(data.get(k)), msg=msg % k)

    ##########################################################################

    def assert_get_single(self, data):
        self.assertEqual(len(data), 1)
        return data[0]

    ##########################################################################

    def assert_get_forbidden(self, db, typ, id):
        with pytest.raises(PermissionDeniedException):
            db.get(typ, id)

    ##########################################################################

    def assert_get_handleref(self, db, typ, id):
        data = self.assert_get_single(db.get(typ, id))
        self.assert_handleref_integrity(data)
        self.assert_data_integrity(data, typ)
        return data

    ##########################################################################

    def assert_existing_fields(self, a, b, ignore={}):
        for k, v in list(a.items()):
            if ignore and k in ignore:
                continue
            if k in ["suggest"]:
                continue
            self.assertEqual(v, b.get(k))

    ##########################################################################

    def assert_delete(self, db, typ, test_success=None, test_failure=None, test_protected=None):
        if test_success:
            db.rm(typ, test_success)
            with pytest.raises(NotFoundException):
                self.assert_get_handleref(db, typ, test_success)

        if test_failure:
            with pytest.raises(PermissionDeniedException):
                db.rm(typ, test_failure)
            try:
                self.assert_get_handleref(db, typ, test_failure)
            except PermissionDeniedException:
                pass

        if test_protected:
            with pytest.raises(PermissionDeniedException):
                db.rm(typ, test_protected)
            assert DeskProTicket.objects.filter(
                subject__icontains=f"{typ}-{test_protected}"
            ).exists()

    ##########################################################################

    def assert_create(
        self, db, typ, data, test_failures=None, test_success=True, **kwargs
    ):
        if test_success:
            r_data = self.assert_get_single(
                db.create(typ, data, return_response=True).get("data")
            )
            self.assert_existing_fields(data, r_data, ignore=kwargs.get("ignore"))
            self.assertGreater(r_data.get("id"), 0)
            status_checked = False
            for model in QUEUE_ENABLED:
                if hasattr(model, "handleref") and model.handleref.tag == typ:
                    self.assertEqual(r_data.get("status"), "pending")
                    status_checked = True

            if not status_checked:
                self.assertEqual(r_data.get("status"), "ok")
        else:
            r_data = {}

        # if test_failures is set we want to test fail conditions
        if test_failures:

            # we test fail because of invalid data
            if "invalid" in test_failures:
                data_invalid = copy.copy(data)
                for k, v in list(test_failures["invalid"].items()):
                    data_invalid[k] = v

                with pytest.raises(InvalidRequestException) as excinfo:
                    r = db.create(typ, data_invalid, return_response=True)
                    #FIXME
                    #The following lines will not be called since
                    #the InvalidRequestException is raised
                    #in the previous line
                    for k, v in list(test_failures["invalid"].items()):
                        self.assertIn(k, list(r.keys()))
                assert "400 Bad Request" in str(excinfo.value)

            # we test fail because of parent entity status
            if "status" in test_failures:
                data_status = copy.copy(data)
                for k, v in list(test_failures["status"].items()):
                    data_status[k] = v

                with pytest.raises(InvalidRequestException) as excinfo:
                    r = db.create(typ, data_status, return_response=True)
                assert "not yet been approved" in str(excinfo.value)

            # we test fail because of permissions
            if "perms" in test_failures:
                data_perms = copy.copy(data)
                for k, v in list(test_failures["perms"].items()):
                    data_perms[k] = v

                with pytest.raises(PermissionDeniedException):
                    db.create(typ, data_perms, return_response=True)

        return r_data

    ##########################################################################

    def assert_create_status_failure(self, db, typ, data):
        """
        Wrapper for assert_create for assertion of permission failure
        """
        self.assert_create(
            db, typ, data, test_failures={"status": {}}, test_success=False
        )

    ##########################################################################

    def assert_update(self, db, typ, id, data, test_failures=False, test_success=True):

        if test_success:
            orig = self.assert_get_handleref(db, typ, id)
            orig.update(**data)
        else:
            orig = {"id": id}
            orig.update(**data)

        for k, v in list(orig.items()):
            if k[-3:] == "_id" and k[:-3] in orig:
                del orig[k[:-3]]

        if test_success:
            db.update(typ, **orig)
            u_data = self.assert_get_handleref(db, typ, id)
            if type(test_success) == list:
                for test in test_success:
                    if test and callable(test):
                        test(data, u_data)
            else:
                # self.assertGreater(u_data["version"], orig["version"])
                for k, v in list(data.items()):
                    self.assertEqual(u_data.get(k), v)

        # if test_failures is set we want to test fail conditions
        if test_failures:

            # we test fail because of invalid data
            if "invalid" in test_failures:
                data_invalid = copy.copy(orig)
                for k, v in list(test_failures["invalid"].items()):
                    data_invalid[k] = v

                with pytest.raises(InvalidRequestException) as excinfo:
                    db.update(typ, **data_invalid)
                assert "400 Bad Request" in str(excinfo.value)

            # we test fail because of permissions
            if "perms" in test_failures:
                data_perms = copy.copy(orig)
                for k, v in list(test_failures["perms"].items()):
                    data_perms[k] = v

                # if data is empty set something so we dont
                # trigger the empty data error
                data_perms["_dummy_"] = 1

                with pytest.raises(PermissionDeniedException):
                    db.update(typ, **data_perms)

            # we test failure to update readonly fields
            if "readonly" in test_failures:
                data_ro = copy.copy(orig)
                b_data = self.assert_get_handleref(db, typ, id)
                data_ro.update(**test_failures["readonly"])
                db.update(typ, **data_ro)
                u_data = self.assert_get_handleref(db, typ, id)
                for k, v in list(test_failures["readonly"].items()):
                    self.assertEqual(u_data.get(k), b_data.get(k))

    ##########################################################################

    def assert_list_filter_related(
        self, target, rel, fld="id", valid=None, valid_m=None
    ):
        # if not valid:
        #    valid = [o.id for k, o in SHARED.items() if type(
        #             o) != int and k.find("%s_" % target) == 0]

        if fld != "id":
            qfld = "_%s" % fld
        else:
            qfld = fld

        ids = [
            getattr(SHARED["%s_r_ok" % rel], fld),
            getattr(SHARED["%s_rw_ok" % rel], fld),
        ]
        kwargs_s = {"%s_%s" % (rel, qfld): getattr(SHARED["%s_r_ok" % rel], fld)}
        kwargs_m = {"%s_%s__in" % (rel, qfld): ",".join([str(id) for id in ids])}

        attr = getattr(REFTAG_MAP[target], rel, None)
        if attr and not isinstance(attr, property):

            valid_s = [
                r.id
                for r in REFTAG_MAP[target]
                .objects.filter(**kwargs_s)
                .filter(status="ok")
            ]

            valid_m = [
                r.id
                for r in REFTAG_MAP[target]
                .objects.filter(**{"%s_%s__in" % (rel, qfld): ids})
                .filter(status="ok")
            ]

        elif target == "poc":
            valid_s = [SHARED["%s_r_ok_public" % target].id]

            valid_m = [
                SHARED["%s_r_ok_public" % target].id,
                SHARED["%s_rw_ok_public" % target].id,
            ]
        elif target == "ixpfx":

            valid_s = [
                SHARED["%s_r_ok" % target].id,
                SHARED["%s_r_v6_ok" % target].id,
            ]

            valid_m = [
                SHARED["%s_r_ok" % target].id,
                SHARED["%s_rw_ok" % target].id,
                SHARED["%s_r_v6_ok" % target].id,
                SHARED["%s_rw_v6_ok" % target].id,
            ]

        else:

            valid_s = [SHARED["%s_r_ok" % target].id]

            valid_m = [SHARED["%s_r_ok" % target].id, SHARED["%s_rw_ok" % target].id]

        # exact
        data = self.db_guest.all(target, **kwargs_s)
        self.assertGreater(len(data), 0)
        for row in data:
            self.assert_data_integrity(row, target)
            self.assertIn(row["id"], valid_s)

        # in
        data = self.db_guest.all(target, **kwargs_m)
        self.assertGreater(len(data), 0)
        for row in data:
            self.assert_data_integrity(row, target)
            self.assertIn(row["id"], valid_m)

    ##########################################################################

    def assert_related_depth(
        self,
        obj,
        serializer_class,
        r_depth,
        t_depth,
        note_tag,
        typ="listing",
        list_exclude=[],
    ):
        """
        Assert the data indegrity of structures within a result that have
        been expanded via the depth parameter
        """

        # get all the realtion ship properties declared in the serializer
        pk_flds, n_flds = self.serializer_related_fields(serializer_class)

        # some tag so we can track where the assertions fail since this will
        # be doing nested checks
        note_tag = "%s(%d/%d)" % (note_tag, r_depth, t_depth)

        # first check that the provided object is not None, as this should
        # never be the case
        self.assertNotEqual(obj, None, msg=note_tag)

        # single primary key relation fields
        for pk_fld in pk_flds:

            # serializer has marked field as to be excluded from serialized data
            # dont check for it
            if pk_fld in list_exclude:
                continue

            if typ == "listing":
                # in listing mode, depth should never expand pk relations
                self.assertEqual(
                    obj.get(pk_fld), None, msg="PK Relation %s %s" % (note_tag, pk_fld)
                )
            else:
                # in single get mode, expand everything as long as we are at
                # a relative depth greater than 1
                if r_depth >= 1:
                    self.assert_related_depth(
                        obj.get(pk_fld),
                        REFTAG_MAP_SLZ.get(pk_fld),
                        r_depth - 1,
                        t_depth,
                        "%s.%s" % (note_tag, pk_fld),
                        typ=typ,
                    )
                else:
                    self.assertIn(
                        type(obj.get(pk_fld)),
                        [int, type(None)],
                        msg="PK Relation %s %s" % (note_tag, pk_fld),
                    )

        # nested set relations
        for n_fld, n_fld_cls in n_flds:
            if r_depth > 1:

                # sets should be expanded to objects
                self.assertIn(
                    n_fld, obj, msg="Nested set existing (dN) %s %s" % (note_tag, n_fld)
                )

                # make sure set exists and is of the correct type
                self.assertEqual(
                    type(obj[n_fld]),
                    list,
                    msg="Nested set list type (dN) %s %s" % (note_tag, n_fld),
                )

                # assert further depth expansions on all expanded objects in
                # the set
                for row in obj[n_fld]:
                    self.assert_related_depth(
                        row,
                        n_fld_cls,
                        r_depth - 2,
                        t_depth,
                        "%s.%s" % (note_tag, n_fld),
                        typ=typ,
                        list_exclude=getattr(n_fld_cls.Meta, "list_exclude", []),
                    )

            elif r_depth == 1:

                # sets should be expanded to ids
                self.assertIn(
                    n_fld, obj, msg="Nested set existing (d1) %s %s" % (note_tag, n_fld)
                )

                # make sure set exists and is of the correct type
                self.assertEqual(
                    type(obj[n_fld]),
                    list,
                    msg="Nested set list type (d1) %s %s" % (note_tag, n_fld),
                )

                # make all values in the set are of type int or long
                for row in obj[n_fld]:
                    self.assertIn(
                        type(row),
                        [int, int],
                        msg="Nested set containing ids (d1) %s %s" % (note_tag, n_fld),
                    )
            else:
                # sets should not exist
                self.assertNotIn(
                    n_fld,
                    obj,
                    msg="Netsted set not existing (d0) %s %s" % (note_tag, n_fld),
                )

    ##########################################################################
    # TESTS WITH USER THAT IS NOT A MEMBER OF AN ORGANIZATION
    ##########################################################################

    def test_user_001_GET_org(self):
        self.assert_get_handleref(self.db_user, "org", SHARED["org_r_ok"].id)

    ##########################################################################

    def test_user_001_GET_net(self):
        data = self.assert_get_handleref(self.db_user, "net", SHARED["net_r_ok"].id)
        self.assertNotEqual(len(data.get("poc_set")), 0)

    ##########################################################################

    def test_user_001_GET_ix(self):
        self.assert_get_handleref(self.db_user, "ix", SHARED["ix_r_ok"].id)

    ##########################################################################

    def test_user_001_GET_ix_net_count(self):
        data = self.assert_get_handleref(self.db_user, "ix", SHARED["ix_r_ok"].id)
        self.assertEqual(data.get("net_count"), 1)

    ##########################################################################

    def test_user_001_GET_fac(self):
        self.assert_get_handleref(self.db_user, "fac", SHARED["fac_r_ok"].id)

    ##########################################################################

    def test_user_001_GET_fac_netcount(self):
        data = self.assert_get_handleref(self.db_user, "fac", SHARED["fac_r_ok"].id)
        self.assertEqual(data.get("net_count"), 1)

    ##########################################################################

    def test_user_001_GET_poc_public(self):
        self.assert_get_handleref(self.db_user, "poc", SHARED["poc_r_ok_public"].id)

    ##########################################################################

    def test_user_001_GET_poc_users(self):
        self.assert_get_handleref(self.db_user, "poc", SHARED["poc_r_ok_users"].id)

    ##########################################################################

    def test_user_001_GET_poc_private(self):
        self.assert_get_forbidden(self.db_user, "poc", SHARED["poc_r_ok_private"].id)

    ##########################################################################

    def test_user_001_GET_nefac(self):
        self.assert_get_handleref(self.db_user, "netfac", SHARED["netfac_r_ok"].id)

    ##########################################################################

    def test_user_001_GET_netixlan(self):
        self.assert_get_handleref(self.db_user, "netixlan", SHARED["netixlan_r_ok"].id)

    ##########################################################################

    def test_user_001_GET_ixfac(self):
        self.assert_get_handleref(self.db_user, "ixfac", SHARED["ixfac_r_ok"].id)

    ##########################################################################

    def test_user_001_GET_ixlan(self):
        self.assert_get_handleref(self.db_user, "ixlan", SHARED["ixlan_r_ok"].id)

    ##########################################################################

    def test_user_001_GET_ixlan_ixf_ixp_member_list_url(self):
        for ixlan in self.db_user.all("ixlan", ixf_ixp_member_list_url__startswith="http"):
            if ixlan["ixf_ixp_member_list_url_visible"] in ["Public","Users"]:
                assert ixlan["ixf_ixp_member_list_url"] == "http://localhost"
            else:
                assert "ixf_ixp_member_list_url" not in ixlan

    ##########################################################################

    def test_user_001_GET_ixpfx(self):
        self.assert_get_handleref(self.db_user, "ixpfx", SHARED["ixpfx_r_ok"].id)

    ##########################################################################

    def test_user_005_list_poc(self):
        data = self.db_guest.all("poc", limit=1000)
        for row in data:
            self.assertIn(row.get("visible"), ["Users", "Public"])
        data = self.db_guest.all("poc", visible="Private", limit=100)
        self.assertEqual(0, len(data))

    ##########################################################################

    def test_user_001_GET_as_set(self):
        data = self.db_guest.all("as_set")
        networks = Network.objects.filter(status="ok")
        print(data)
        for net in networks:
            self.assertEqual(data[0].get("{}".format(net.asn)), net.irr_as_set)

    ##########################################################################
    # TESTS WITH USER THAT IS ORGANIZATION MEMBER
    ##########################################################################

    def test_org_member_001_GET_poc_public(self):
        self.assert_get_handleref(
            self.db_org_member, "poc", SHARED["poc_r_ok_public"].id
        )

    ##########################################################################

    def test_org_member_001_GET_poc_users(self):
        self.assert_get_handleref(
            self.db_org_member, "poc", SHARED["poc_r_ok_users"].id
        )

    ##########################################################################

    def test_org_member_001_GET_poc_private(self):
        self.assert_get_handleref(
            self.db_org_member, "poc", SHARED["poc_r_ok_private"].id
        )

    #########################################################################
    def test_org_member_001_GET_ixlan_ixf_ixp_member_list_url(self):
        for ixlan in self.db_org_member.all("ixlan", ixf_ixp_member_list_url__startswith="http"):
            if ixlan["ixf_ixp_member_list_url_visible"] in ["Public","Users"]:
                assert ixlan["ixf_ixp_member_list_url"] == "http://localhost"
            else:
                if ixlan["id"] == SHARED["ixlan_r3_ok"].id:
                    assert ixlan["ixf_ixp_member_list_url"] == "http://localhost"
                else:
                    assert "ixf_ixp_member_list_url" not in ixlan


    ##########################################################################
    # TESTS WITH USER THAT IS ORGANIZATION ADMINISTRATOR
    ##########################################################################

    ##########################################################################

    def test_org_admin_001_GET_poc_public(self):
        self.assert_get_handleref(
            self.db_org_admin, "poc", SHARED["poc_r_ok_public"].id
        )

    ##########################################################################

    def test_org_admin_001_GET_poc_users(self):
        self.assert_get_handleref(self.db_org_admin, "poc", SHARED["poc_r_ok_users"].id)

    ##########################################################################

    def test_org_admin_001_GET_poc_private(self):
        # org admin is admin of rw org, so trying to access the private poc of the r org
        # should still be forbidden
        self.assert_get_forbidden(
            self.db_org_admin, "poc", SHARED["poc_r_ok_private"].id
        )

    #########################################################################

    def test_org_admin_001_GET_ixlan_ixf_ixp_member_list_url(self):
        for ixlan in self.db_org_admin.all("ixlan", ixf_ixp_member_list_url__startswith="http"):
            if ixlan["ixf_ixp_member_list_url_visible"] in ["Public","Users"]:
                assert ixlan["ixf_ixp_member_list_url"] == "http://localhost"
            else:
                if ixlan["id"] == SHARED["ixlan_rw3_ok"].id:
                    assert ixlan["ixf_ixp_member_list_url"] == "http://localhost"
                else:
                    assert "ixf_ixp_member_list_url" not in ixlan



    ##########################################################################

    def test_org_admin_002_POST_PUT_DELETE_ix(self):

        data = self.make_data_ix(prefix=self.get_prefix4())

        r_data = self.assert_create(
            self.db_org_admin,
            "ix",
            data,
            ignore=["prefix"],
            test_failures={
                "invalid": {"prefix": self.get_prefix4(), "name": ""},
                "perms": {
                    "prefix": self.get_prefix4(),
                    # need to set name again so it doesnt fail unique validation
                    "name": self.make_name("Test"),
                    # set org to an organization the user doesnt have perms to
                    "org_id": SHARED["org_r_ok"].id,
                },
                "status": {
                    # need to set name again so it doesnt fail unique validation
                    "prefix": self.get_prefix4(),
                    "name": self.make_name("Test"),
                    "org_id": SHARED["org_rwp"].id,
                },
            },
        )

        # test that ixlan id and prefix id were return in the POST
        # response (see #609)
        assert r_data.get("ixlan_id") > 0
        assert r_data.get("ixpfx_id") > 0

        SHARED["ix_id"] = r_data.get("id")

        # make sure ixlan was created and has matching id
        ix = InternetExchange.objects.get(id=SHARED["ix_id"])
        assert ix.ixlan
        assert ix.ixlan.id == ix.id

        self.assert_update(
            self.db_org_admin,
            "ix",
            SHARED["ix_id"],
            {"name": self.make_name("Test")},
            test_failures={
                "invalid": {"name": ""},
                "perms": {"id": SHARED["ix_r_ok"].id},
                "readonly": {
                    "ixf_net_count" : 50,
                    "ixf_last_import" : "not even valid"
                }
            },
        )

        self.assert_delete(
            self.db_org_admin,
            "ix",
            test_success=SHARED["ix_id"],
            test_failure=SHARED["ix_r_ok"].id,
        )

        self.assert_create(
            self.db_org_admin,
            "ix",
            data,
            test_success=False,
            test_failures={
                "invalid": {"prefix": self.get_prefix4(), "tech_email": "",},
            },
        )

        self.assert_create(
            self.db_org_admin,
            "ix",
            data,
            test_success=False,
            test_failures={"invalid": {"prefix": self.get_prefix4(), "website": "",},},
        )

        self.assert_create(
            self.db_org_admin,
            "ix",
            data,
            test_success=False,
            test_failures={"invalid": {"prefix": ""},},
        )

        # test ix creation with a ipv6 prefix
        data = self.make_data_ix(prefix=self.get_prefix6())
        self.assert_create(self.db_org_admin, "ix", data, ignore=["prefix"])

        # check protected ix validation
        self.assert_delete(
            self.db_org_admin,
            "ix",
            test_protected=SHARED["ix_rw_ok"].id,
        )



    ##########################################################################

    def test_org_admin_002_POST_PUT_DELETE_fac(self):
        data = self.make_data_fac()

        r_data = self.assert_create(
            self.db_org_admin,
            "fac",
            data,
            test_failures={
                "invalid": {
                    "name": "",
                },
                "perms": {
                    # need to set name again so it doesnt fail unique validation
                    "name": self.make_name("Test"),
                    # set org to an organization the user doesnt have perms to
                    "org_id": SHARED["org_r_ok"].id,
                },
                "status": {
                    "name": self.make_name("Test"),
                    "org_id": SHARED["org_rwp"].id,
                },
            },
        )

        SHARED["fac_id"] = r_data.get("id")

        self.assert_update(
            self.db_org_admin,
            "fac",
            SHARED["fac_id"],
            {"name": self.make_name("Test")},
            test_failures={
                "invalid": {"name": ""},
                "perms": {"id": SHARED["fac_r_ok"].id},
                "readonly": {
                    "latitude": 1,  # this should not take as it is read only
                    "longitude": 1,  # this should not take as it is read only
                    "rencode": str(uuid.uuid4())[:6].upper(), # this should not take as it is read only
                },
            },
        )

        self.assert_delete(
            self.db_org_admin,
            "fac",
            test_success=SHARED["fac_id"],
            test_failure=SHARED["fac_r_ok"].id,
        )

<<<<<<< HEAD
        # check protected ix validation
        self.assert_delete(
            self.db_org_admin,
            "fac",
            test_protected=SHARED["fac_rw_ok"].id,
        )


=======
        # Create new data with a non-null rencode
        data_new = self.make_data_fac()
        obsolete_rencode = str(uuid.uuid4())[:6].upper()
        data_new["rencode"] = obsolete_rencode

        # Data should be successfully created
        r_data_new = self.assert_get_single(
            self.db_org_admin.create("fac", data_new, return_response=True).get("data")
        )
        
        # But rencode should be null
        assert r_data_new["rencode"] == ""
>>>>>>> a9f73e78

    ##########################################################################

    def test_org_admin_002_POST_PUT_DELETE_net(self):
        data = self.make_data_net(asn=9000900)

        r_data = self.assert_create(
            self.db_org_admin,
            "net",
            data,
            test_failures={
                "invalid": {"name": ""},
                "perms": {
                    # need to set name again so it doesnt fail unique validation
                    "name": self.make_name("Test"),
                    "asn": data["asn"] + 1,
                    # set org to an organization the user doesnt have perms to
                    "org_id": SHARED["org_r_ok"].id,
                },
                "status": {
                    "org_id": SHARED["org_rwp"].id,
                    "asn": data["asn"] + 1,
                    "name": self.make_name("Test"),
                },
            },
        )

        SHARED["net_id"] = r_data.get("id")


        self.assert_update(
            self.db_org_admin,
            "net",
            SHARED["net_id"],
            {"name": self.make_name("Test")},
            test_failures={
                "invalid": {"name": ""},
                "perms": {"id": SHARED["net_r_ok"].id},
            },
        )

        # Test ASN cannot update
        self.assert_update(
            self.db_org_admin,
            "net",
            SHARED["net_id"],
            data,
            test_failures={
                "invalid": {
                    "asn": data["asn"] + 1
                },
            },
        )

        self.assert_delete(
            self.db_org_admin,
            "net",
            test_success=SHARED["net_id"],
            test_failure=SHARED["net_r_ok"].id,
        )

        # Test RiR not found failure

        r_data = self.assert_create(
            self.db_org_admin,
            "net",
            data,
            test_failures={"invalid": {"asn": 9999999}},
            test_success=False,
        )

    ##########################################################################

    def test_org_admin_002_POST_net_looking_glass_url(self):
        for scheme in ["http","https","ssh","telnet"]:
            r_data = self.assert_create(
                self.db_org_admin,
                "net",
                self.make_data_net(asn=9000900, looking_glass="{}://foo.bar".format(scheme)),
                test_failures={"invalid": {"looking_glass": "foo://www.bar.com"}}
            )
            Network.objects.get(id=r_data["id"]).delete(hard=True)

    ##########################################################################

    def test_org_admin_002_POST_net_route_server_url(self):
        for scheme in ["http","https","ssh","telnet"]:
            r_data = self.assert_create(
                self.db_org_admin,
                "net",
                self.make_data_net(asn=9000900, route_server="{}://foo.bar".format(scheme)),
                test_failures={"invalid": {"route_server": "foo://www.bar.com"}}
            )
            Network.objects.get(id=r_data["id"]).delete(hard=True)

    ##########################################################################

    def test_org_admin_002_POST_net_deleted(self):
        data = self.make_data_net(asn=SHARED["net_rw_dupe_deleted"].asn)

        with pytest.raises(InvalidRequestException) as excinfo:
            r_data = self.db_org_admin.create("net", data, return_response=True)

        # check exception vs value
        assert "Network has been deleted. Please contact" in excinfo.value.extra["asn"]

    ##########################################################################

    def test_org_admin_002_POST_PUT_DELETE_as_set(self):

        """
        The as-set endpoint is readonly, so all of these should
        fail
        """
        data = self.make_data_net(asn=9000900)

        with pytest.raises(PermissionDeniedException) as excinfo:
            r_data = self.assert_create(self.db_org_admin, "as_set", data)
        assert "You do not have permission" in str(excinfo.value)

        with pytest.raises(PermissionDeniedException) as excinfo:
            self.db_org_admin.update("as_set", {"9000900": "AS-ZZZ"})
        assert "You do not have permission" in str(excinfo.value)

        with pytest.raises(PermissionDeniedException) as excinfo:
            self.db_org_admin.rm("as_set", SHARED["net_rw_ok"].asn)
        assert "You do not have permission" in str(excinfo.value)

    ##########################################################################

    def test_org_admin_002_POST_net_bogon_asn(self):

        # Test bogon asn failure

        data = self.make_data_net()
        for bogon_asn in inet.BOGON_ASN_RANGES:
            r_data = self.assert_create(
                self.db_org_admin,
                "net",
                data,
                test_failures={"invalid": {"asn": bogon_asn[0]}},
                test_success=False,
            )

        # server running in tutorial mode should be allowed
        # to create networks with bogon asns, so we test that
        # as well

        pdb_settings.TUTORIAL_MODE = True

        for bogon_asn in inet.TUTORIAL_ASN_RANGES:
            data = self.make_data_net(asn=bogon_asn[0])
            r_data = self.assert_create(self.db_org_admin, "net", data)

        pdb_settings.TUTORIAL_MODE = False

    ##########################################################################

    def test_org_admin_002_POST_PUT_DELETE_netfac(self):

        data = {
            "net_id": SHARED["net_rw_ok"].id,
            "fac_id": SHARED["fac_rw_ok"].id,
        }

        r_data = self.assert_create(
            self.db_org_admin,
            "netfac",
            data,
            test_failures={
                "invalid": {"net_id": ""},
                "perms": {
                    # set network to one the user doesnt have perms to
                    "net_id": SHARED["net_r_ok"].id
                },
                "status": {
                    "net_id": SHARED["net_rw_pending"].id,
                    "fac_id": SHARED["fac_rw_pending"].id,
                },
            },
        )

        SHARED["netfac_id"] = r_data.get("id")

        self.assert_update(
            self.db_org_admin,
            "netfac",
            SHARED["netfac_id"],
            data,
            test_success=False,
            test_failures={
                "invalid": {"fac_id": ""},
                "perms": {"net_id": SHARED["net_r_ok"].id},
            },
        )

        self.assert_delete(
            self.db_org_admin,
            "netfac",
            test_success=SHARED["netfac_id"],
            test_failure=SHARED["netfac_r_ok"].id,
        )

        # re-create deleted netfac
        r_data = self.assert_create(self.db_org_admin, "netfac", data)
        # re-delete
        self.assert_delete(
            self.db_org_admin, "netfac", test_success=SHARED["netfac_id"]
        )

    ##########################################################################

    def test_org_admin_002_POST_PUT_DELETE_poc(self):
        data = self.make_data_poc(net_id=SHARED["net_rw_ok"].id)

        r_data = self.assert_create(
            self.db_org_admin,
            "poc",
            data,
            test_failures={
                "invalid": {"net_id": ""},
                "perms": {
                    # set network to one the user doesnt have perms to
                    "net_id": SHARED["net_r_ok"].id
                },
                "status": {"net_id": SHARED["net_rw_pending"].id},
            },
        )

        SHARED["poc_id"] = r_data.get("id")

        self.assert_update(
            self.db_org_admin,
            "poc",
            SHARED["poc_id"],
            {"role": "Sales"},
            test_failures={
                "invalid": {"role": "NOPE"},
                "perms": {"net_id": SHARED["net_r_ok"].id},
            },
        )

        self.assert_delete(
            self.db_org_admin,
            "poc",
            test_success=SHARED["poc_id"],
            test_failure=SHARED["poc_r_ok_users"].id,
        )

        # soft-deleted pocs should return blank
        # values for sensitive fields (#569)

        poc = self.db_org_admin.all("poc", id=SHARED["poc_id"], since=1)[0]
        assert poc["name"] == ""
        assert poc["phone"] == ""
        assert poc["email"] == ""
        assert poc["url"] == ""

    ##########################################################################

    def test_org_admin_002_POST_PUT_DELETE_ixlan(self):
        data = self.make_data_ixlan(ix_id=SHARED["ix_rw_ok"].id)

        with self.assertRaises(Exception) as exc:
            r_data = self.assert_create(
                self.db_org_admin,
                "ixlan",
                data,
                test_failures={
                    "invalid": {"ix_id": ""},
                    "perms": {"ix_id": SHARED["ix_r_ok"].id},
                    "status": {"ix_id": SHARED["ix_rw_pending"].id},
                },
            )
        self.assertIn('Method "POST" not allowed', str(exc.exception))

        self.assert_update(
            self.db_org_admin,
            "ixlan",
            SHARED["ixlan_rw_ok"].id,
            {"name": self.make_name("Test")},
            test_failures={
                "invalid": {"mtu": "NEEDS TO BE INT"},
                "perms": {"ix_id": SHARED["ix_r_ok"].id},
            },
        )

        with self.assertRaises(Exception) as exc:
            self.assert_delete(
                self.db_org_admin,
                "ixlan",
                test_success=SHARED["ixlan_rw_ok"].id,
                test_failure=SHARED["ixlan_r_ok"].id,
            )
        self.assertIn('Method "DELETE" not allowed', str(exc.exception))

    ##########################################################################

    def test_org_admin_002_POST_PUT_DELETE_ixpfx(self):
        data = self.make_data_ixpfx(
            ixlan_id=SHARED["ixlan_rw_ok"].id, prefix="206.126.236.0/25"
        )

        r_data = self.assert_create(
            self.db_org_admin,
            "ixpfx",
            data,
            test_failures={
                "invalid": {"prefix": "127.0.0.0/8"},
                "perms": {
                    "prefix": "205.127.237.0/24",
                    "ixlan_id": SHARED["ixlan_r_ok"].id,
                },
                "status": {
                    "prefix": "205.127.237.0/24",
                    "ixlan_id": SHARED["ixlan_rw_pending"].id,
                },
            },
        )

        SHARED["ixpfx_id"] = r_data["id"]

        # self.assert_create(self.db_org_admin, "ixpfx", data, test_failures={
        #    "invalid": {
        #        "prefix": "206.126.236.0/25"
        #    },
        # }, test_success=False)

        self.assert_update(
            self.db_org_admin,
            "ixpfx",
            SHARED["ixpfx_id"],
            {"prefix": "206.127.236.0/26"},
            test_failures={
                "invalid": {"prefix": "NEEDS TO BE VALID PREFIX"},
                "perms": {"ixlan_id": SHARED["ixlan_r_ok"].id},
            },
        )


        self.assert_delete(
            self.db_org_admin,
            "ixpfx",
            test_success=SHARED["ixpfx_id"],
            test_failure=SHARED["ixpfx_r_ok"].id,
        )

        # re-create deleted ixpfx
        r_data = self.assert_create(self.db_org_admin, "ixpfx", data)
        # re-delete
        self.assert_delete(self.db_org_admin, "ixpfx", test_success=SHARED["ixpfx_id"])

        # re-creating a deleted ixpfx that is under another exchange
        # that we dont have write perms too
        pfx = IXLanPrefix.objects.create(
            ixlan=SHARED["ixlan_r_ok"], prefix="205.127.237.0/24", protocol="IPv4"
        )
        pfx.delete()

        data.update(prefix="205.127.237.0/24")
        r_data = self.assert_create(
            self.db_org_admin,
            "ixpfx",
            data,
        )

        # make sure protocols are validated
        r_data = self.assert_create(
            self.db_org_admin,
            "ixpfx",
            data,
            test_failures={
                "invalid": {"prefix": "207.128.238.0/24", "protocol": "IPv6"},
            },
            test_success=False,
        )

        # test protected ixpfx cant be deleted
        prefix = IXLanPrefix.objects.get(id=SHARED["ixpfx_id"])
        NetworkIXLan.objects.create(
            network=SHARED["net_rw_ok"],
            asn=SHARED["net_rw_ok"].asn,
            ixlan=SHARED["ixlan_rw_ok"],
            ipaddr4=prefix.prefix[0],
            status="ok",
            speed=1000
        )

        self.assert_delete(
            self.db_org_admin,
            "ixpfx",
            test_protected=SHARED["ixpfx_id"]
        )



    ##########################################################################

    def test_org_admin_002_POST_PUT_DELETE_netixlan(self):
        data = self.make_data_netixlan(
            net_id=SHARED["net_rw_ok"].id,
            ixlan_id=SHARED["ixlan_rw_ok"].id,
            asn=SHARED["net_rw_ok"].asn,
        )

        r_data = self.assert_create(
            self.db_org_admin,
            "netixlan",
            data,
            test_failures={
                "invalid": {"ipaddr4": "a b c"},
                "perms": {
                    # set network to one the user doesnt have perms to
                    "ipaddr4": self.get_ip4(SHARED["ixlan_rw_ok"]),
                    "ipaddr6": self.get_ip6(SHARED["ixlan_rw_ok"]),
                    "net_id": SHARED["net_r_ok"].id,
                },
            },
        )

        assert r_data["operational"]

        SHARED["netixlan_id"] = r_data.get("id")

        self.assert_update(
            self.db_org_admin,
            "netixlan",
            SHARED["netixlan_id"],
            {"speed": 2000},
            test_failures={
                "invalid": {"ipaddr4": "NEEDS TO BE VALID IP"},
                "perms": {"net_id": SHARED["net_r_ok"].id},
            },
        )

        self.assert_delete(
            self.db_org_admin,
            "netixlan",
            test_success=SHARED["netixlan_id"],
            test_failure=SHARED["netixlan_r_ok"].id,
        )

    ##########################################################################

    def test_org_admin_002_POST_PUT_netixlan_validation(self):
        data = self.make_data_netixlan(
            net_id=SHARED["net_rw_ok"].id, ixlan_id=SHARED["ixlan_rw_ok"].id
        )

        test_failures = [
            # test failure if ip4 not in prefix
            {"invalid": {"ipaddr4": self.get_ip4(SHARED["ixlan_r_ok"])}},
            # test failure if ip6 not in prefix
            {"invalid": {"ipaddr6": self.get_ip6(SHARED["ixlan_r_ok"])}},
        ]

        for test_failure in test_failures:
            self.assert_create(
                self.db_org_admin,
                "netixlan",
                data,
                test_failures=test_failure,
                test_success=False,
            )

    ##########################################################################

    def test_org_admin_002_POST_PUT_DELETE_ixfac(self):
        data = {"fac_id": SHARED["fac_rw2_ok"].id, "ix_id": SHARED["ix_rw2_ok"].id}

        r_data = self.assert_create(
            self.db_org_admin,
            "ixfac",
            data,
            test_failures={
                "invalid": {"ix_id": ""},
                "perms": {
                    # set network to one the user doesnt have perms to
                    "ix_id": SHARED["ix_r_ok"].id
                },
                "status": {
                    "fac_id": SHARED["fac_rw2_pending"].id,
                    "ix_id": SHARED["ix_rw2_pending"].id,
                },
            },
        )

        SHARED["ixfac_id"] = r_data.get("id")

        self.assert_update(
            self.db_org_admin,
            "ixfac",
            SHARED["ixfac_id"],
            {"fac_id": SHARED["fac_r2_ok"].id},
            test_failures={
                "invalid": {"fac_id": ""},
                "perms": {"ix_id": SHARED["ix_r_ok"].id},
            },
        )

        self.assert_delete(
            self.db_org_admin,
            "ixfac",
            test_success=SHARED["ixfac_id"],
            test_failure=SHARED["ixfac_r_ok"].id,
        )

    ##########################################################################

    def test_org_admin_003_PUT_org(self):
        self.assert_update(
            self.db_org_admin,
            "org",
            SHARED["org_rw_ok"].id,
            {"name": self.make_name("Test")},
            test_failures={
                "invalid": {"name": ""},
                "perms": {"id": SHARED["org_r_ok"].id},
            },
        )

    ##########################################################################

    def test_zz_org_admin_004_DELETE_org(self):

        org = Organization.objects.create(name="Deletable org", status="ok")
        org.admin_usergroup.user_set.add(self.user_org_admin)

        self.assert_delete(
            self.db_org_admin,
            "org",
            # can delete the org we just made
            test_success=org.id,

            # cant delete the org we dont have write perms to
            test_failure=SHARED["org_r_ok"].id,
        )
        self.assert_delete(
            self.db_org_admin,
            "org",
            # cant delete the org that we have write perms to
            # but is not empty
            test_failure=SHARED["org_rw_ok"].id,
        )

    ##########################################################################
    # GUEST TESTS
    ##########################################################################

    def test_guest_001_GET_org(self):
        self.assert_get_handleref(self.db_guest, "org", SHARED["org_r_ok"].id)

    ##########################################################################

    def test_guest_001_GET_net(self):
        data = self.assert_get_handleref(self.db_guest, "net", SHARED["net_r_ok"].id)
        for poc in data.get("poc_set"):
            self.assertEqual(poc["visible"], "Public")

    ##########################################################################

    def test_guest_001_GET_ix(self):
        self.assert_get_handleref(self.db_guest, "ix", SHARED["ix_r_ok"].id)

    ##########################################################################

    def test_guest_001_GET_fac(self):
        self.assert_get_handleref(self.db_guest, "fac", SHARED["fac_r_ok"].id)

    ##########################################################################

    def test_guest_001_GET_poc_private(self):
        self.assert_get_forbidden(self.db_guest, "poc", SHARED["poc_r_ok_private"].id)

    ##########################################################################

    def test_guest_001_GET_poc_users(self):
        self.assert_get_forbidden(self.db_guest, "poc", SHARED["poc_r_ok_users"].id)

    ##########################################################################

    def test_guest_001_GET_poc_public(self):
        self.assert_get_handleref(self.db_guest, "poc", SHARED["poc_r_ok_public"].id)

    ##########################################################################

    def test_guest_001_GET_nefac(self):
        self.assert_get_handleref(self.db_guest, "netfac", SHARED["netfac_r_ok"].id)

    ##########################################################################

    def test_guest_001_GET_netixlan(self):
        self.assert_get_handleref(self.db_guest, "netixlan", SHARED["netixlan_r_ok"].id)

    ##########################################################################

    def test_guest_001_GET_ixfac(self):
        self.assert_get_handleref(self.db_guest, "ixfac", SHARED["ixfac_r_ok"].id)

    ##########################################################################

    def test_guest_001_GET_ixlan(self):
        self.assert_get_handleref(self.db_guest, "ixlan", SHARED["ixlan_r_ok"].id)

    ##########################################################################

    def test_guest_001_GET_ixlan_ixf_ixp_member_list_url(self):
        for ixlan in self.db_guest.all("ixlan", ixf_ixp_member_list_url__startswith="http"):
            if ixlan["ixf_ixp_member_list_url_visible"] == "Public":
                assert ixlan["ixf_ixp_member_list_url"] == "http://localhost"
            else:
                assert "ixf_ixp_member_list_url" not in ixlan


    ##########################################################################

    def test_guest_001_GET_ixpfx(self):
        self.assert_get_handleref(self.db_guest, "ixpfx", SHARED["ixpfx_r_ok"].id)

    ##########################################################################

    def test_guest_001_GET_list_404(self):
        for tag in REFTAG_MAP:
            with pytest.raises(NotFoundException):
                data = self.db_guest.all(tag, limit=1, id=99999999)
            if tag == "net":
                with pytest.raises(NotFoundException):
                    data = self.db_guest.all(tag, limit=1, asn=99999999999)

        for tag in REFTAG_MAP:
            if tag == "poc":
                data = self.db_guest.all(tag, id=SHARED["poc_r_ok_public"].id)
            else:
                data = self.db_guest.all(tag, id=SHARED["%s_r_ok" % tag].id)
            self.assertEqual(len(data), 1)
            self.assert_handleref_integrity(data[0])

    ##########################################################################

    def test_guest_005_list_all(self):
        data = self.db_guest.all("org")
        self.assertGreater(len(data), 1)
        self.assert_handleref_integrity(data[0])
        self.assert_data_integrity(data[0], "org")

    ##########################################################################

    def test_guest_005_list_all_tags(self):
        for tag in REFTAG_MAP:
            if tag == "poc":
                continue
            data = self.db_guest.all(tag, limit=10)
            self.assertLess(len(data), 11)
            self.assert_handleref_integrity(data[0])

        data = self.db_guest.all("poc", limit=10, visible="Public")
        self.assertLess(len(data), 11)
        self.assert_handleref_integrity(data[0])

    ##########################################################################

    def test_org_admin_005_list(self):
        for tag in REFTAG_MAP:
            data = self.db_org_admin.all(tag, limit=10)
            self.assertLess(len(data), 11)
            self.assert_handleref_integrity(data[0])

            for row in data:
                self.assertEqual(row["status"], "ok")

    ##########################################################################

    def test_guest_005_fields_filter(self):
        data = self.db_guest.all("org", limit=10, fields=",".join(["name", "status"]))
        self.assertGreater(len(data), 0)
        for row in data:
            self.assertEqual(sorted(row.keys()), sorted(["name", "status"]))

        data = self.db_guest.get("org", 1, fields=",".join(["name", "status"]))
        self.assertGreater(len(data), 0)
        self.assertEqual(sorted(data[0].keys()), sorted(["name", "status"]))

    ##########################################################################

    def test_guest_005_list_limit(self):
        data = self.db_guest.all("org", limit=10)
        self.assertEqual(len(data), 10)
        self.assert_handleref_integrity(data[0])
        self.assert_data_integrity(data[0], "org")

    ##########################################################################

    def test_guest_005_list_pagination(self):
        n = 1
        for i in range(0, 10):
            data = self.db_guest.all("org", skip=i * 10, limit=10)
            for row in data:
                self.assertEqual(row.get("id"), n)
                n += 1

    ##########################################################################

    def test_guest_005_list_since(self):
        data = self.db_guest.all(
            "net", since=int(START_TIMESTAMP) - 10, status="deleted"
        )
        self.assertEqual(len(data), 2)
        self.assert_handleref_integrity(data[0])
        self.assert_data_integrity(data[0], "net")

    ##########################################################################

    def test_guest_005_get_depth_all(self):
        """
        Test all end points single object GET with all valid depths
        This also asserts data structure integrity for objects expanded
        by the depth parameter
        """

        for depth in [0, 1, 2, 3, 4]:
            for tag, slz in list(REFTAG_MAP_SLZ.items()):
                note_tag = "(%s %s)" % (tag, depth)
                if tag == "poc":
                    o = SHARED["%s_r_ok_public" % tag]
                else:
                    o = SHARED["%s_r_ok" % tag]
                data = self.db_guest.get(tag, o.id, depth=depth)
                self.assertEqual(len(data), 1, msg="Data length %s" % note_tag)
                pk_flds, n_flds = self.serializer_related_fields(slz)

                obj = data[0]
                self.assert_related_depth(
                    obj, slz, depth, depth, note_tag, typ="single"
                )

    ##########################################################################

    def test_guest_005_list_depth_all(self):
        """
        Tests all end points multiple object GET with all valid depths
        This also asserts data structure integrity for objects expanded
        by the depth parameter
        """

        for depth in [0, 1, 2, 3]:
            for tag, slz in list(REFTAG_MAP_SLZ.items()):
                note_tag = "(%s %s)" % (tag, depth)
                if tag == "poc":
                    o = SHARED["%s_r_ok_public" % tag]
                else:
                    o = SHARED["%s_r_ok" % tag]
                data = self.db_guest.all(tag, id=o.id, depth=depth)
                self.assertEqual(len(data), 1, msg="Data length %s" % note_tag)
                pk_flds, n_flds = self.serializer_related_fields(slz)

                obj = data[0]
                self.assert_related_depth(
                    obj, slz, depth, depth, note_tag, typ="listing"
                )

    ##########################################################################

    def test_guest_005_list_depth_not_set(self):
        data = self.db_guest.all("org", id=SHARED["org_r_ok"].id)
        self.assertEqual(data[0].get("net_set"), None)

    ##########################################################################

    def test_guest_005_list_depth_0(self):
        data = self.db_guest.all("org", id=SHARED["org_r_ok"].id, depth=0)
        self.assertEqual(data[0].get("net_set"), None)

    ##########################################################################

    def test_guest_005_list_depth_1(self):
        data = self.db_guest.all("org", id=SHARED["org_r_ok"].id, depth=1)
        self.assertEqual(len(data[0].get("net_set")), 3)
        self.assertEqual(data[0].get("net_set")[0], SHARED["net_r_ok"].id)
        self.assertEqual(data[0].get("net_set")[1], SHARED["net_r2_ok"].id)
        self.assertEqual(data[0].get("net_set")[2], SHARED["net_r3_ok"].id)

    #############################################################################

    def test_guest_005_list_depth_2(self):
        data = self.db_guest.all("org", id=SHARED["org_r_ok"].id, depth=2)
        self.assertEqual(len(data[0].get("net_set")), 3)
        obj = data[0].get("net_set")[0]
        self.assertEqual(obj.get("id"), SHARED["net_r_ok"].id)
        self.assert_data_integrity(obj, "net", ignore=["org_id"])

    #############################################################################

    def test_guest_005_list_depth_3(self):
        data = self.db_guest.all("org", id=SHARED["org_r_ok"].id, depth=3)
        self.assertEqual(len(data[0].get("net_set")), 3)
        obj = data[0].get("net_set")[0]
        self.assertEqual(obj.get("id"), SHARED["net_r_ok"].id)
        self.assert_data_integrity(obj, "net", ignore=["org_id"])

        obj = obj.get("netfac_set")
        self.assertEqual(len(obj), 1)
        self.assertEqual(obj[0], SHARED["netfac_r_ok"].id)

    ##########################################################################

    def test_guest_005_list_filter_dates_numeric(self):
        for flt, ass in list(NUMERIC_TESTS.items()):
            for fld in ["created", "updated"]:

                if flt in ["gt", "gte"]:
                    DATE = DATES["yesterday"]
                elif flt in ["lt"]:
                    DATE = DATES["tomorrow"]
                else:
                    DATE = DATES["today"]

                if flt:
                    kwargs = {"%s__%s" % (fld, flt): DATE[1]}
                else:
                    kwargs = {fld: DATE[1]}
                data = self.db_guest.all("fac", limit=10, **kwargs)
                self.assertGreater(
                    len(data), 0, msg="%s_%s - data length assertion" % (fld, flt)
                )
                for row in data:
                    self.assert_data_integrity(row, "fac")
                    try:
                        dt = datetime.datetime.strptime(
                            row[fld], "%Y-%m-%dT%H:%M:%SZ"
                        ).date()
                    except ValueError:
                        dt = datetime.datetime.strptime(
                            row[fld], "%Y-%m-%dT%H:%M:%S.%fZ"
                        ).date()
                    fnc = getattr(self, "assert%s" % ass)
                    fnc(
                        dt,
                        DATE[0],
                        msg="%s__%s: %s, %s" % (fld, flt, row[fld], DATE[1]),
                    )

    ##########################################################################

    def test_guest_005_list_filter_numeric(self):
        data = self.db_guest.all("net", asn=SHARED["net_r_ok"].asn)
        self.assertEqual(len(data), 1)
        self.assert_data_integrity(data[0], "net")
        self.assertEqual(data[0]["asn"], SHARED["net_r_ok"].asn)

    ##########################################################################

    def test_guest_005_list_filter_numeric_lte(self):
        data = self.db_guest.all("fac", id__lte=SHARED["fac_rw_ok"].id)
        self.assertGreater(len(data), 0)
        self.assert_data_integrity(data[0], "fac")
        for fac in data:
            self.assertLessEqual(int(fac["id"]), SHARED["fac_rw_ok"].id)

    ##########################################################################

    def test_guest_005_list_filter_numeric_lt(self):
        data = self.db_guest.all("fac", id__lt=SHARED["fac_rw_ok"].id)
        self.assertGreater(len(data), 0)
        self.assert_data_integrity(data[0], "fac")
        for fac in data:
            self.assertLess(int(fac["id"]), SHARED["fac_rw_ok"].id)

    ##########################################################################

    def test_guest_005_list_filter_numeric_gte(self):
        data = self.db_guest.all("fac", id__gte=SHARED["fac_r_ok"].id)
        self.assertGreater(len(data), 0)
        self.assert_data_integrity(data[0], "fac")
        for fac in data:
            self.assertGreaterEqual(int(fac["id"]), SHARED["fac_r_ok"].id)

    ##########################################################################

    def test_guest_005_list_filter_numeric_gt(self):
        data = self.db_guest.all("fac", id__gt=SHARED["fac_r_ok"].id)
        self.assertGreater(len(data), 0)
        self.assert_data_integrity(data[0], "fac")
        for fac in data:
            self.assertGreater(int(fac["id"]), SHARED["fac_r_ok"].id)

    ##########################################################################

    def test_guest_005_list_filter_numeric_in(self):
        ids = [SHARED["fac_r_ok"].id, SHARED["fac_rw_ok"].id]
        data = self.db_guest.all("fac", id__in="%s,%s" % tuple(ids))
        self.assertEqual(len(data), len(ids))
        self.assert_data_integrity(data[0], "fac")
        for fac in data:
            self.assertIn(int(fac["id"]), ids)

    ##########################################################################

    def test_guest_005_list_filter_string(self):
        data = self.db_guest.all("ix", name=SHARED["ix_r_ok"].name)
        self.assertEqual(len(data), 1)
        self.assert_data_integrity(data[0], "ix")
        self.assertEqual(data[0]["name"], SHARED["ix_r_ok"].name)

    ##########################################################################

    def test_guest_005_list_filter_string_contains(self):
        token = SHARED["ix_r_ok"].name[3:5]
        data = self.db_guest.all("ix", name__contains=token.lower())
        self.assertGreater(len(data), 0)
        self.assert_data_integrity(data[0], "ix")
        for ix in data:
            self.assertIn(token, ix["name"])

    ##########################################################################

    def test_guest_005_list_filter_string_startswith(self):
        token = SHARED["ix_r_ok"].name[0:5]
        data = self.db_guest.all("ix", name__startswith=token.lower())
        self.assertGreater(len(data), 0)
        self.assert_data_integrity(data[0], "ix")
        for ix in data:
            self.assertEqual(ix["name"][:5], token)

    ##########################################################################

    def test_guest_005_list_filter_string_in(self):
        cities = ["API Test:IX:RW:ok", "API Test:IX:R:ok"]
        data = self.db_guest.all("ix", name__in="%s,%s" % tuple(cities))
        self.assertGreater(len(data), 0)
        self.assert_data_integrity(data[0], "ix")
        for ix in data:
            self.assertIn(ix["name"], cities)

    ##########################################################################

    def test_guest_005_list_filter_relation_basic(self):
        data = self.db_guest.all("ix", org_id=SHARED["ix_r_ok"].org_id)
        self.assertEqual(len(data), 3)
        self.assert_data_integrity(data[0], "ix")
        self.assertEqual(data[0]["org_id"], SHARED["ix_r_ok"].org_id)

    ##########################################################################

    def test_guest_005_list_filter_relation_basic_2(self):
        data = self.db_guest.all("ix", org=SHARED["ix_r_ok"].org_id)
        self.assertEqual(len(data), 3)
        self.assert_data_integrity(data[0], "ix")
        self.assertEqual(data[0]["org_id"], SHARED["ix_r_ok"].org_id)

    ##########################################################################

    def test_guest_005_list_filter_relation_fld_xl(self):
        data = self.db_guest.all("netixlan", net_id__lt=4)
        for row in data:
            self.assertLess(row["net_id"], 4)

    ##########################################################################

    def test_guest_005_list_filter_relation_nested(self):
        data = self.db_user.all("poc", net__asn=SHARED["net_r_ok"].asn)
        self.assertEqual(len(data), 2)
        for row in data:
            self.assertEqual(row.get("net_id"), SHARED["net_r_ok"].id)

    ##########################################################################

    def test_guest_005_list_poc(self):
        data = self.db_guest.all("poc", limit=100)
        for row in data:
            self.assertEqual(row.get("visible"), "Public")
        data = self.db_guest.all("poc", visible__in="Private,Users", limit=100)
        self.assertEqual(0, len(data))

    ##########################################################################

    def test_guest_005_list_filter_net_related(self):
        self.assert_list_filter_related("net", "ix")
        self.assert_list_filter_related("net", "ixlan")
        self.assert_list_filter_related("net", "netixlan")
        self.assert_list_filter_related("net", "netfac")
        self.assert_list_filter_related("net", "fac")
        self.assert_list_filter_related("net", "org")

    ##########################################################################

    def test_guest_005_list_filter_net_not_ix(self):
        ix = SHARED["ix_r_ok"]
        data_a = self.db_guest.all("net", ix=ix.id)
        data_b = self.db_guest.all("net", not_ix=ix.id)
        self.assertGreater(len(data_a), 0)
        self.assertGreater(len(data_b), 0)
        for row_b in data_b:
            for row_a in data_a:
                self.assertNotEqual(row_a["id"], row_b["id"])

    ##########################################################################

    def test_guest_005_list_filter_net_not_fac(self):
        fac = SHARED["fac_r_ok"]
        data_a = self.db_guest.all("net", fac=fac.id)
        data_b = self.db_guest.all("net", not_fac=fac.id)
        self.assertGreater(len(data_a), 0)
        self.assertGreater(len(data_b), 0)
        for row_b in data_b:
            for row_a in data_a:
                self.assertNotEqual(row_a["id"], row_b["id"])

    ##########################################################################

    def test_guest_005_list_filter_ixpfx_related(self):
        self.assert_list_filter_related("ixpfx", "ix")
        self.assert_list_filter_related("ixpfx", "ixlan")

    ##########################################################################

    def test_guest_005_list_filter_ixpfx_whereis(self):
        ixpfx = SHARED["ixpfx_r_ok"]

        ipaddr = "{}".format(ixpfx.prefix[0])

        data = self.db_guest.all("ixpfx", whereis=ipaddr)

        assert len(data) == 1
        assert data[0]["id"] == ixpfx.id

    ##########################################################################

    def test_guest_005_list_filter_ix_related(self):
        self.assert_list_filter_related("ix", "ixlan")
        self.assert_list_filter_related("ix", "ixfac")
        self.assert_list_filter_related("ix", "fac")
        self.assert_list_filter_related("ix", "net")
        self.assert_list_filter_related("ix", "net", "asn")
        self.assert_list_filter_related("ix", "org")

    ##########################################################################

    def test_guest_005_list_filter_ix_ipblock(self):
        prefix = str(SHARED["ixpfx_r_ok"].prefix)[:-3]
        data = self.db_guest.all("ix", ipblock=prefix)
        self.assertGreater(len(data), 0)
        for row in data:
            self.assertEqual(row["id"], SHARED["ix_r_ok"].id)

    ##########################################################################

    def test_guest_005_list_filter_ix_name_search(self):
        data = self.db_guest.all("ix", name_search=SHARED["ix_r_ok"].name)
        self.assertEqual(len(data), 1)
        for row in data:
            self.assertEqual(row["id"], SHARED["ix_r_ok"].id)

        data = self.db_guest.all("ix", name_search=SHARED["ix_r_ok"].name_long)
        self.assertEqual(len(data), 1)
        for row in data:
            self.assertEqual(row["id"], SHARED["ix_r_ok"].id)

    ##########################################################################

    def test_guest_005_list_filter_ix_asn_overlap(self):
        # create three test networks
        networks = [
            Network.objects.create(status="ok", **self.make_data_net())
            for i in range(0, 3)
        ]

        # create two test exchanges
        exchanges = [
            InternetExchange.objects.create(status="ok", **self.make_data_ix())
            for i in range(0, 2)
        ]

        # collect ixlans
        ixlans = [ix.ixlan for ix in exchanges]

        # all three networks peer at first exchange
        for net in networks:
            NetworkIXLan.objects.create(
                network=net, ixlan=ixlans[0], status="ok", asn=net.asn, speed=0
            )

        # only the first two networks peer at second exchange
        for net in networks[:2]:
            NetworkIXLan.objects.create(
                network=net, ixlan=ixlans[1], status="ok", asn=net.asn, speed=0
            )

        # do test queries

        # query #1 - test overlapping exchanges for all 3 asns - should return first ix
        data = self.db_guest.all(
            "ix", asn_overlap=",".join([str(net.asn) for net in networks])
        )
        self.assertEqual(len(data), 1)
        self.assertEqual(data[0]["id"], exchanges[0].id)

        # query #2 - test overlapping exchanges for first 2 asns - should return both ixs
        data = self.db_guest.all(
            "ix", asn_overlap=",".join([str(net.asn) for net in networks[:2]])
        )
        self.assertEqual(len(data), 2)
        for row in data:
            self.assertIn(row["id"], [ix.id for ix in exchanges])

        # query #3 - should error when only passing one asn
        with pytest.raises(InvalidRequestException):
            self.db_guest.all("ix", asn_overlap=networks[0].asn)

        # query #4 - should error when passing too many asns
        with pytest.raises(InvalidRequestException):
            self.db_guest.all(
                "ix", asn_overlap=",".join([str(i) for i in range(0, 30)])
            )

        # clean up data
        for net in networks:
            net.delete(hard=True)
        for ix in exchanges:
            ix.delete(hard=True)

    ##########################################################################

    def test_guest_005_list_filter_fac_related(self):
        self.assert_list_filter_related("fac", "ix")
        self.assert_list_filter_related("fac", "net")

    ##########################################################################

    def test_guest_005_list_filter_fac_org_name(self):
        data = self.db_guest.all("fac", org_name=SHARED["org_r_ok"].name[2:10])
        for row in data:
            self.assertEqual(data[0]["org_id"], SHARED["org_r_ok"].id)
        self.assert_data_integrity(data[0], "fac")

    ##########################################################################

    def test_guest_005_list_filter_fac_net_count(self):
        data = self.db_guest.all("fac", net_count=1)
        for row in data:
            self.assert_data_integrity(row, "fac")
            self.assertEqual(row["net_count"], 1)

        data = self.db_guest.all("fac", net_count=0)
        for row in data:
            self.assert_data_integrity(row, "fac")
            self.assertEqual(row["net_count"], 0)

        data = self.db_guest.all("fac", net_count__lt=1)
        for row in data:
            self.assert_data_integrity(row, "fac")
            self.assertEqual(row["net_count"], 0)

        data = self.db_guest.all("fac", net_count__gt=0)
        for row in data:
            self.assert_data_integrity(row, "fac")
            self.assertGreater(row["net_count"], 0)

    ##########################################################################

    def test_guest_005_list_filter_ix_net_count(self):
        data = self.db_guest.all("ix", net_count=1)
        for row in data:
            self.assert_data_integrity(row, "ix")
            self.assertEqual(row["net_count"], 1)

        data = self.db_guest.all("ix", net_count=0)
        for row in data:
            self.assert_data_integrity(row, "ix")
            self.assertEqual(row["net_count"], 0)

        data = self.db_guest.all("ix", net_count__lt=1)
        for row in data:
            self.assert_data_integrity(row, "ix")
            self.assertEqual(row["net_count"], 0)

        data = self.db_guest.all("ix", net_count__gt=0)
        for row in data:
            self.assert_data_integrity(row, "ix")
            self.assertGreater(row["net_count"], 0)

        data = self.db_guest.all("ix", net_count__lte=2)
        for row in data:
            self.assert_data_integrity(row, "ix")
            self.assertLessEqual(row["net_count"], 2)

        data = self.db_guest.all("ix", net_count__gte=1)
        for row in data:
            self.assert_data_integrity(row, "ix")
            self.assertGreaterEqual(row["net_count"], 1)

    ##########################################################################

    def test_guest_005_list_filter_fac_asn_overlap(self):
        # create three test networks
        networks = [
            Network.objects.create(status="ok", **self.make_data_net())
            for i in range(0, 3)
        ]

        # create two test facilities
        facilities = [
            Facility.objects.create(status="ok", **self.make_data_fac())
            for i in range(0, 2)
        ]

        # all three networks peer at first facility
        for net in networks:
            NetworkFacility.objects.create(
                network=net, facility=facilities[0], status="ok"
            )

        # only the first two networks peer at second facility
        for net in networks[:2]:
            NetworkFacility.objects.create(
                network=net, facility=facilities[1], status="ok"
            )

        # do test queries

        # query #1 - test overlapping facilities for all 3 asns - should return first facility
        data = self.db_guest.all(
            "fac", asn_overlap=",".join([str(net.asn) for net in networks])
        )
        self.assertEqual(len(data), 1)
        self.assertEqual(data[0]["id"], facilities[0].id)

        # query #2 - test overlapping facilities for first 2 asns - should return both facs
        data = self.db_guest.all(
            "fac", asn_overlap=",".join([str(net.asn) for net in networks[:2]])
        )
        self.assertEqual(len(data), 2)
        for row in data:
            self.assertIn(row["id"], [ix.id for ix in facilities])

        # query #3 - should error when only passing one asn
        with pytest.raises(InvalidRequestException):
            self.db_guest.all("fac", asn_overlap=networks[0].asn)

        # query #4 - should error when passing too many asns
        with pytest.raises(InvalidRequestException):
            self.db_guest.all(
                "fac", asn_overlap=",".join([str(i) for i in range(0, 30)])
            )

        # clean up data
        for net in networks:
            net.delete(hard=True)
        for fac in facilities:
            fac.delete(hard=True)

    ##########################################################################

    def test_guest_005_list_filter_org_asn(self):
        data = self.db_guest.all("org", asn=SHARED["net_r_ok"].asn)
        self.assertEqual(len(data), 1)
        for row in data:
            self.assertEqual(row["id"], SHARED["org_r_ok"].id)

    ##########################################################################

    def test_guest_005_list_filter_netixlan_related(self):
        self.assert_list_filter_related("netixlan", "net")
        self.assert_list_filter_related("netixlan", "ixlan")
        self.assert_list_filter_related("netixlan", "ix")

    ##########################################################################

    def test_guest_005_list_filter_netixlan_operational(self):

        # all netixlans are operational at this point,
        # filtering by operational=False should return empty list

        data = self.db_guest.all("netixlan", operational=0)
        assert len(data) == 0

        # set one netixlan to not operational

        netixlan = NetworkIXLan.objects.first()
        netixlan.operational=False
        netixlan.save()

        # assert that it is now returned in the operational=False
        # result

        data = self.db_guest.all("netixlan", operational=0)
        assert len(data) == 1
        assert data[0]["id"] == netixlan.id


    ##########################################################################

    def test_guest_005_list_filter_netixlan_related_name(self):
        data = self.db_guest.all("netixlan", name=SHARED["ix_rw_ok"].name)
        self.assertEqual(len(data), 1)
        self.assert_data_integrity(data[0], "netixlan")

    ##########################################################################

    def test_guest_005_list_filter_netfac_related(self):
        self.assert_list_filter_related("netfac", "net")
        self.assert_list_filter_related("netfac", "fac")

    ##########################################################################

    def test_guest_005_list_filter_netfac_related_name(self):
        data = self.db_guest.all("netfac", name=SHARED["fac_rw_ok"].name)
        self.assertEqual(len(data), 1)
        self.assert_data_integrity(data[0], "netfac")

    ##########################################################################

    def test_guest_005_list_filter_netfac_related_city(self):
        data = self.db_guest.all("netfac", city=SHARED["fac_rw_ok"].city)
        self.assertEqual(len(data), 2)
        self.assert_data_integrity(data[0], "netfac")

    ##########################################################################

    def test_guest_005_list_filter_netfac_related_country(self):
        data = self.db_guest.all(
            "netfac", country=u"{}".format(SHARED["fac_rw_ok"].country)
        )
        self.assertEqual(len(data), 2)
        self.assert_data_integrity(data[0], "netfac")

    ##########################################################################

    def test_guest_005_list_filter_ixlan_related(self):
        self.assert_list_filter_related("ixlan", "ix")

    ##########################################################################

    def test_guest_005_list_filter_ixfac_related(self):
        self.assert_list_filter_related("ixfac", "fac")
        self.assert_list_filter_related("ixfac", "ix")

    ##########################################################################

    def test_guest_005_list_filter_poc_related(self):
        self.assert_list_filter_related("poc", "net")
        return
        data = self.db_guest.all("poc", net_id=SHARED["net_r_ok"].id)
        self.assertGreater(len(data), 0)
        for row in data:
            self.assert_data_integrity(row, "poc")
            self.assertEqual(row["net_id"], SHARED["net_r_ok"].id)

    ##########################################################################

    def test_guest_005_list_skip(self):
        data = self.db_guest.all("org", skip=0, limit=20)
        self.assertEqual(len(data), 20)

        target = data[10]

        data = self.db_guest.all("org", skip=10, limit=20)

        self.assertEqual(len(data), 20)

        comp = data[0]

        self.assertEqual(target, comp)

    ##########################################################################

    def test_guest_005_list_filter_accented(self):

        """
        test filtering with accented search terms
        """

        # TODO: sqlite3 is being used as the testing backend, and django 1.11
        # seems to be unable to set a collation on it, so we can't properly test
        # the other way atm, for now this test at least confirms that the term is
        # unaccented correctly.
        #
        # on production we run mysql with flattened accents so both ways should work
        # there regardless.

        org = Organization.objects.create(name="org unaccented", status="ok")
        net = Network.objects.create(
            asn=12345, name="net unaccented", status="ok", org=org
        )
        ix = InternetExchange.objects.create(org=org, name="ix unaccented", status="ok")
        fac = Facility.objects.create(org=org, name="fac unaccented", status="ok")

        for tag in ["org", "net", "ix", "fac"]:
            data = self.db_guest.all(tag, name="{} unãccented".format(tag))
            self.assertEqual(len(data), 1)

    ##########################################################################
    # READONLY PERMISSION TESTS
    # These tests assert that the readonly users cannot write anything
    ##########################################################################

    ##########################################################################

    def test_readonly_users_003_PUT_org(self):
        for db in self.readonly_dbs():
            self.assert_update(
                db,
                "org",
                SHARED["org_r_ok"].id,
                {},
                test_success=False,
                test_failures={"perms": {}},
            )

    ##########################################################################

    def test_readonly_users_002_POST_ix(self):
        for db in self.readonly_dbs():
            self.assert_create(
                db,
                "ix",
                self.make_data_ix(prefix=self.get_prefix4()),
                test_failures={"perms": {}},
                test_success=False,
            )

    ##########################################################################

    def test_readonly_users_003_PUT_ix(self):
        for db in self.readonly_dbs():
            self.assert_update(
                db,
                "ix",
                SHARED["ix_r_ok"].id,
                {},
                test_success=False,
                test_failures={"perms": {}},
            )

    ##########################################################################

    def test_readonly_users_004_DELETE_ix(self):
        for db in self.readonly_dbs():
            self.assert_delete(
                db, "ix", test_success=False, test_failure=SHARED["ix_r_ok"].id
            )

    ##########################################################################

    def test_readonly_users_002_POST_fac(self):
        for db in self.readonly_dbs():
            self.assert_create(
                db,
                "fac",
                self.make_data_fac(),
                test_failures={"perms": {}},
                test_success=False,
            )

    ##########################################################################

    def test_readonly_users_003_PUT_fac(self):
        for db in self.readonly_dbs():
            self.assert_update(
                db,
                "fac",
                SHARED["fac_r_ok"].id,
                {},
                test_success=False,
                test_failures={"perms": {}},
            )

    ##########################################################################

    def test_readonly_users_004_DELETE_fac(self):
        for db in self.readonly_dbs():
            self.assert_delete(
                db, "fac", test_success=False, test_failure=SHARED["fac_r_ok"].id
            )

    ##########################################################################

    def test_readonly_users_002_POST_netfac(self):
        for db in self.readonly_dbs():
            self.assert_create(
                db,
                "netfac",
                {"net_id": SHARED["net_r_ok"].id, "fac_id": SHARED["fac_r2_ok"].id,},
                test_failures={"perms": {}},
                test_success=False,
            )

    ##########################################################################

    def test_readonly_users_003_PUT_netfac(self):
        for db in self.readonly_dbs():
            self.assert_update(
                db,
                "netfac",
                SHARED["netfac_r_ok"].id,
                {},
                test_success=False,
                test_failures={"perms": {}},
            )

    ##########################################################################

    def test_readonly_users_004_DELETE_netfac(self):
        for db in self.readonly_dbs():
            self.assert_delete(
                db, "netfac", test_success=False, test_failure=SHARED["netfac_r_ok"].id
            )

    ##########################################################################

    def test_readonly_users_002_POST_ixfac(self):
        for db in self.readonly_dbs():
            self.assert_create(
                db,
                "ixfac",
                {"ix_id": SHARED["ix_r_ok"].id, "fac_id": SHARED["fac_r2_ok"].id},
                test_failures={"perms": {}},
                test_success=False,
            )

    ##########################################################################

    def test_readonly_users_003_PUT_ixfac(self):
        for db in self.readonly_dbs():
            self.assert_update(
                db,
                "ixfac",
                SHARED["ixfac_r_ok"].id,
                {},
                test_success=False,
                test_failures={"perms": {}},
            )

    ##########################################################################

    def test_readonly_users_004_DELETE_ixfac(self):
        for db in self.readonly_dbs():
            self.assert_delete(
                db, "ixfac", test_success=False, test_failure=SHARED["ixfac_r_ok"].id
            )

    ##########################################################################

    def test_readonly_users_002_POST_poc(self):
        for db in self.readonly_dbs():
            self.assert_create(
                db,
                "poc",
                self.make_data_poc(net_id=SHARED["net_rw_ok"].id),
                test_failures={"perms": {}},
                test_success=False,
            )

    ##########################################################################

    def test_readonly_users_003_PUT_poc(self):
        for db in self.readonly_dbs(exclude=[self.db_user]):
            self.assert_update(
                db,
                "poc",
                SHARED["poc_r_ok_public"].id,
                {},
                test_success=False,
                test_failures={"perms": {}},
            )
            self.assert_update(
                db,
                "poc",
                SHARED["poc_r_ok_private"].id,
                {},
                test_success=False,
                test_failures={"perms": {}},
            )
            self.assert_update(
                db,
                "poc",
                SHARED["poc_r_ok_users"].id,
                {},
                test_success=False,
                test_failures={"perms": {}},
            )

    ##########################################################################

    def test_readonly_users_004_DELETE_poc(self):
        for db in self.readonly_dbs():
            self.assert_delete(
                db, "poc", test_success=False, test_failure=SHARED["poc_r_ok_public"].id
            )
            self.assert_delete(
                db,
                "poc",
                test_success=False,
                test_failure=SHARED["poc_r_ok_private"].id,
            )
            self.assert_delete(
                db, "poc", test_success=False, test_failure=SHARED["poc_r_ok_users"].id
            )

    ##########################################################################

    def test_readonly_users_002_POST_ixlan(self):
        for db in self.readonly_dbs():
            with self.assertRaises(Exception) as exc:
                self.assert_create(
                    db,
                    "ixlan",
                    self.make_data_ixlan(),
                    test_failures={"perms": {}},
                    test_success=False,
                )
            self.assertIn('Method "POST" not allowed', str(exc.exception))

    ##########################################################################

    def test_readonly_users_003_PUT_ixlan(self):
        for db in self.readonly_dbs():
            self.assert_update(
                db,
                "ixlan",
                SHARED["ixlan_r_ok"].id,
                {},
                test_success=False,
                test_failures={"perms": {}},
            )

    ##########################################################################

    def test_readonly_users_004_DELETE_ixlan(self):
        for db in self.readonly_dbs():
            with self.assertRaises(Exception) as exc:
                self.assert_delete(
                    db,
                    "ixlan",
                    test_success=False,
                    test_failure=SHARED["ixlan_r_ok"].id,
                )
            self.assertIn('Method "DELETE" not allowed', str(exc.exception))

    ##########################################################################

    def test_readonly_users_002_POST_ixpfx(self):
        for db in self.readonly_dbs():
            self.assert_create(
                db,
                "ixpfx",
                self.make_data_ixpfx(prefix="200.100.200.0/22"),
                test_failures={"perms": {}},
                test_success=False,
            )

    ##########################################################################

    def test_readonly_users_003_PUT_ixpfx(self):
        for db in self.readonly_dbs():
            self.assert_update(
                db,
                "ixpfx",
                SHARED["ixpfx_r_ok"].id,
                {},
                test_success=False,
                test_failures={"perms": {}},
            )

    ##########################################################################

    def test_readonly_users_004_DELETE_ixpfx(self):
        for db in self.readonly_dbs():
            self.assert_delete(
                db, "ixpfx", test_success=False, test_failure=SHARED["ixpfx_r_ok"].id
            )

    ##########################################################################

    def test_readonly_users_002_POST_netixlan(self):
        for db in self.readonly_dbs():
            self.assert_create(
                db,
                "netixlan",
                self.make_data_netixlan(),
                test_failures={"perms": {}},
                test_success=False,
            )

    ##########################################################################

    def test_readonly_users_003_PUT_netixlan(self):
        for db in self.readonly_dbs():
            self.assert_update(
                db,
                "netixlan",
                SHARED["netixlan_r_ok"].id,
                {},
                test_success=False,
                test_failures={"perms": {}},
            )

    ##########################################################################

    def test_readonly_users_004_DELETE_netixlan(self):
        for db in self.readonly_dbs():
            self.assert_delete(
                db,
                "netixlan",
                test_success=False,
                test_failure=SHARED["netixlan_r_ok"].id,
            )

    ##########################################################################

    def test_readonly_users_004_DELETE_org(self):
        for db in self.readonly_dbs():
            self.assert_delete(
                db, "org", test_success=False, test_failure=SHARED["org_r_ok"].id
            )

    ##########################################################################
    # CRUD PERMISSION TESTS
    ##########################################################################

    def test_z_crud_002_create(self):

        # user with create perms should be allowed to create a new poc under net_rw3_ok
        # but not under net_rw2_ok
        self.assert_create(
            self.db_crud_create,
            "poc",
            self.make_data_poc(net_id=SHARED["net_rw3_ok"].id),
            test_failures={"perms": {"net_id": SHARED["net_rw2_ok"].id}},
        )

        # other crud test users should not be able to create a new poc under
        # net_rw3_ok
        for p in ["delete", "update"]:
            self.assert_create(
                getattr(self, "db_crud_%s" % p),
                "poc",
                self.make_data_poc(net_id=SHARED["net_rw3_ok"].id),
                test_failures={"perms": {}},
                test_success=False,
            )

    def test_z_crud_003_update(self):

        # user with update perms should be allowed to update net_rw3_ok
        # but not net_rw2_ok
        self.assert_update(
            self.db_crud_update,
            "net",
            SHARED["net_rw3_ok"].id,
            {"name": self.make_name("Test")},
            test_failures={"perms": {"id": SHARED["net_rw2_ok"].id}},
        )

        # user with update perms should not be allowed to update ix_rw3_ok
        self.assert_update(
            self.db_crud_update,
            "ix",
            SHARED["ix_rw3_ok"].id,
            {"name": self.make_name("Test")},
            test_failures={"perms": {}},
            test_success=False,
        )

        # other crud test users should not be able to update net_rw3_ok
        for p in ["delete", "create"]:
            self.assert_update(
                getattr(self, "db_crud_%s" % p),
                "net",
                SHARED["net_rw3_ok"].id,
                {"name": self.make_name("Test")},
                test_failures={"perms": {}},
                test_success=False,
            )

    def test_z_crud_004_delete(self):

        # other crud test users should not be able to delete net_rw3_ok
        for p in ["update", "create"]:
            self.assert_delete(
                getattr(self, "db_crud_%s" % p),
                "net",
                test_success=False,
                test_failure=SHARED["net_rw3_ok"].id,
            )

        # user with delete perms should be allowed to update net_rw3_ok
        # but not net_rw2_ok
        self.assert_delete(
            self.db_crud_delete,
            "net",
            SHARED["net_rw3_ok"].id,
            test_failure=SHARED["net_rw2_ok"].id,
        )

        # user with delete perms should not be allowed to delete ix_rw3_ok
        self.assert_delete(
            self.db_crud_delete,
            "ix",
            test_success=False,
            test_failure=SHARED["ix_rw3_ok"].id,
        )

    ##########################################################################
    # MISC TESTS
    ##########################################################################


    def _test_GET_ixf_ixp_member_list_url(self, db, tests=[], suffix="r"):
        ixlan = SHARED[f"ixlan_{suffix}_ok"]
        ixlan.ixf_ixp_member_list_url = "http://localhost"
        ixlan.save()

        for visible, expected in tests:

            ixlan.ixf_ixp_member_list_url_visible = visible
            ixlan.full_clean()
            ixlan.save()

            data = db.get("ixlan", id=ixlan.id)[0]

            assert data["ixf_ixp_member_list_url_visible"] == visible

            if expected:
                assert data["ixf_ixp_member_list_url"] == ixlan.ixf_ixp_member_list_url
            else:
                assert "ixf_ixp_member_list_url" not in data


    def test_z_misc_GET_ixf_ixp_member_list_url(self):

        """
        Test the visibility of ixlan.ixf_ixp_member_list_url for
        Guest, User, Org member and org admin
        """

        self._test_GET_ixf_ixp_member_list_url(
            self.db_user,
            [
                ("Private", False),
                ("Users", True),
                ("Public", True)
            ]
        )

        self._test_GET_ixf_ixp_member_list_url(
            self.db_guest,
            [
                ("Private", False),
                ("Users", False),
                ("Public", True)
            ]
        )

        self._test_GET_ixf_ixp_member_list_url(
            self.db_org_member,
            [
                ("Private", True),
                ("Users", True),
                ("Public", True)
            ]
        )

        self._test_GET_ixf_ixp_member_list_url(
            self.db_org_admin,
            [
                ("Private", True),
                ("Users", True),
                ("Public", True)
            ],
            suffix="rw"
        )





    def test_z_misc_POST_ix_fac_missing_phone_fields(self):
        """
        Test that omitting the *_phone fields during fac
        and ix object creation doesnt error 500

        TODO: a test that drops all the non-required fields
        and tests for every reftag model
        """

        data = self.make_data_fac()
        db = self.db_org_admin
        del data["tech_phone"]
        r = db.create("fac", data, return_response=True).get("data")

        data = self.make_data_fac()
        del data["sales_phone"]
        r = db.create("fac", data, return_response=True).get("data")

        data = self.make_data_ix(prefix=self.get_prefix4())
        del data["tech_phone"]
        r = db.create("ix", data, return_response=True).get("data")

        data = self.make_data_ix(prefix=self.get_prefix4())
        del data["policy_phone"]
        r = db.create("ix", data, return_response=True).get("data")


    def test_z_misc_002_dupe_netixlan_ip(self):

        # test that addint duplicate netixlan ips is impossible

        A = SHARED["netixlan_rw_ok"]
        self.assert_create(
            self.db_org_admin,
            "netixlan",
            self.make_data_netixlan(ixlan_id=A.ixlan_id, net_id=A.network_id),
            test_success=False,
            test_failures={"invalid": {"ipaddr4": str(A.ipaddr4)}},
        )

        self.assert_create(
            self.db_org_admin,
            "netixlan",
            self.make_data_netixlan(ixlan_id=A.ixlan_id, net_id=A.network_id,),
            test_success=False,
            test_failures={"invalid": {"ipaddr6": str(A.ipaddr6)}},
        )

    def test_z_misc_002_local_asn(self):

        # test that local_asn gets enforced (#186)

        net = SHARED["net_rw_ok"]
        fac = SHARED["fac_rw_ok"]
        ixlan = SHARED["ixlan_rw_ok"]

        # test netfac create without asn sent (should auto set)

        data = {"net_id": net.id, "fac_id": fac.id}
        r_data = self.db_org_admin.create("netfac", data, return_response=True).get(
            "data"
        )[0]
        assert r_data["local_asn"] == net.asn

        NetworkFacility.objects.get(id=r_data["id"]).delete()

        # test nefac create with local_asn sent (should ignore and auto set)

        data = {"net_id": net.id, "fac_id": fac.id, "local_asn": 12345}
        r_data = self.db_org_admin.create("netfac", data, return_response=True).get(
            "data"
        )[0]
        assert r_data["local_asn"] == net.asn

        NetworkFacility.objects.get(id=r_data["id"]).delete()

        # test netixlan create without asn sent (should auto set)

        data = self.make_data_netixlan(ixlan_id=ixlan.id, net_id=net.id)
        del data["asn"]
        r_data = self.db_org_admin.create("netixlan", data, return_response=True).get(
            "data"
        )[0]
        assert r_data["asn"] == net.asn

        NetworkIXLan.objects.get(id=r_data["id"]).delete()

        # test neixlan create with asn sent (should ignore and auto set)

        data = self.make_data_netixlan(ixlan_id=ixlan.id, net_id=net.id, asn=12345)
        r_data = self.db_org_admin.create("netixlan", data, return_response=True).get(
            "data"
        )[0]
        assert r_data["asn"] == net.asn

        NetworkIXLan.objects.get(id=r_data["id"]).delete()

    def test_z_misc_002_dupe_name_update(self):

        # test that changing the name of entity A (status=ok)
        # to name of entity B (status=deleted) does raise the approporiate
        # unique key error and does not undelete entity B

        A = SHARED["fac_rw_dupe_ok"]
        B = SHARED["fac_rw_dupe_deleted"]

        self.assertEqual(A.status, "ok")
        self.assertEqual(B.status, "deleted")

        self.assert_update(
            self.db_org_admin,
            "fac",
            A.id,
            {},
            test_failures={"invalid": {"name": B.name}},
        )

        B.refresh_from_db()
        self.assertEqual(B.status, "deleted")

    def test_z_misc_001_ix_phone_number_validation(self):
        data = self.make_data_ix(org_id=SHARED["org_rw_ok"].id)

        # test that valid number comes back properly formatted

        data.update(
            prefix=PREFIXES_V4[-1],
            tech_phone="+1 206 555 0199",
            policy_phone="+1 206 555 0199",
        )

        r_data = self.db_org_admin.create("ix", data, return_response=True).get("data")[
            0
        ]

        assert r_data["tech_phone"] == "+12065550199"
        assert r_data["policy_phone"] == "+12065550199"

        # test that invalid numbers raise validation errors

        self.assert_update(
            self.db_org_admin,
            "ix",
            r_data["id"],
            {},
            test_failures={"invalid": {"tech_phone": "invalid number"}},
        )

        self.assert_update(
            self.db_org_admin,
            "ix",
            r_data["id"],
            {},
            test_failures={"invalid": {"policy_phone": "invalid number"}},
        )

    def test_z_misc_001_poc_phone_number_validation(self):
        data = self.make_data_poc(net_id=SHARED["net_rw_ok"].id)

        # test that valid number comes back properly formatted

        data.update(phone="+1 206 555 0199")

        r_data = self.db_org_admin.create("poc", data, return_response=True).get(
            "data"
        )[0]

        assert r_data["phone"] == "+12065550199"

        # test that invalid numbers raise validation errors

        self.assert_update(
            self.db_org_admin,
            "poc",
            r_data["id"],
            {},
            test_failures={"invalid": {"phone": "invalid number"}},
        )

    def test_z_misc_001_org_create(self):

        # no one should be allowed to create an org via the api
        # at this point in time

        for db in self.all_dbs():
            self.assert_create(
                db,
                "org",
                self.make_data_org(name=self.make_name("Test")),
                test_success=False,
                test_failures={"perms": {}},
            )

    def test_z_misc_001_suggest_net(self):
        # test network suggestions

        data = self.make_data_net(
            asn=9000901, org_id=settings.SUGGEST_ENTITY_ORG, suggest=True
        )

        r_data = self.assert_create(self.db_user, "net", data)

        self.assertEqual(r_data["org_id"], settings.SUGGEST_ENTITY_ORG)
        self.assertEqual(r_data["status"], "pending")

        net = Network.objects.get(id=r_data["id"])
        self.assertEqual(net.org_id, settings.SUGGEST_ENTITY_ORG)

        data = self.make_data_net(
            asn=9000902, org_id=settings.SUGGEST_ENTITY_ORG, suggest=True
        )

        r_data = self.assert_create(
            self.db_guest, "net", data, test_success=False, test_failures={"perms": {}}
        )

    def test_z_misc_001_suggest_fac(self):
        # test facility suggestions

        data = self.make_data_fac(org_id=settings.SUGGEST_ENTITY_ORG, suggest=True)

        r_data = self.assert_create(self.db_user, "fac", data)

        self.assertEqual(r_data["org_id"], settings.SUGGEST_ENTITY_ORG)
        self.assertEqual(r_data["status"], "pending")

        fac = Facility.objects.get(id=r_data["id"])
        self.assertEqual(fac.org_id, settings.SUGGEST_ENTITY_ORG)

        data = self.make_data_fac(org_id=settings.SUGGEST_ENTITY_ORG, suggest=True)

        r_data = self.assert_create(
            self.db_guest, "fac", data, test_success=False, test_failures={"perms": {}}
        )

    def test_z_misc_001_suggest_ix(self):
        # test exchange suggestions

        data = self.make_data_ix(
            org_id=settings.SUGGEST_ENTITY_ORG, suggest=True, prefix=self.get_prefix4()
        )

        r_data = self.assert_create(
            self.db_user, "ix", data, ignore=["prefix", "suggest"]
        )

        self.assertEqual(r_data["org_id"], settings.SUGGEST_ENTITY_ORG)
        self.assertEqual(r_data["status"], "pending")

        ix = InternetExchange.objects.get(id=r_data["id"])
        self.assertEqual(ix.org_id, settings.SUGGEST_ENTITY_ORG)

        data = self.make_data_ix(
            org_id=settings.SUGGEST_ENTITY_ORG, suggest=True, prefix=self.get_prefix4()
        )

        r_data = self.assert_create(
            self.db_guest,
            "ix",
            data,
            ignore=["prefix", "suggest"],
            test_success=False,
            test_failures={"perms": {}},
        )

    def test_z_misc_001_suggest_outside_of_post(self):
        # The `suggest` keyword should only be allowed for
        # `POST` events

        for reftag in ["ix", "fac", "net"]:
            ent = SHARED["{}_rw_ok".format(reftag)]
            org_id = ent.org_id
            self.assert_update(
                self.db_org_admin,
                reftag,
                ent.id,
                {"notes": "bla"},
                test_failures={"invalid": {"suggest": True}},
            )

            ent.refresh_from_db()
            self.assertEqual(ent.org_id, org_id)

    def test_z_misc_001_fac_address_geocode(self):
        # test that facility gets marked for geocode sync after address field
        # change
        fac = SHARED["fac_rw_ok"]
        fac.geocode_status = True
        fac.save()

        self.assert_update(
            self.db_org_admin, "fac", fac.id, {"address1": "This is a test"}
        )

        fac.refresh_from_db()
        self.assertEqual(fac.geocode_status, False)

        # reset geocode status
        fac.geocode_status = True
        fac.save()

        # test that facility does NOT get marked for geocode sync after non relevant
        # fields are changed

        self.assert_update(
            self.db_org_admin,
            "fac",
            fac.id,
            {"website": "http://example.com", "name": fac.name + " Geocode Test"},
        )
        fac.refresh_from_db()
        self.assertEqual(fac.geocode_status, True)

    def test_z_misc_001_api_errors(self):
        """
        Test empty POST, PUT data error response
        Test parse error POST, PUT data error response
        """
        for reftag in list(REFTAG_MAP.keys()):
            self._test_z_misc_001_api_errors(reftag, "post", "create")
            self._test_z_misc_001_api_errors(reftag, "put", "update")

    def _test_z_misc_001_api_errors(self, reftag, method, action):
        factory = APIRequestFactory()
        url = "/{}/".format(reftag)
        view_action = {method: action}
        view = NetworkViewSet.as_view(view_action)
        fn = getattr(factory, method)

        ERR_PARSE = "Data supplied with the {} request could not be parsed: JSON parse error - Expecting value: line 1 column 1 (char 0)".format(
            method.upper()
        )
        ERR_MISSING = "No data was supplied with the {} request".format(method.upper())

        # test posting invalid json error

        request = fn(url, "in{valid json", content_type="application/json")
        response = view(request)
        response.render()
        assert json.loads(response.content)["meta"]["error"] == ERR_PARSE

        # test posting empty json error

        request = fn("/net/", "{}", content_type="application/json")
        response = view(request)
        response.render()
        assert json.loads(response.content)["meta"]["error"] == ERR_MISSING

        # test posting empty json error

        request = fn("/net/", "", content_type="application/json")
        response = view(request)
        response.render()
        assert json.loads(response.content)["meta"]["error"] == ERR_MISSING


class Command(BaseCommand):
    help = "This runs the api test harness. All write ops are performed under an organization specifically made for testing, so running to against a prod environment should be fine in theory."

    def add_arguments(self, parser):
        parser.add_argument("--only", help="only run this test", dest="only")
        parser.add_argument(
            "--setup",
            help="runs api test setup (user, org create) only",
            dest="setup",
            action="store_true",
        )

    @classmethod
    def log(cls, msg):
        print(msg)

    @classmethod
    def create_entity(
        cls, model, prefix="rw", unset=[], key_suffix=None, name_suffix=None, **kwargs
    ):
        tag = model.handleref.tag
        status = kwargs.get("status", "ok")
        name = "API Test:%s:%s:%s" % (tag.upper(), prefix.upper(), status)
        if name_suffix:
            name = "%s%s" % (name, name_suffix)
        data = {"status": status}
        if tag in ["ix", "net", "fac", "org"]:
            data["name"] = name

        if tag == "ixpfx":
            if kwargs.get("protocol", 4) == 4:
                data["prefix"] = PREFIXES_V4[model.objects.all().count()]
            elif kwargs.get("protocol") == 6:
                data["prefix"] = PREFIXES_V6[model.objects.all().count()]

        data.update(**kwargs)
        try:
            obj = model.objects.get(**data)
            cls.log(
                "%s with status '%s' for %s testing already exists, skipping!"
                % (tag.upper(), status, prefix.upper())
            )
        except model.DoesNotExist:
            fn = getattr(TestJSON, "make_data_%s" % tag, None)
            if fn:
                data = fn(**data)
            for k in unset:
                if k in data:
                    del data[k]
            obj = model(**data)
            obj.save()

            cls.log(
                "%s with status '%s' for %s testing created! (%s)"
                % (tag.upper(), status, prefix.upper(), obj.updated)
            )

        id = "%s_%s_%s" % (tag, prefix, status)
        if key_suffix:
            id = "%s_%s" % (id, key_suffix)
        SHARED[id] = obj
        return obj

    @classmethod
    def create_user(cls, USER):
        try:
            user = User.objects.get(username=USER.get("user"))
            cls.log("USER '%s' already exists, skipping!" % USER.get("user"))
            user.groups.clear()
            user.userpermission_set.all().delete()
        except User.DoesNotExist:
            user = User.objects.create(username=USER.get("user"))
            user.set_password(USER.get("password"))
            user.save()
            cls.log("USER '%s' created!" % USER.get("user"))
        return user

    @classmethod
    def prepare(cls, *args, **options):
        cls.log("Running setup for API testing...")

        memberGroup = Group.objects.get(name="user")

        # create API test user

        user = cls.create_user(USER)
        memberGroup.user_set.add(user)

        # create API test user org member

        user_org_member = cls.create_user(USER_ORG_MEMBER)
        memberGroup.user_set.add(user_org_member)

        # create API test user org member

        user_org_admin = cls.create_user(USER_ORG_ADMIN)
        memberGroup.user_set.add(user_org_admin)

        # create API test user for crud testing
        crud_users = {}
        for p, specs in list(USER_CRUD.items()):
            crud_user = cls.create_user(specs)
            crud_users[p] = crud_user
            memberGroup.user_set.add(crud_user)

        # see if we need to create extra organizations (to fill up the
        # database)
        extra_orgs = getattr(cls, "create_extra_orgs", 0)
        i = 0
        while i < extra_orgs:
            cls.create_entity(Organization, prefix="r_%d" % i, status="ok")
            i += 1

        # create API test organization (read & write)

        try:
            org_rw = Organization.objects.get(name=ORG_RW)
            cls.log("ORG for WRITE testing already exists, skipping!")
        except Organization.DoesNotExist:
            org_rw = Organization.objects.create(status="ok", name=ORG_RW)
            cls.log("ORG for WRITE testing created!")

        org_rw.admin_usergroup.user_set.add(user_org_admin)
        for crud_user in list(crud_users.values()):
            org_rw.usergroup.user_set.add(crud_user)

        SHARED["org_id"] = org_rw.id
        SHARED["org_rw"] = SHARED["org_rw_ok"] = org_rw

        # create API test organization (read & write) - status pending

        try:
            org_rwp = Organization.objects.get(name=ORG_RW_PENDING)
            cls.log(
                "ORG for WRITE testing (with status pending) already exists, skipping!"
            )
        except Organization.DoesNotExist:
            org_rwp = Organization.objects.create(status="pending", name=ORG_RW_PENDING)
            cls.log("ORG for WRITE testing (with status pending) created!")

        org_rwp.admin_usergroup.user_set.add(user_org_admin)

        SHARED["org_rwp"] = SHARED["org_rw_pending"] = org_rwp

        # create API test organization (read only)

        try:
            org_r = Organization.objects.get(name=ORG_R)
            cls.log("ORG for READONLY testing already exists, skipping!")
        except Organization.DoesNotExist:
            org_r = Organization.objects.create(name=ORG_R, status="ok")
            cls.log("ORG for READONLY testing created!")

        org_r.usergroup.user_set.add(user_org_member)
        SHARED["org_r"] = SHARED["org_r_ok"] = org_r

        cls.create_entity(Organization, prefix="r", status="pending")

        # create API test network (for status "deleted" tests)

        try:
            net_rd = Network.objects.get(name=NET_R_DELETED, org_id=org_r.id)
            cls.log("NET for status 'deleted' testing already exists, skipping!")
        except Network.DoesNotExist:
            net_rd = Network.objects.create(
                **TestJSON.make_data_net(name=NET_R_DELETED, org_id=org_r.id)
            )
            cls.log("NET for status 'deleted' testing created!")
        net_rd.delete()

        SHARED["net_rd"] = net_rd

        # create various entities for rw testing

        for model in [Network, Facility, InternetExchange]:
            for status in ["ok", "pending"]:
                for prefix in ["r", "rw"]:
                    cls.create_entity(
                        model,
                        status=status,
                        prefix=prefix,
                        org_id=SHARED["org_%s_%s" % (prefix, status)].id,
                    )
                    cls.create_entity(
                        model,
                        status=status,
                        prefix="%s2" % prefix,
                        org_id=SHARED["org_%s_%s" % (prefix, status)].id,
                    )
                    cls.create_entity(
                        model,
                        status=status,
                        prefix="%s3" % prefix,
                        org_id=SHARED["org_%s_%s" % (prefix, status)].id,
                    )

        # create entities for duplicate validation testing

        for model in [Network, Facility, InternetExchange]:
            cls.create_entity(
                model,
                status="deleted",
                prefix="rw_dupe",
                name_suffix=" DUPE",
                org_id=SHARED["org_rw_ok"].id,
            )
            cls.create_entity(
                model,
                status="ok",
                prefix="rw_dupe",
                name_suffix=" DUPE !",
                org_id=SHARED["org_rw_ok"].id,
            )

        visibility = {
            "rw":"Public",
            "rw2":"Users",
            "rw3":"Private",
            "r":"Public",
            "r2":"Users",
            "r3":"Private",
        }

        for status in ["ok", "pending"]:
            for prefix in ["r", "r2", "r3", "rw", "rw2", "rw3"]:
                ixlan = SHARED["ixlan_{}_{}".format(prefix, status)] = SHARED[
                    "ix_{}_{}".format(prefix, status)
                ].ixlan
                if prefix in visibility:
                    visible = visibility[prefix]
                    ixlan.ixf_ixp_member_list_url_visible = visible
                    ixlan.ixf_ixp_member_list_url = "http://localhost"
                    ixlan.save()



        for status in ["ok", "pending"]:
            for prefix in ["r", "rw"]:
                cls.create_entity(
                    IXLanPrefix,
                    status=status,
                    prefix=prefix,
                    protocol=4,
                    ixlan_id=SHARED["ixlan_%s_%s" % (prefix, status)].id,
                )
                cls.create_entity(
                    IXLanPrefix,
                    status=status,
                    prefix="{}_v6".format(prefix),
                    protocol=6,
                    ixlan_id=SHARED["ixlan_%s_%s" % (prefix, status)].id,
                )
                cls.create_entity(
                    InternetExchangeFacility,
                    status=status,
                    prefix=prefix,
                    facility_id=SHARED["fac_%s_%s" % (prefix, status)].id,
                    ix_id=SHARED["ix_%s_%s" % (prefix, status)].id,
                )
                cls.create_entity(
                    NetworkFacility,
                    status=status,
                    prefix=prefix,
                    unset=["net_id"],
                    facility_id=SHARED["fac_%s_%s" % (prefix, status)].id,
                    network_id=SHARED["net_%s_%s" % (prefix, status)].id,
                )
                cls.create_entity(
                    NetworkIXLan,
                    status=status,
                    prefix=prefix,
                    unset=["net_id"],
                    ixlan_id=SHARED["ixlan_%s_%s" % (prefix, status)].id,
                    network_id=SHARED["net_%s_%s" % (prefix, status)].id,
                )

                for v in ["Private", "Users", "Public"]:
                    cls.create_entity(
                        NetworkContact,
                        status=status,
                        prefix=prefix,
                        visible=v,
                        network_id=SHARED["net_%s_%s" % (prefix, status)].id,
                        unset=["net_id"],
                        key_suffix=v.lower(),
                    )

        # set up permissions for crud permission tests
        crud_users["delete"].userpermission_set.create(
            namespace=SHARED["net_rw3_ok"].nsp_namespace,
            permissions=PERM_READ | PERM_DELETE,
        )
        crud_users["create"].userpermission_set.create(
            namespace=SHARED["net_rw3_ok"].nsp_namespace,
            permissions=PERM_READ | PERM_CREATE,
        )
        crud_users["update"].userpermission_set.create(
            namespace=SHARED["net_rw3_ok"].nsp_namespace,
            permissions=PERM_READ | PERM_UPDATE,
        )

        # undelete in case they got flagged as deleted
        for name, obj in list(SHARED.items()):
            if (
                hasattr(obj, "status")
                and obj.status == "deleted"
                and obj != net_rd
                and getattr(obj, "name", "").find("DUPE") == -1
            ):
                obj.status = "ok"
                obj.save()

        Organization.objects.create(
            name="Suggested Entitites", status="ok", id=settings.SUGGEST_ENTITY_ORG
        )

        cls.log("Setup for API testing completed!")

    @classmethod
    def cleanup(cls, *args, **options):
        cls.log("Cleaning up...")

        deleted = 0

        for k, obj in list(SHARED.items()):
            if hasattr(obj, "delete"):
                # print "HARD deleting ", obj
                try:
                    obj.delete(hard=True)
                    deleted += 1
                except AssertionError:
                    pass
            elif k[-3:] == "_id":
                reftag = re.match("^(.+)_id$", k).group(1)
                cls = REFTAG_MAP.get(reftag)
                if cls:
                    try:
                        inst = cls.objects.get(id=obj)
                        # print "HARD deleting ",inst
                        deleted += 1
                        inst.delete()
                    except cls.DoesNotExist:
                        pass

        print("Deleted", deleted, "objects")

    def handle(self, *args, **options):
        try:
            self.prepare()
        except IntegrityError as inst:
            print(inst)
            self.cleanup()
            print("Cleaned up after inegrity error, please try again ..")
            return
        if options["setup"]:
            return
        if not options["only"]:
            suite = unittest.TestLoader().loadTestsFromTestCase(TestJSON)
        else:
            only = options["only"].split(",")
            funcs = []
            for key in list(vars(TestJSON).keys()):
                for o in only:
                    if key[:5] == "test_" and key.find(o) > -1:
                        funcs.append(
                            "peeringdb_server.management.commands.pdb_api_test.TestJSON.%s"
                            % key
                        )

            funcs = sorted(funcs)

            suite = unittest.TestLoader().loadTestsFromNames(funcs)
        unittest.TextTestRunner(verbosity=2).run(suite)

        self.cleanup()<|MERGE_RESOLUTION|>--- conflicted
+++ resolved
@@ -1191,7 +1191,6 @@
             test_failure=SHARED["fac_r_ok"].id,
         )
 
-<<<<<<< HEAD
         # check protected ix validation
         self.assert_delete(
             self.db_org_admin,
@@ -1200,7 +1199,6 @@
         )
 
 
-=======
         # Create new data with a non-null rencode
         data_new = self.make_data_fac()
         obsolete_rencode = str(uuid.uuid4())[:6].upper()
@@ -1210,10 +1208,9 @@
         r_data_new = self.assert_get_single(
             self.db_org_admin.create("fac", data_new, return_response=True).get("data")
         )
-        
+
         # But rencode should be null
         assert r_data_new["rencode"] == ""
->>>>>>> a9f73e78
 
     ##########################################################################
 
