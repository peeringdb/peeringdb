<<<<<<< HEAD
"""
Custom django forms.

Note: This does not includes forms pointed directly
at the REST api to handle updates (such as /net, /ix, /fac or /org endpoints).

Look in rest.py and serializers.py for those.
"""

import os.path
import re
=======
import os.path
import re
import uuid
>>>>>>> 4287c9c0

import requests
from captcha.fields import CaptchaField
from captcha.models import CaptchaStore
from django import forms
from django.conf import settings as dj_settings
from django.contrib.auth import forms as auth_forms
from django.core.exceptions import ValidationError
from django.utils import timezone
from django.utils.translation import ugettext_lazy as _
from grainy.const import PERM_CRUD, PERM_DENY, PERM_READ

from peeringdb_server.inet import get_client_ip
from peeringdb_server.models import Organization, User


class OrganizationAPIKeyForm(forms.Form):
    name = forms.CharField()
    email = forms.EmailField()
    org_id = forms.IntegerField()


class OrgAdminUserPermissionForm(forms.Form):

    entity = forms.CharField()
    perms = forms.IntegerField()

    def clean_perms(self):
        perms = self.cleaned_data.get("perms")
        if not perms & PERM_READ:
            perms = perms | PERM_READ
        if perms & PERM_DENY:
            perms = perms ^ PERM_DENY
        if perms > PERM_CRUD or perms < PERM_READ:
            raise forms.ValidationError(_("Invalid permission level"))
        return perms


class AffiliateToOrgForm(forms.Form):

    asn = forms.CharField(required=False)
    org = forms.CharField(required=False)

    def clean_org(self):
        org_id = self.cleaned_data.get("org")
        if not org_id:
            return 0

        # if org id can be inted, an existing org id has been submitted
        # otherwise an org name has been submitted that may or may not exist
        try:
            org_id = int(org_id)
            if not Organization.objects.filter(id=org_id).exists():
                if self.cleaned_data.get("asn"):
                    return 0
        except ValueError:
            try:
                org = Organization.objects.get(name=org_id)
                return org.id
            except Organization.DoesNotExist:
                self.cleaned_data["org_name"] = org_id
                return 0

        return org_id

    def clean_asn(self):
        asn = self.cleaned_data.get("asn")
        if not asn:
            return 0
        try:
            asn = int(re.sub(r"\D", r"", asn))
        except ValueError:
            raise forms.ValidationError(_("ASN needs to be a number"))
        return asn


class PasswordChangeForm(forms.Form):
    password = forms.CharField()
    password_v = forms.CharField()

    def clean_password(self):
        password = self.cleaned_data.get("password")
        if len(password) < 10:
            raise forms.ValidationError(_("Needs to be at least 10 characters long"))
        return password

    def clean_password_v(self):
        password = self.cleaned_data.get("password")
        password_v = self.cleaned_data.get("password_v")

        if password != password_v:
            raise forms.ValidationError(
                _("Passwords need to match"), code="password_mismatch"
            )
        return password_v


class PasswordResetForm(forms.Form):
    email = forms.EmailField()


class UsernameRetrieveForm(forms.Form):
    email = forms.EmailField()


class UserCreationForm(auth_forms.UserCreationForm):
    recaptcha = forms.CharField(required=False)
    captcha = forms.CharField(required=False)
    captcha_generator = CaptchaField(required=False)

    require_captcha = True

    class Meta:
        model = User
        fields = (
            "username",
            "email",
            "first_name",
            "last_name",
        )

    def clean(self):
        super().clean()
        recaptcha = self.cleaned_data.get("recaptcha", "")
        captcha = self.cleaned_data.get("captcha", "")

        if not self.require_captcha:
            return
        elif not recaptcha and not captcha:
            raise forms.ValidationError(
                _("Please fill out the anti-spam challenge (captcha) field")
            )

        elif recaptcha:
            cpt_params = {
                "secret": dj_settings.RECAPTCHA_SECRET_KEY,
                "response": recaptcha,
                "remoteip": get_client_ip(self.request),
            }
            cpt_response = requests.post(
                dj_settings.RECAPTCHA_VERIFY_URL, params=cpt_params
            ).json()
            if not cpt_response.get("success"):
                raise forms.ValidationError(_("reCAPTCHA invalid"))
        else:
            try:
                hashkey, value = captcha.split(":")
                self.captcha_object = CaptchaStore.objects.get(
                    response=value, hashkey=hashkey, expiration__gt=timezone.now()
                )
            except CaptchaStore.DoesNotExist:
                raise forms.ValidationError(_("captcha invalid"))

    def delete_captcha(self):
        captcha_object = getattr(self, "captcha_object", None)
        if captcha_object:
            captcha_object.delete()


class UserLocaleForm(forms.Form):
    locale = forms.CharField()

    def clean_locale(self):
        loc = self.cleaned_data.get("locale")
        # django.utils.translation.check_for_language() #lang_code
        if loc:
            return loc
        return None

    class Meta:
        model = User
        fields = "locale"


class OrganizationLogoUploadForm(forms.ModelForm):
    logo = forms.FileField()

    class Meta:
        model = Organization
        fields = ["logo"]

    def clean_logo(self):

        logo = self.cleaned_data["logo"]
        max_size = dj_settings.ORG_LOGO_MAX_SIZE

        # normalize the file name
        ext = os.path.splitext(logo.name)[1].lower()
        randomize = str(uuid.uuid4())[:8]
        logo.name = f"org-{self.instance.id}-{randomize}{ext}"

        # validate file type
        if ext not in dj_settings.ORG_LOGO_ALLOWED_FILE_TYPE.split(","):
            raise ValidationError(
                _("File type %(value)s not allowed"),
                code="invalid",
                params={"value": ext},
            )

        # validate file size
        if logo.size > max_size:
            raise ValidationError(
                _("File size too big, max. %(value)s"),
                code="invalid",
                params={"value": f"{max_size / 1024:.0f} kb"},
            )

        return logo<|MERGE_RESOLUTION|>--- conflicted
+++ resolved
@@ -1,4 +1,3 @@
-<<<<<<< HEAD
 """
 Custom django forms.
 
@@ -8,13 +7,9 @@
 Look in rest.py and serializers.py for those.
 """
 
-import os.path
-import re
-=======
 import os.path
 import re
 import uuid
->>>>>>> 4287c9c0
 
 import requests
 from captcha.fields import CaptchaField
