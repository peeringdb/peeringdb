{
    "_meta": {
        "hash": {
<<<<<<< HEAD
            "sha256": "cc684464b6dc4a10f1fead59cce2b42d2bfb463b757be49517822e57fcfa4d1b"
=======
            "sha256": "432c4c9fefb9c6df1de39c00e7f1fb527e99f0d33c220069cb03ebaf19a5756d"
>>>>>>> 94f33e9f
        },
        "pipfile-spec": 6,
        "requires": {
            "python_version": "3.9"
        },
        "sources": [
            {
                "name": "pypi",
                "url": "https://pypi.org/simple",
                "verify_ssl": true
            }
        ]
    },
    "default": {
        "babel": {
            "hashes": [
                "sha256:9d35c22fcc79893c3ecc85ac4a56cde1ecf3f19c540bba0922308a6c06ca6fa5",
                "sha256:da031ab54472314f210b0adcff1588ee5d1d1d0ba4dbd07b94dba82bde791e05"
            ],
            "markers": "python_version >= '2.7' and python_version not in '3.0, 3.1, 3.2, 3.3'",
            "version": "==2.9.0"
        },
        "bleach": {
            "hashes": [
                "sha256:52b5919b81842b1854196eaae5ca29679a2f2e378905c346d3ca8227c2c66080",
                "sha256:9f8ccbeb6183c6e6cddea37592dfb0167485c1e3b13b3363bc325aa8bda3adbd"
            ],
            "index": "pypi",
            "version": "==3.2.1"
        },
        "certifi": {
            "hashes": [
                "sha256:1a4995114262bffbc2413b159f2a1a480c969de6e6eb13ee966d470af86af59c",
                "sha256:719a74fb9e33b9bd44cc7f3a8d94bc35e4049deebe19ba7d8e108280cfd59830"
            ],
            "index": "pypi",
            "version": "==2020.12.5"
        },
        "cffi": {
            "hashes": [
                "sha256:00a1ba5e2e95684448de9b89888ccd02c98d512064b4cb987d48f4b40aa0421e",
                "sha256:00e28066507bfc3fe865a31f325c8391a1ac2916219340f87dfad602c3e48e5d",
                "sha256:045d792900a75e8b1e1b0ab6787dd733a8190ffcf80e8c8ceb2fb10a29ff238a",
                "sha256:0638c3ae1a0edfb77c6765d487fee624d2b1ee1bdfeffc1f0b58c64d149e7eec",
                "sha256:105abaf8a6075dc96c1fe5ae7aae073f4696f2905fde6aeada4c9d2926752362",
                "sha256:155136b51fd733fa94e1c2ea5211dcd4c8879869008fc811648f16541bf99668",
                "sha256:1a465cbe98a7fd391d47dce4b8f7e5b921e6cd805ef421d04f5f66ba8f06086c",
                "sha256:1d2c4994f515e5b485fd6d3a73d05526aa0fcf248eb135996b088d25dfa1865b",
                "sha256:2c24d61263f511551f740d1a065eb0212db1dbbbbd241db758f5244281590c06",
                "sha256:51a8b381b16ddd370178a65360ebe15fbc1c71cf6f584613a7ea08bfad946698",
                "sha256:594234691ac0e9b770aee9fcdb8fa02c22e43e5c619456efd0d6c2bf276f3eb2",
                "sha256:5cf4be6c304ad0b6602f5c4e90e2f59b47653ac1ed9c662ed379fe48a8f26b0c",
                "sha256:64081b3f8f6f3c3de6191ec89d7dc6c86a8a43911f7ecb422c60e90c70be41c7",
                "sha256:6bc25fc545a6b3d57b5f8618e59fc13d3a3a68431e8ca5fd4c13241cd70d0009",
                "sha256:798caa2a2384b1cbe8a2a139d80734c9db54f9cc155c99d7cc92441a23871c03",
                "sha256:7c6b1dece89874d9541fc974917b631406233ea0440d0bdfbb8e03bf39a49b3b",
                "sha256:840793c68105fe031f34d6a086eaea153a0cd5c491cde82a74b420edd0a2b909",
                "sha256:8d6603078baf4e11edc4168a514c5ce5b3ba6e3e9c374298cb88437957960a53",
                "sha256:9cc46bc107224ff5b6d04369e7c595acb700c3613ad7bcf2e2012f62ece80c35",
                "sha256:9f7a31251289b2ab6d4012f6e83e58bc3b96bd151f5b5262467f4bb6b34a7c26",
                "sha256:9ffb888f19d54a4d4dfd4b3f29bc2c16aa4972f1c2ab9c4ab09b8ab8685b9c2b",
                "sha256:a5ed8c05548b54b998b9498753fb9cadbfd92ee88e884641377d8a8b291bcc01",
                "sha256:a7711edca4dcef1a75257b50a2fbfe92a65187c47dab5a0f1b9b332c5919a3fb",
                "sha256:af5c59122a011049aad5dd87424b8e65a80e4a6477419c0c1015f73fb5ea0293",
                "sha256:b18e0a9ef57d2b41f5c68beefa32317d286c3d6ac0484efd10d6e07491bb95dd",
                "sha256:b4e248d1087abf9f4c10f3c398896c87ce82a9856494a7155823eb45a892395d",
                "sha256:ba4e9e0ae13fc41c6b23299545e5ef73055213e466bd107953e4a013a5ddd7e3",
                "sha256:c6332685306b6417a91b1ff9fae889b3ba65c2292d64bd9245c093b1b284809d",
                "sha256:d5ff0621c88ce83a28a10d2ce719b2ee85635e85c515f12bac99a95306da4b2e",
                "sha256:d9efd8b7a3ef378dd61a1e77367f1924375befc2eba06168b6ebfa903a5e59ca",
                "sha256:df5169c4396adc04f9b0a05f13c074df878b6052430e03f50e68adf3a57aa28d",
                "sha256:ebb253464a5d0482b191274f1c8bf00e33f7e0b9c66405fbffc61ed2c839c775",
                "sha256:ec80dc47f54e6e9a78181ce05feb71a0353854cc26999db963695f950b5fb375",
                "sha256:f032b34669220030f905152045dfa27741ce1a6db3324a5bc0b96b6c7420c87b",
                "sha256:f60567825f791c6f8a592f3c6e3bd93dd2934e3f9dac189308426bd76b00ef3b",
                "sha256:f803eaa94c2fcda012c047e62bc7a51b0bdabda1cad7a92a522694ea2d76e49f"
            ],
            "version": "==1.14.4"
        },
        "cfu": {
            "hashes": [
                "sha256:5052fdec7a808823893b73cb438c39a4f780d2c0bba8af06e02192af99424f60"
            ],
            "version": "==1.5.0"
        },
        "chardet": {
            "hashes": [
                "sha256:0d6f53a15db4120f2b08c94f11e7d93d2c911ee118b6b30a04ec3ee8310179fa",
                "sha256:f864054d66fd9118f2e67044ac8981a54775ec5b67aed0441892edb553d21da5"
            ],
            "markers": "python_version >= '2.7' and python_version not in '3.0, 3.1, 3.2, 3.3, 3.4'",
            "version": "==4.0.0"
        },
        "click": {
            "hashes": [
                "sha256:d2b5255c7c6349bc1bd1e59e08cd12acbbd63ce649f2588755783aa94dfb6b1a",
                "sha256:dacca89f4bfadd5de3d7489b7c8a566eee0d3676333fbb50030263894c38c0dc"
            ],
            "markers": "python_version >= '2.7' and python_version not in '3.0, 3.1, 3.2, 3.3, 3.4'",
            "version": "==7.1.2"
        },
        "coreapi": {
            "hashes": [
                "sha256:46145fcc1f7017c076a2ef684969b641d18a2991051fddec9458ad3f78ffc1cb",
                "sha256:bf39d118d6d3e171f10df9ede5666f63ad80bba9a29a8ec17726a66cf52ee6f3"
            ],
            "index": "pypi",
            "version": "==2.3.3"
        },
        "coreschema": {
            "hashes": [
                "sha256:5e6ef7bf38c1525d5e55a895934ab4273548629f16aed5c0a6caa74ebf45551f",
                "sha256:9503506007d482ab0867ba14724b93c18a33b22b6d19fb419ef2d239dd4a1607"
            ],
            "version": "==0.0.4"
        },
        "cryptography": {
            "hashes": [
                "sha256:0003a52a123602e1acee177dc90dd201f9bb1e73f24a070db7d36c588e8f5c7d",
                "sha256:0e85aaae861d0485eb5a79d33226dd6248d2a9f133b81532c8f5aae37de10ff7",
                "sha256:594a1db4511bc4d960571536abe21b4e5c3003e8750ab8365fafce71c5d86901",
                "sha256:69e836c9e5ff4373ce6d3ab311c1a2eed274793083858d3cd4c7d12ce20d5f9c",
                "sha256:788a3c9942df5e4371c199d10383f44a105d67d401fb4304178020142f020244",
                "sha256:7e177e4bea2de937a584b13645cab32f25e3d96fc0bc4a4cf99c27dc77682be6",
                "sha256:83d9d2dfec70364a74f4e7c70ad04d3ca2e6a08b703606993407bf46b97868c5",
                "sha256:84ef7a0c10c24a7773163f917f1cb6b4444597efd505a8aed0a22e8c4780f27e",
                "sha256:9e21301f7a1e7c03dbea73e8602905a4ebba641547a462b26dd03451e5769e7c",
                "sha256:9f6b0492d111b43de5f70052e24c1f0951cb9e6022188ebcb1cc3a3d301469b0",
                "sha256:a69bd3c68b98298f490e84519b954335154917eaab52cf582fa2c5c7efc6e812",
                "sha256:b4890d5fb9b7a23e3bf8abf5a8a7da8e228f1e97dc96b30b95685df840b6914a",
                "sha256:c366df0401d1ec4e548bebe8f91d55ebcc0ec3137900d214dd7aac8427ef3030",
                "sha256:dc42f645f8f3a489c3dd416730a514e7a91a59510ddaadc09d04224c098d3302"
            ],
            "version": "==3.3.1"
        },
        "defusedxml": {
            "hashes": [
                "sha256:6687150770438374ab581bb7a1b327a847dd9c5749e396102de3fad4e8a3ef93",
                "sha256:f684034d135af4c6cbb949b8a4d2ed61634515257a67299e5f940fbaa34377f5"
            ],
            "markers": "python_version >= '2.7' and python_version not in '3.0, 3.1, 3.2, 3.3, 3.4'",
            "version": "==0.6.0"
        },
        "django": {
            "hashes": [
                "sha256:558cb27930defd9a6042133258caf797b2d1dee233959f537e3dc475cb49bd7c",
                "sha256:cf5370a4d7765a9dd6d42a7b96b53c74f9446cd38209211304b210fe0404b861"
            ],
            "index": "pypi",
            "version": "==2.2.17"
        },
        "django-allauth": {
            "hashes": [
                "sha256:e51af457466022f52154d74c8523ac69375120fad2acce6e239635d85e610b25"
            ],
            "index": "pypi",
            "version": "==0.44.0"
        },
        "django-autocomplete-light": {
            "hashes": [
                "sha256:4e84a6d95d272b0d7221614332e2bd54ffff15ec06e78947279398f6507ce225"
            ],
            "index": "pypi",
            "version": "==3.8.1"
        },
        "django-bootstrap3": {
            "hashes": [
                "sha256:1fc3db37f29bcd159c0b00e1f15fd2d6dedf7551ce8bcca09072e33663c110de",
                "sha256:c7e6912b5127bea913bc8504399613758760954140162e048184624765e61904"
            ],
            "index": "pypi",
            "version": "==14.2.0"
        },
        "django-cors-headers": {
            "hashes": [
                "sha256:5665fc1b1aabf1b678885cf6f8f8bd7da36ef0a978375e767d491b48d3055d8f",
                "sha256:ba898dd478cd4be3a38ebc3d8729fa4d044679f8c91b2684edee41129d7e968a"
            ],
            "index": "pypi",
            "version": "==3.6.0"
        },
        "django-cors-middleware": {
            "hashes": [
                "sha256:5bbdea85e22909d596e26f6e0dbc174d5521429fa3943ae02a2c6c48e76c88c7",
                "sha256:856dbe4d7aae65844ccc68acb49c6da7dbf7cbacaf5bcf37019f4c0c60b3be84"
            ],
            "index": "pypi",
            "version": "==1.5.0"
        },
        "django-countries": {
            "hashes": [
                "sha256:11191d245256b4e46a4715e391ce0b2fa982e968a6a2b4d263cace95ebe448c1",
                "sha256:936fd0716cec8388f7c50a8e9e11ba1049d926276fb4e7c8cca61716b78edc91"
            ],
            "index": "pypi",
            "version": "==7.0"
        },
        "django-crispy-forms": {
            "hashes": [
                "sha256:92ed3fdc52c08d21d60adbb9de24e432c590e66e894f43cee0974fc959209976",
                "sha256:d3f808d20cafe20fd38a49a47e72db1fd519fcf31bef4f47f008619336a3ebff"
            ],
            "index": "pypi",
            "version": "==1.10.0"
        },
        "django-debug-toolbar": {
            "hashes": [
                "sha256:84e2607d900dbd571df0a2acf380b47c088efb787dce9805aefeb407341961d2",
                "sha256:9e5a25d0c965f7e686f6a8ba23613ca9ca30184daa26487706d4829f5cfb697a"
            ],
            "index": "pypi",
            "version": "==3.2"
        },
        "django-extensions": {
            "hashes": [
                "sha256:7cd002495ff0a0e5eb6cdd6be759600905b4e4079232ea27618fc46bdd853651",
                "sha256:c7f88625a53f631745d4f2bef9ec4dcb999ed59476393bdbbe99db8596778846"
            ],
            "index": "pypi",
            "version": "==3.1.0"
        },
        "django-formtools": {
            "hashes": [
                "sha256:304fa777b8ef9e0693ce7833f885cb89ba46b0e46fc23b01176900a93f46742f",
                "sha256:c5272c03c1cd51b2375abf7397a199a3148a9fbbf2f100e186467a84025d13b2"
            ],
            "version": "==2.2"
        },
        "django-grainy": {
            "hashes": [
                "sha256:a2ed568a185fdce27bc4765c732fa67a10627d0e392f7a41d645ddfcd74763f0"
            ],
            "index": "pypi",
            "version": "==1.9.1"
        },
        "django-grappelli": {
            "hashes": [
                "sha256:4c499a8c9b1b4999fa361c69f58970959dc3530c36f5c5454d4c360e1962a0b3",
                "sha256:941b1142088d35c3f91eda287fddea5f71b37990e43c1f588067e96ea04ddac8"
            ],
            "index": "pypi",
            "version": "==2.14.3"
        },
        "django-handleref": {
            "hashes": [
                "sha256:93b001aed1e0133abf8fc1b63b4b4bd60b2ba1375fe5df82a335651f54240a07"
            ],
            "index": "pypi",
            "version": "==0.6.0"
        },
        "django-hashers-passlib": {
            "hashes": [
                "sha256:2649634ada2f4de1cf17c3c3d43d8391220d68722aa64daee07d975dc210ef30",
                "sha256:c8f937cf4a9a21957e28735d1ffd8df242dff863c2e4b92665d98509cd6ae0c4"
            ],
            "index": "pypi",
            "version": "==0.4"
        },
        "django-inet": {
            "hashes": [
                "sha256:842f0aed36f05168599d1b596cabd971a501e202483bc3bc8cb00e53533cf974"
            ],
            "index": "pypi",
            "version": "==0.5.0"
        },
        "django-namespace-perms": {
            "hashes": [
                "sha256:ebf35377ed85c4f9c080e5c3a0a4e2029debc639ad8f4850ac4e32329c7a8863"
            ],
            "index": "pypi",
            "version": "==0.6.0"
        },
        "django-oauth-toolkit": {
            "hashes": [
                "sha256:48a45d9ec23b50646b14b4b93988bd0d35ad5cf933edfcb833a8527f86329f28",
                "sha256:a67ab96089b96540e34dc8d1ee6e6305a80ee01a36f7688108cd94b77406bdd3"
            ],
            "index": "pypi",
            "version": "==1.3.3"
        },
        "django-otp": {
            "hashes": [
                "sha256:8ba5ab9bd2738c7321376c349d7cce49cf4404e79f6804e0a3cc462a91728e18",
                "sha256:f523fb9dec420f28a29d3e2ad72ac06f64588956ed4f2b5b430d8e957ebb8287"
            ],
            "version": "==1.0.2"
        },
        "django-peeringdb": {
            "hashes": [
                "sha256:bd0764fcf6951a0472c7697af902538d794813bff929dde5788cfc480391be80"
            ],
            "index": "pypi",
            "version": "==2.5.0"
        },
        "django-phonenumber-field": {
            "hashes": [
                "sha256:1ab19f723928582fed412bd9844221fa4ff466276d8526b8b4a9913ee1487c5e",
                "sha256:794ebbc3068a7af75aa72a80cb0cec67e714ff8409a965968040f1fd210b2d97"
            ],
            "index": "pypi",
            "version": "==3.0.1"
        },
        "django-ranged-response": {
            "hashes": [
                "sha256:f71fff352a37316b9bead717fc76e4ddd6c9b99c4680cdf4783b9755af1cf985"
            ],
            "version": "==0.2.0"
        },
        "django-ratelimit": {
            "hashes": [
                "sha256:73223d860abd5c5d7b9a807fabb39a6220068129b514be8d78044b52607ab154",
                "sha256:857e797f23de948b204a31dba9d88aea3ce731b7a5d926d0240c772e19b5486f"
            ],
            "index": "pypi",
            "version": "==3.0.1"
        },
        "django-rest-swagger": {
            "hashes": [
                "sha256:48f6aded9937e90ae7cbe9e6c932b9744b8af80cc4e010088b3278c700e0685b",
                "sha256:b039b0288bab4665cd45dc5d16f94b13911bc4ad0ed55f74ad3b90aa31c87c17"
            ],
            "index": "pypi",
            "version": "==2.2.0"
        },
        "django-reversion": {
            "hashes": [
                "sha256:49e9930f90322dc6a2754dd26144285cfcc1c5bd0c1c39ca95d5602c5054ae32",
                "sha256:9cfadeec2df37cb53d795ab79f6792f9eed8e70363dcf3a275dc19a58b971a8f"
            ],
            "index": "pypi",
            "version": "==3.0.8"
        },
        "django-simple-captcha": {
            "hashes": [
                "sha256:5e43ba3b61daf690ac0319157837bb57e31df8bddbdc9a59ef42ef1a99e21fa2",
                "sha256:5eadf52966962d95e256741c64e44a4682ffe68d6cccc6470e0fa796f40ca8c0"
            ],
            "index": "pypi",
            "version": "==0.5.13"
        },
        "django-tables2": {
            "hashes": [
                "sha256:50ccadbd13740a996d8a4d4f144ef80134745cd0b5ec278061537e341f5ef7a2",
                "sha256:af5f70a9845fd8690c6b44120b065e55b9771cae99c1dcd0eb4f1cfa3f0a71e4"
            ],
            "index": "pypi",
            "version": "==2.3.4"
        },
        "django-two-factor-auth": {
            "hashes": [
                "sha256:24c2850a687c86800f4aa4131b7cebadf56f35be04ca359c4990578df1cc249a",
                "sha256:afb60e62f22b1f29a568666c0444ab05cabe8acc4d7c54d833d67f7b50f842fd"
            ],
            "index": "pypi",
            "version": "==1.13"
        },
        "django-vanilla-views": {
            "hashes": [
                "sha256:02bc0406b30546313c7edd6f3193e1a24c7fce9748bc1451d683824ce1b6c364",
                "sha256:c65717fc940340d668b3f47d80bbe8565d63de9b1c089bb5d9482dbb2410a508"
            ],
            "index": "pypi",
            "version": "==2.0.0"
        },
        "djangorestframework": {
            "hashes": [
<<<<<<< HEAD
                "sha256:0898182b4737a7b584a2c73735d89816343369f259fea932d90dc78e35d8ac33",
                "sha256:0209bafcb7b5010fdfec784034f059d512256424de2a0f084cb82b096d6dd6a7"
=======
                "sha256:0209bafcb7b5010fdfec784034f059d512256424de2a0f084cb82b096d6dd6a7",
                "sha256:0898182b4737a7b584a2c73735d89816343369f259fea932d90dc78e35d8ac33"
>>>>>>> 94f33e9f
            ],
            "index": "pypi",
            "version": "==3.12.2"
        },
<<<<<<< HEAD
        "djangorestframework-api-key": {
            "hashes": [
                "sha256:61cdb75f16dc4425e0c8587c71f1d890963422c51b4192eec259c6446d7de976",
                "sha256:631d1898510f6adfd4585539daf5f91630d3a92f1f4b1faa029bd45ccc379736"
            ],
            "index": "pypi",
            "version": "==2.0.0"
        },
=======
>>>>>>> 94f33e9f
        "future": {
            "hashes": [
                "sha256:b1bead90b70cf6ec3f0710ae53a525360fa360d306a86583adc6bf83a4db537d"
            ],
            "markers": "python_version >= '2.6' and python_version not in '3.0, 3.1, 3.2, 3.3'",
            "version": "==0.18.2"
        },
        "googlemaps": {
            "hashes": [
                "sha256:8e13cbecc9b5b0462d53a78074c166753027be285db0c9fff70f5b40241ce500"
            ],
            "index": "pypi",
            "version": "==4.4.2"
        },
        "grainy": {
            "hashes": [
                "sha256:3216c033ecc57e0f03d07b8bd6b114a2915b7ddea672d200496b86eea20b22ce"
            ],
            "index": "pypi",
            "version": "==1.7.0"
        },
        "idna": {
            "hashes": [
                "sha256:b307872f855b18632ce0c21c5e45be78c0ea7ae4c15c828c20788b26921eb3f6",
                "sha256:b97d804b1e9b523befed77c48dacec60e6dcb0b5391d57af6a65a312a90648c0"
            ],
            "markers": "python_version >= '2.7' and python_version not in '3.0, 3.1, 3.2, 3.3'",
            "version": "==2.10"
        },
        "itypes": {
            "hashes": [
                "sha256:03da6872ca89d29aef62773672b2d408f490f80db48b23079a4b194c86dd04c6",
                "sha256:af886f129dea4a2a1e3d36595a2d139589e4dd287f5cab0b40e799ee81570ff1"
            ],
            "version": "==1.2.0"
        },
        "jinja2": {
            "hashes": [
                "sha256:89aab215427ef59c34ad58735269eb58b1a5808103067f7bb9d5836c651b3bb0",
                "sha256:f0a4641d3cf955324a89c04f3d94663aa4d638abe8f733ecd3582848e1c37035"
            ],
            "markers": "python_version >= '2.7' and python_version not in '3.0, 3.1, 3.2, 3.3, 3.4'",
            "version": "==2.11.2"
        },
        "markdown": {
            "hashes": [
                "sha256:5d9f2b5ca24bc4c7a390d22323ca4bad200368612b5aaa7796babf971d2b2f18",
                "sha256:c109c15b7dc20a9ac454c9e6025927d44460b85bd039da028d85e2b6d0bcc328"
            ],
            "index": "pypi",
            "version": "==3.3.3"
        },
        "markupsafe": {
            "hashes": [
                "sha256:00bc623926325b26bb9605ae9eae8a215691f33cae5df11ca5424f06f2d1f473",
                "sha256:09027a7803a62ca78792ad89403b1b7a73a01c8cb65909cd876f7fcebd79b161",
                "sha256:09c4b7f37d6c648cb13f9230d847adf22f8171b1ccc4d5682398e77f40309235",
                "sha256:1027c282dad077d0bae18be6794e6b6b8c91d58ed8a8d89a89d59693b9131db5",
                "sha256:13d3144e1e340870b25e7b10b98d779608c02016d5184cfb9927a9f10c689f42",
                "sha256:24982cc2533820871eba85ba648cd53d8623687ff11cbb805be4ff7b4c971aff",
                "sha256:29872e92839765e546828bb7754a68c418d927cd064fd4708fab9fe9c8bb116b",
                "sha256:43a55c2930bbc139570ac2452adf3d70cdbb3cfe5912c71cdce1c2c6bbd9c5d1",
                "sha256:46c99d2de99945ec5cb54f23c8cd5689f6d7177305ebff350a58ce5f8de1669e",
                "sha256:500d4957e52ddc3351cabf489e79c91c17f6e0899158447047588650b5e69183",
                "sha256:535f6fc4d397c1563d08b88e485c3496cf5784e927af890fb3c3aac7f933ec66",
                "sha256:596510de112c685489095da617b5bcbbac7dd6384aeebeda4df6025d0256a81b",
                "sha256:62fe6c95e3ec8a7fad637b7f3d372c15ec1caa01ab47926cfdf7a75b40e0eac1",
                "sha256:6788b695d50a51edb699cb55e35487e430fa21f1ed838122d722e0ff0ac5ba15",
                "sha256:6dd73240d2af64df90aa7c4e7481e23825ea70af4b4922f8ede5b9e35f78a3b1",
                "sha256:717ba8fe3ae9cc0006d7c451f0bb265ee07739daf76355d06366154ee68d221e",
                "sha256:79855e1c5b8da654cf486b830bd42c06e8780cea587384cf6545b7d9ac013a0b",
                "sha256:7c1699dfe0cf8ff607dbdcc1e9b9af1755371f92a68f706051cc8c37d447c905",
                "sha256:88e5fcfb52ee7b911e8bb6d6aa2fd21fbecc674eadd44118a9cc3863f938e735",
                "sha256:8defac2f2ccd6805ebf65f5eeb132adcf2ab57aa11fdf4c0dd5169a004710e7d",
                "sha256:98c7086708b163d425c67c7a91bad6e466bb99d797aa64f965e9d25c12111a5e",
                "sha256:9add70b36c5666a2ed02b43b335fe19002ee5235efd4b8a89bfcf9005bebac0d",
                "sha256:9bf40443012702a1d2070043cb6291650a0841ece432556f784f004937f0f32c",
                "sha256:ade5e387d2ad0d7ebf59146cc00c8044acbd863725f887353a10df825fc8ae21",
                "sha256:b00c1de48212e4cc9603895652c5c410df699856a2853135b3967591e4beebc2",
                "sha256:b1282f8c00509d99fef04d8ba936b156d419be841854fe901d8ae224c59f0be5",
                "sha256:b2051432115498d3562c084a49bba65d97cf251f5a331c64a12ee7e04dacc51b",
                "sha256:ba59edeaa2fc6114428f1637ffff42da1e311e29382d81b339c1817d37ec93c6",
                "sha256:c8716a48d94b06bb3b2524c2b77e055fb313aeb4ea620c8dd03a105574ba704f",
                "sha256:cd5df75523866410809ca100dc9681e301e3c27567cf498077e8551b6d20e42f",
                "sha256:cdb132fc825c38e1aeec2c8aa9338310d29d337bebbd7baa06889d09a60a1fa2",
                "sha256:e249096428b3ae81b08327a63a485ad0878de3fb939049038579ac0ef61e17e7",
                "sha256:e8313f01ba26fbbe36c7be1966a7b7424942f670f38e666995b88d012765b9be"
            ],
            "markers": "python_version >= '2.7' and python_version not in '3.0, 3.1, 3.2, 3.3'",
            "version": "==1.1.1"
        },
        "munge": {
            "hashes": [
                "sha256:a5ec65d880a7e7fdfb3c8a4ff05e0826250f94d866c88be6191a80da6344020d"
            ],
            "version": "==1.1.0"
        },
        "mysqlclient": {
            "hashes": [
                "sha256:0ac0dd759c4ca02c35a9fedc24bc982cf75171651e8187c2495ec957a87dfff7",
                "sha256:3381ca1a4f37ff1155fcfde20836b46416d66531add8843f6aa6d968982731c3",
                "sha256:71c4b330cf2313bbda0307fc858cc9055e64493ba9bf28454d25cf8b3ee8d7f5",
                "sha256:f6ebea7c008f155baeefe16c56cd3ee6239f7a5a9ae42396c2f1860f08a7c432",
                "sha256:fc575093cf81b6605bed84653e48b277318b880dc9becf42dd47fa11ffd3e2b6"
            ],
            "index": "pypi",
            "version": "==2.0.3"
        },
        "oauthlib": {
            "hashes": [
                "sha256:bee41cc35fcca6e988463cacc3bcb8a96224f470ca547e697b604cc697b2f889",
                "sha256:df884cd6cbe20e32633f1db1072e9356f53638e4361bef4e8b03c9127c9328ea"
            ],
            "markers": "python_version >= '2.7' and python_version not in '3.0, 3.1, 3.2, 3.3'",
            "version": "==3.1.0"
        },
        "openapi-codec": {
            "hashes": [
                "sha256:1bce63289edf53c601ea3683120641407ff6b708803b8954c8a876fe778d2145"
            ],
            "version": "==1.3.2"
        },
        "packaging": {
            "hashes": [
                "sha256:24e0da08660a87484d1602c30bb4902d74816b6985b93de36926f5bc95741858",
                "sha256:78598185a7008a470d64526a8059de9aaa449238f280fc9eb6b13ba6c4109093"
            ],
            "markers": "python_version >= '2.7' and python_version not in '3.0, 3.1, 3.2, 3.3'",
            "version": "==20.8"
        },
        "passlib": {
            "hashes": [
                "sha256:aa6bca462b8d8bda89c70b382f0c298a20b5560af6cbfa2dce410c0a2fb669f1",
                "sha256:defd50f72b65c5402ab2c573830a6978e5f202ad0d984793c8dde2c4152ebe04"
            ],
            "index": "pypi",
            "version": "==1.7.4"
        },
        "peeringdb": {
            "hashes": [
                "sha256:927a34c31e5b93130a855bb4c8fd84dcf604b9939678f75918f7c1bd8a501471"
            ],
            "index": "pypi",
            "version": "==1.1.0"
        },
        "phonenumbers": {
            "hashes": [
<<<<<<< HEAD
                "sha256:13d499f7114c4b37c54ee844b188d5e7441951a7da41de5fc1a25ff8fdceef80",
                "sha256:b734bfcf33e87ddae72196a40b3d1af35abd0beb263816ae18e1bff612926406"
            ],
            "index": "pypi",
            "version": "==8.12.15"
=======
                "sha256:56ad29025b8f885945506350b06d77afbc506c5463141d77a5df767280a7ee0b",
                "sha256:a820ab08c980ef24a2d2a1ead4f8d7016fdf008e484d1aecf7ff0b32cc475e16"
            ],
            "index": "pypi",
            "version": "==8.12.16"
>>>>>>> 94f33e9f
        },
        "pillow": {
            "hashes": [
                "sha256:165c88bc9d8dba670110c689e3cc5c71dbe4bfb984ffa7cbebf1fac9554071d6",
<<<<<<< HEAD
=======
                "sha256:1d208e670abfeb41b6143537a681299ef86e92d2a3dac299d3cd6830d5c7bded",
>>>>>>> 94f33e9f
                "sha256:22d070ca2e60c99929ef274cfced04294d2368193e935c5d6febfd8b601bf865",
                "sha256:2353834b2c49b95e1313fb34edf18fca4d57446675d05298bb694bca4b194174",
                "sha256:39725acf2d2e9c17356e6835dccebe7a697db55f25a09207e38b835d5e1bc032",
                "sha256:3de6b2ee4f78c6b3d89d184ade5d8fa68af0848f9b6b6da2b9ab7943ec46971a",
                "sha256:47c0d93ee9c8b181f353dbead6530b26980fe4f5485aa18be8f1fd3c3cbc685e",
                "sha256:5e2fe3bb2363b862671eba632537cd3a823847db4d98be95690b7e382f3d6378",
                "sha256:604815c55fd92e735f9738f65dabf4edc3e79f88541c221d292faec1904a4b17",
                "sha256:6c5275bd82711cd3dcd0af8ce0bb99113ae8911fc2952805f1d012de7d600a4c",
                "sha256:731ca5aabe9085160cf68b2dbef95fc1991015bc0a3a6ea46a371ab88f3d0913",
                "sha256:7612520e5e1a371d77e1d1ca3a3ee6227eef00d0a9cddb4ef7ecb0b7396eddf7",
                "sha256:7916cbc94f1c6b1301ac04510d0881b9e9feb20ae34094d3615a8a7c3db0dcc0",
                "sha256:81c3fa9a75d9f1afafdb916d5995633f319db09bd773cb56b8e39f1e98d90820",
                "sha256:887668e792b7edbfb1d3c9d8b5d8c859269a0f0eba4dda562adb95500f60dbba",
                "sha256:93a473b53cc6e0b3ce6bf51b1b95b7b1e7e6084be3a07e40f79b42e83503fbf2",
                "sha256:96d4dc103d1a0fa6d47c6c55a47de5f5dafd5ef0114fa10c85a1fd8e0216284b",
                "sha256:a3d3e086474ef12ef13d42e5f9b7bbf09d39cf6bd4940f982263d6954b13f6a9",
                "sha256:b02a0b9f332086657852b1f7cb380f6a42403a6d9c42a4c34a561aa4530d5234",
                "sha256:b09e10ec453de97f9a23a5aa5e30b334195e8d2ddd1ce76cc32e52ba63c8b31d",
                "sha256:b6f00ad5ebe846cc91763b1d0c6d30a8042e02b2316e27b05de04fa6ec831ec5",
                "sha256:bba80df38cfc17f490ec651c73bb37cd896bc2400cfba27d078c2135223c1206",
                "sha256:c3d911614b008e8a576b8e5303e3db29224b455d3d66d1b2848ba6ca83f9ece9",
                "sha256:ca20739e303254287138234485579b28cb0d524401f83d5129b5ff9d606cb0a8",
                "sha256:cb192176b477d49b0a327b2a5a4979552b7a58cd42037034316b8018ac3ebb59",
                "sha256:cdbbe7dff4a677fb555a54f9bc0450f2a21a93c5ba2b44e09e54fcb72d2bd13d",
<<<<<<< HEAD
                "sha256:d355502dce85ade85a2511b40b4c61a128902f246504f7de29bbeec1ae27933a",
                "sha256:dc577f4cfdda354db3ae37a572428a90ffdbe4e51eda7849bf442fb803f09c9b",
                "sha256:dd9eef866c70d2cbbea1ae58134eaffda0d4bfea403025f4db6859724b18ab3d"
=======
                "sha256:cf6e33d92b1526190a1de904df21663c46a456758c0424e4f947ae9aa6088bf7",
                "sha256:d355502dce85ade85a2511b40b4c61a128902f246504f7de29bbeec1ae27933a",
                "sha256:d673c4990acd016229a5c1c4ee8a9e6d8f481b27ade5fc3d95938697fa443ce0",
                "sha256:dc577f4cfdda354db3ae37a572428a90ffdbe4e51eda7849bf442fb803f09c9b",
                "sha256:dd9eef866c70d2cbbea1ae58134eaffda0d4bfea403025f4db6859724b18ab3d",
                "sha256:f50e7a98b0453f39000619d845be8b06e611e56ee6e8186f7f60c3b1e2f0feae"
>>>>>>> 94f33e9f
            ],
            "markers": "python_version >= '3.6'",
            "version": "==8.1.0"
        },
        "pycparser": {
            "hashes": [
                "sha256:2d475327684562c3a96cc71adf7dc8c4f0565175cf86b6d7a404ff4c771f15f0",
                "sha256:7582ad22678f0fcd81102833f60ef8d0e57288b6b5fb00323d101be910e35705"
            ],
            "markers": "python_version >= '2.7' and python_version not in '3.0, 3.1, 3.2, 3.3'",
            "version": "==2.20"
        },
        "pyjwt": {
            "extras": [
                "crypto"
            ],
            "hashes": [
                "sha256:5c2ff2eb27d7e342dfc3cafcc16412781f06db2690fbef81922b0172598f085b",
                "sha256:7a2b271c6dac2fda9e0c33d176c4253faba2c6c6b3a99c7f28a32c3c97522779"
            ],
            "markers": "python_version >= '3.6'",
            "version": "==2.0.0"
        },
        "pyparsing": {
            "hashes": [
                "sha256:c203ec8783bf771a155b207279b9bccb8dea02d8f0c9e5f8ead507bc3246ecc1",
                "sha256:ef9d7589ef3c200abe66653d3f1ab1033c3c419ae9b9bdb1240a85b024efc88b"
            ],
            "markers": "python_version >= '2.6' and python_version not in '3.0, 3.1, 3.2, 3.3'",
            "version": "==2.4.7"
        },
        "python3-openid": {
            "hashes": [
                "sha256:33fbf6928f401e0b790151ed2b5290b02545e8775f982485205a066f874aaeaf",
                "sha256:6626f771e0417486701e0b4daff762e7212e820ca5b29fcc0d05f6f8736dfa6b"
            ],
            "version": "==3.2.0"
        },
        "pytz": {
            "hashes": [
                "sha256:16962c5fb8db4a8f63a26646d8886e9d769b6c511543557bc84e9569fb9a9cb4",
                "sha256:180befebb1927b16f6b57101720075a984c019ac16b1b7575673bea42c6c3da5"
            ],
            "version": "==2020.5"
        },
        "pyyaml": {
            "hashes": [
                "sha256:06a0d7ba600ce0b2d2fe2e78453a470b5a6e000a985dd4a4e54e436cc36b0e97",
                "sha256:240097ff019d7c70a4922b6869d8a86407758333f02203e0fc6ff79c5dcede76",
                "sha256:4f4b913ca1a7319b33cfb1369e91e50354d6f07a135f3b901aca02aa95940bd2",
                "sha256:6034f55dab5fea9e53f436aa68fa3ace2634918e8b5994d82f3621c04ff5ed2e",
                "sha256:69f00dca373f240f842b2931fb2c7e14ddbacd1397d57157a9b005a6a9942648",
                "sha256:73f099454b799e05e5ab51423c7bcf361c58d3206fa7b0d555426b1f4d9a3eaf",
                "sha256:74809a57b329d6cc0fdccee6318f44b9b8649961fa73144a98735b0aaf029f1f",
                "sha256:7739fc0fa8205b3ee8808aea45e968bc90082c10aef6ea95e855e10abf4a37b2",
                "sha256:95f71d2af0ff4227885f7a6605c37fd53d3a106fcab511b8860ecca9fcf400ee",
                "sha256:ad9c67312c84def58f3c04504727ca879cb0013b2517c85a9a253f0cb6380c0a",
                "sha256:b8eac752c5e14d3eca0e6dd9199cd627518cb5ec06add0de9d32baeee6fe645d",
                "sha256:cc8955cfbfc7a115fa81d85284ee61147059a753344bc51098f3ccd69b0d7e0c",
                "sha256:d13155f591e6fcc1ec3b30685d50bf0711574e2c0dfffd7644babf8b5102ca1a"
            ],
            "version": "==5.3.1"
        },
        "qrcode": {
            "hashes": [
                "sha256:3996ee560fc39532910603704c82980ff6d4d5d629f9c3f25f34174ce8606cf5",
                "sha256:505253854f607f2abf4d16092c61d4e9d511a3b4392e60bff957a68592b04369"
            ],
            "version": "==6.1"
        },
        "rdap": {
            "hashes": [
                "sha256:dc2602c1ceaf3cd1c6c5f5ba0428c5efbfcbd974765543d3ac3f7b70c2e501a7",
                "sha256:f2b2d379ba6f9d19027d5cca05ffe35424259754c702f0ab48c2960f4c52d21b"
            ],
            "index": "pypi",
            "version": "==1.2.1"
        },
        "requests": {
            "hashes": [
                "sha256:27973dd4a904a4f13b263a19c866c13b92a39ed1c964655f025f3f8d3d75b804",
                "sha256:c210084e36a42ae6b9219e00e48287def368a26d03a048ddad7bfee44f75871e"
            ],
            "markers": "python_version >= '2.7' and python_version not in '3.0, 3.1, 3.2, 3.3, 3.4'",
            "version": "==2.25.1"
        },
        "requests-oauthlib": {
            "hashes": [
                "sha256:7f71572defaecd16372f9006f33c2ec8c077c3cfa6f5911a9a90202beb513f3d",
                "sha256:b4261601a71fd721a8bd6d7aa1cc1d6a8a93b4a9f5e96626f8e4d91e8beeaa6a",
                "sha256:fa6c47b933f01060936d87ae9327fead68768b69c6c9ea2109c48be30f2d4dbc"
            ],
            "version": "==1.3.0"
        },
        "simplejson": {
            "hashes": [
                "sha256:034550078a11664d77bc1a8364c90bb7eef0e44c2dbb1fd0a4d92e3997088667",
                "sha256:05b43d568300c1cd43f95ff4bfcff984bc658aa001be91efb3bb21df9d6288d3",
                "sha256:0dd9d9c738cb008bfc0862c9b8fa6743495c03a0ed543884bf92fb7d30f8d043",
                "sha256:10fc250c3edea4abc15d930d77274ddb8df4803453dde7ad50c2f5565a18a4bb",
                "sha256:2862beabfb9097a745a961426fe7daf66e1714151da8bb9a0c430dde3d59c7c0",
                "sha256:292c2e3f53be314cc59853bd20a35bf1f965f3bc121e007ab6fd526ed412a85d",
                "sha256:2d3eab2c3fe52007d703a26f71cf649a8c771fcdd949a3ae73041ba6797cfcf8",
                "sha256:2e7b57c2c146f8e4dadf84977a83f7ee50da17c8861fd7faf694d55e3274784f",
                "sha256:311f5dc2af07361725033b13cc3d0351de3da8bede3397d45650784c3f21fbcf",
                "sha256:344e2d920a7f27b4023c087ab539877a1e39ce8e3e90b867e0bfa97829824748",
                "sha256:3fabde09af43e0cbdee407555383063f8b45bfb52c361bc5da83fcffdb4fd278",
                "sha256:42b8b8dd0799f78e067e2aaae97e60d58a8f63582939af60abce4c48631a0aa4",
                "sha256:4b3442249d5e3893b90cb9f72c7d6ce4d2ea144d2c0d9f75b9ae1e5460f3121a",
                "sha256:55d65f9cc1b733d85ef95ab11f559cce55c7649a2160da2ac7a078534da676c8",
                "sha256:5c659a0efc80aaaba57fcd878855c8534ecb655a28ac8508885c50648e6e659d",
                "sha256:72d8a3ffca19a901002d6b068cf746be85747571c6a7ba12cbcf427bfb4ed971",
                "sha256:75ecc79f26d99222a084fbdd1ce5aad3ac3a8bd535cd9059528452da38b68841",
                "sha256:76ac9605bf2f6d9b56abf6f9da9047a8782574ad3531c82eae774947ae99cc3f",
                "sha256:7d276f69bfc8c7ba6c717ba8deaf28f9d3c8450ff0aa8713f5a3280e232be16b",
                "sha256:7f10f8ba9c1b1430addc7dd385fc322e221559d3ae49b812aebf57470ce8de45",
                "sha256:8042040af86a494a23c189b5aa0ea9433769cc029707833f261a79c98e3375f9",
                "sha256:813846738277729d7db71b82176204abc7fdae2f566e2d9fcf874f9b6472e3e6",
                "sha256:845a14f6deb124a3bcb98a62def067a67462a000e0508f256f9c18eff5847efc",
                "sha256:869a183c8e44bc03be1b2bbcc9ec4338e37fa8557fc506bf6115887c1d3bb956",
                "sha256:8acf76443cfb5c949b6e781c154278c059b09ac717d2757a830c869ba000cf8d",
                "sha256:8f713ea65958ef40049b6c45c40c206ab363db9591ff5a49d89b448933fa5746",
                "sha256:934115642c8ba9659b402c8bdbdedb48651fb94b576e3b3efd1ccb079609b04a",
                "sha256:9551f23e09300a9a528f7af20e35c9f79686d46d646152a0c8fc41d2d074d9b0",
                "sha256:9a2b7543559f8a1c9ed72724b549d8cc3515da7daf3e79813a15bdc4a769de25",
                "sha256:a55c76254d7cf8d4494bc508e7abb993a82a192d0db4552421e5139235604625",
                "sha256:ad8f41c2357b73bc9e8606d2fa226233bf4d55d85a8982ecdfd55823a6959995",
                "sha256:af4868da7dd53296cd7630687161d53a7ebe2e63814234631445697bd7c29f46",
                "sha256:afebfc3dd3520d37056f641969ce320b071bc7a0800639c71877b90d053e087f",
                "sha256:b59aa298137ca74a744c1e6e22cfc0bf9dca3a2f41f51bc92eb05695155d905a",
                "sha256:bc00d1210567a4cdd215ac6e17dc00cb9893ee521cee701adfd0fa43f7c73139",
                "sha256:c1cb29b1fced01f97e6d5631c3edc2dadb424d1f4421dad079cb13fc97acb42f",
                "sha256:c94dc64b1a389a416fc4218cd4799aa3756f25940cae33530a4f7f2f54f166da",
                "sha256:ceaa28a5bce8a46a130cd223e895080e258a88d51bf6e8de2fc54a6ef7e38c34",
                "sha256:cff6453e25204d3369c47b97dd34783ca820611bd334779d22192da23784194b",
                "sha256:d0b64409df09edb4c365d95004775c988259efe9be39697d7315c42b7a5e7e94",
                "sha256:d4813b30cb62d3b63ccc60dd12f2121780c7a3068db692daeb90f989877aaf04",
                "sha256:da3c55cdc66cfc3fffb607db49a42448785ea2732f055ac1549b69dcb392663b",
                "sha256:e058c7656c44fb494a11443191e381355388443d543f6fc1a245d5d238544396",
                "sha256:fed0f22bf1313ff79c7fc318f7199d6c2f96d4de3234b2f12a1eab350e597c06",
                "sha256:ffd4e4877a78c84d693e491b223385e0271278f5f4e1476a4962dca6824ecfeb"
            ],
            "markers": "python_version >= '2.5' and python_version not in '3.0, 3.1, 3.2, 3.3'",
            "version": "==3.17.2"
        },
        "six": {
            "hashes": [
                "sha256:30639c035cdb23534cd4aa2dd52c3bf48f06e5f4a941509c8bafd8ce11080259",
                "sha256:8b74bedcbbbaca38ff6d7491d76f2b06b3592611af620f8426e82dddb04a5ced"
            ],
            "markers": "python_version >= '2.7' and python_version not in '3.0, 3.1, 3.2, 3.3'",
            "version": "==1.15.0"
        },
        "sqlparse": {
            "hashes": [
                "sha256:017cde379adbd6a1f15a61873f43e8274179378e95ef3fede90b5aa64d304ed0",
                "sha256:0f91fd2e829c44362cbcfab3e9ae12e22badaa8a29ad5ff599f9ec109f0454e8"
            ],
            "markers": "python_version >= '3.5'",
            "version": "==0.4.1"
        },
        "tld": {
            "hashes": [
<<<<<<< HEAD
                "sha256:2d3be4541a230b44c9e06d4460f7ab8879f54d2eb134b7e076f480cfaecb8349",
                "sha256:4425cba126b55467bd4731f2a586e9d11a7ec50c5dffb6309e2471c5f36e8f7f",
                "sha256:569d84384689c577459ade16b2aef64d11aeb2ec5e0b1445d806c148b75343fb",
                "sha256:9d881b25c57e3a6a15e58777b1d919c7ace58b8eae7265f5d972c4cbe479e624",
                "sha256:a3080359161213d9aeaf46d4b2159adb71755421797ea75e8e9190d89fc944aa",
                "sha256:c857b5c0f5db7349e1c96f24e0e89193c8f01aa6d69ab6668baa2cf991cc23d1",
                "sha256:cce8e4796846371bc47df9c822f3140ce4867f0bc7fcc6d25c8fe50f421352db"
            ],
            "index": "pypi",
            "version": "==0.12.4"
=======
                "sha256:1a69b2cd4053da5377a0b27e048e97871120abf9cd7a62ff270915d0c11369d6",
                "sha256:1b63094d893657eadfd61e49580b4225ce958ca3b8013dbb9485372cde5a3434",
                "sha256:3266e6783825a795244a0ed225126735e8121859113b0a7fc830cc49f7bbdaff",
                "sha256:478d9b23157c7e3e2d07b0534da3b1e61a619291b6e3f52f5a3510e43acec7e9",
                "sha256:5bd36b24aeb14e766ef1e5c01b96fe89043db44a579848f716ec03c40af50a6b",
                "sha256:cf1b7af4c1d9c689ca81ea7cf3cae77d1bfd8aaa4c648b58f76a0b3d32e3f6e0",
                "sha256:d5938730cdb9ce4b0feac4dc887d971f964dba873a74ad818f0f25c1571c6045"
            ],
            "index": "pypi",
            "version": "==0.12.5"
>>>>>>> 94f33e9f
        },
        "twentyc.rpc": {
            "hashes": [
                "sha256:c6a08a0fa8610332f430911061a662efee8c251a5568c1ffd592c566d9da0768"
            ],
            "version": "==0.4.0"
        },
        "unidecode": {
            "hashes": [
                "sha256:4c9d15d2f73eb0d2649a151c566901f80a030da1ccb0a2043352e1dbf647586b",
                "sha256:a039f89014245e0cad8858976293e23501accc9ff5a7bdbc739a14a2b7b85cdc"
            ],
            "index": "pypi",
            "version": "==1.1.2"
        },
        "uritemplate": {
            "hashes": [
                "sha256:07620c3f3f8eed1f12600845892b0e036a2420acf513c53f7de0abd911a5894f",
                "sha256:5af8ad10cec94f215e3f48112de2022e1d5a37ed427fbd88652fa908f2ab7cae"
            ],
            "markers": "python_version >= '2.7' and python_version not in '3.0, 3.1, 3.2, 3.3'",
            "version": "==3.0.1"
        },
        "urllib3": {
            "hashes": [
                "sha256:19188f96923873c92ccb987120ec4acaa12f0461fa9ce5d3d0772bc965a39e08",
                "sha256:d8ff90d979214d7b4f8ce956e80f4028fc6860e4431f731ea4a8c08f23f99473"
            ],
            "markers": "python_version >= '2.7' and python_version not in '3.0, 3.1, 3.2, 3.3, 3.4' and python_version < '4'",
            "version": "==1.26.2"
        },
        "uwsgi": {
            "hashes": [
                "sha256:faa85e053c0b1be4d5585b0858d3a511d2cd10201802e8676060fd0a109e5869"
            ],
            "index": "pypi",
            "version": "==2.0.19.1"
        },
        "webencodings": {
            "hashes": [
                "sha256:a0af1213f3c2226497a97e2b3aa01a7e4bee4f403f95be16fc9acd2947514a78",
                "sha256:b36a1c245f2d304965eb4e0a82848379241dc04b865afcc4aab16748587e1923"
            ],
            "version": "==0.5.1"
        }
    },
    "develop": {
        "appdirs": {
            "hashes": [
                "sha256:7d5d0167b2b1ba821647616af46a749d1c653740dd0d2415100fe26e27afdf41",
                "sha256:a841dacd6b99318a741b166adb07e19ee71a274450e68237b4650ca1055ab128"
            ],
            "version": "==1.4.4"
        },
        "attrs": {
            "hashes": [
                "sha256:31b2eced602aa8423c2aea9c76a724617ed67cf9513173fd3a4f03e3a929c7e6",
                "sha256:832aa3cde19744e49938b91fea06d69ecb9e649c93ba974535d08ad92164f700"
            ],
            "markers": "python_version >= '2.7' and python_version not in '3.0, 3.1, 3.2, 3.3'",
            "version": "==20.3.0"
        },
        "certifi": {
            "hashes": [
                "sha256:1a4995114262bffbc2413b159f2a1a480c969de6e6eb13ee966d470af86af59c",
                "sha256:719a74fb9e33b9bd44cc7f3a8d94bc35e4049deebe19ba7d8e108280cfd59830"
            ],
            "index": "pypi",
            "version": "==2020.12.5"
        },
        "chardet": {
            "hashes": [
                "sha256:0d6f53a15db4120f2b08c94f11e7d93d2c911ee118b6b30a04ec3ee8310179fa",
                "sha256:f864054d66fd9118f2e67044ac8981a54775ec5b67aed0441892edb553d21da5"
            ],
            "markers": "python_version >= '2.7' and python_version not in '3.0, 3.1, 3.2, 3.3, 3.4'",
            "version": "==4.0.0"
        },
        "coverage": {
            "hashes": [
                "sha256:08b3ba72bd981531fd557f67beee376d6700fba183b167857038997ba30dd297",
                "sha256:2757fa64e11ec12220968f65d086b7a29b6583d16e9a544c889b22ba98555ef1",
                "sha256:3102bb2c206700a7d28181dbe04d66b30780cde1d1c02c5f3c165cf3d2489497",
                "sha256:3498b27d8236057def41de3585f317abae235dd3a11d33e01736ffedb2ef8606",
                "sha256:378ac77af41350a8c6b8801a66021b52da8a05fd77e578b7380e876c0ce4f528",
                "sha256:38f16b1317b8dd82df67ed5daa5f5e7c959e46579840d77a67a4ceb9cef0a50b",
                "sha256:3911c2ef96e5ddc748a3c8b4702c61986628bb719b8378bf1e4a6184bbd48fe4",
                "sha256:3a3c3f8863255f3c31db3889f8055989527173ef6192a283eb6f4db3c579d830",
                "sha256:3b14b1da110ea50c8bcbadc3b82c3933974dbeea1832e814aab93ca1163cd4c1",
                "sha256:535dc1e6e68fad5355f9984d5637c33badbdc987b0c0d303ee95a6c979c9516f",
                "sha256:6f61319e33222591f885c598e3e24f6a4be3533c1d70c19e0dc59e83a71ce27d",
                "sha256:723d22d324e7997a651478e9c5a3120a0ecbc9a7e94071f7e1954562a8806cf3",
                "sha256:76b2775dda7e78680d688daabcb485dc87cf5e3184a0b3e012e1d40e38527cc8",
                "sha256:782a5c7df9f91979a7a21792e09b34a658058896628217ae6362088b123c8500",
                "sha256:7e4d159021c2029b958b2363abec4a11db0ce8cd43abb0d9ce44284cb97217e7",
                "sha256:8dacc4073c359f40fcf73aede8428c35f84639baad7e1b46fce5ab7a8a7be4bb",
                "sha256:8f33d1156241c43755137288dea619105477961cfa7e47f48dbf96bc2c30720b",
                "sha256:8ffd4b204d7de77b5dd558cdff986a8274796a1e57813ed005b33fd97e29f059",
                "sha256:93a280c9eb736a0dcca19296f3c30c720cb41a71b1f9e617f341f0a8e791a69b",
                "sha256:9a4f66259bdd6964d8cf26142733c81fb562252db74ea367d9beb4f815478e72",
                "sha256:9a9d4ff06804920388aab69c5ea8a77525cf165356db70131616acd269e19b36",
                "sha256:a2070c5affdb3a5e751f24208c5c4f3d5f008fa04d28731416e023c93b275277",
                "sha256:a4857f7e2bc6921dbd487c5c88b84f5633de3e7d416c4dc0bb70256775551a6c",
                "sha256:a607ae05b6c96057ba86c811d9c43423f35e03874ffb03fbdcd45e0637e8b631",
                "sha256:a66ca3bdf21c653e47f726ca57f46ba7fc1f260ad99ba783acc3e58e3ebdb9ff",
                "sha256:ab110c48bc3d97b4d19af41865e14531f300b482da21783fdaacd159251890e8",
                "sha256:b239711e774c8eb910e9b1ac719f02f5ae4bf35fa0420f438cdc3a7e4e7dd6ec",
                "sha256:be0416074d7f253865bb67630cf7210cbc14eb05f4099cc0f82430135aaa7a3b",
                "sha256:c46643970dff9f5c976c6512fd35768c4a3819f01f61169d8cdac3f9290903b7",
                "sha256:c5ec71fd4a43b6d84ddb88c1df94572479d9a26ef3f150cef3dacefecf888105",
                "sha256:c6e5174f8ca585755988bc278c8bb5d02d9dc2e971591ef4a1baabdf2d99589b",
                "sha256:c89b558f8a9a5a6f2cfc923c304d49f0ce629c3bd85cb442ca258ec20366394c",
                "sha256:cc44e3545d908ecf3e5773266c487ad1877be718d9dc65fc7eb6e7d14960985b",
                "sha256:cc6f8246e74dd210d7e2b56c76ceaba1cc52b025cd75dbe96eb48791e0250e98",
                "sha256:cd556c79ad665faeae28020a0ab3bda6cd47d94bec48e36970719b0b86e4dcf4",
                "sha256:ce6f3a147b4b1a8b09aae48517ae91139b1b010c5f36423fa2b866a8b23df879",
                "sha256:ceb499d2b3d1d7b7ba23abe8bf26df5f06ba8c71127f188333dddcf356b4b63f",
                "sha256:cef06fb382557f66d81d804230c11ab292d94b840b3cb7bf4450778377b592f4",
                "sha256:e448f56cfeae7b1b3b5bcd99bb377cde7c4eb1970a525c770720a352bc4c8044",
                "sha256:e52d3d95df81c8f6b2a1685aabffadf2d2d9ad97203a40f8d61e51b70f191e4e",
                "sha256:ee2f1d1c223c3d2c24e3afbb2dd38be3f03b1a8d6a83ee3d9eb8c36a52bee899",
                "sha256:f2c6888eada180814b8583c3e793f3f343a692fc802546eed45f40a001b1169f",
                "sha256:f51dbba78d68a44e99d484ca8c8f604f17e957c1ca09c3ebc2c7e3bbd9ba0448",
                "sha256:f54de00baf200b4539a5a092a759f000b5f45fd226d6d25a76b0dff71177a714",
                "sha256:fa10fee7e32213f5c7b0d6428ea92e3a3fdd6d725590238a3f92c0de1c78b9d2",
                "sha256:fabeeb121735d47d8eab8671b6b031ce08514c86b7ad8f7d5490a7b6dcd6267d",
                "sha256:fac3c432851038b3e6afe086f777732bcf7f6ebbfd90951fa04ee53db6d0bcdd",
                "sha256:fda29412a66099af6d6de0baa6bd7c52674de177ec2ad2630ca264142d69c6c7",
                "sha256:ff1330e8bc996570221b450e2d539134baa9465f5cb98aff0e0f73f34172e0ae"
            ],
            "markers": "python_version >= '2.7' and python_version not in '3.0, 3.1, 3.2, 3.3, 3.4' and python_version < '4'",
            "version": "==5.3.1"
        },
        "decorator": {
            "hashes": [
                "sha256:41fa54c2a0cc4ba648be4fd43cff00aedf5b9465c9bf18d64325bc225f08f760",
                "sha256:e3a62f0520172440ca0dcc823749319382e377f37f140a0b99ef45fecb84bfe7"
            ],
            "version": "==4.4.2"
        },
        "distlib": {
            "hashes": [
                "sha256:8c09de2c67b3e7deef7184574fc060ab8a793e7adbb183d942c389c8b13c52fb",
                "sha256:edf6116872c863e1aa9d5bb7cb5e05a022c519a4594dc703843343a9ddd9bff1"
            ],
            "version": "==0.3.1"
        },
        "filelock": {
            "hashes": [
                "sha256:18d82244ee114f543149c66a6e0c14e9c4f8a1044b5cdaadd0f82159d6a6ff59",
                "sha256:929b7d63ec5b7d6b71b0fa5ac14e030b3f70b75747cef1b10da9b879fef15836"
            ],
            "version": "==3.0.12"
        },
        "future": {
            "hashes": [
                "sha256:b1bead90b70cf6ec3f0710ae53a525360fa360d306a86583adc6bf83a4db537d"
            ],
            "markers": "python_version >= '2.6' and python_version not in '3.0, 3.1, 3.2, 3.3'",
            "version": "==0.18.2"
        },
        "idna": {
            "hashes": [
                "sha256:b307872f855b18632ce0c21c5e45be78c0ea7ae4c15c828c20788b26921eb3f6",
                "sha256:b97d804b1e9b523befed77c48dacec60e6dcb0b5391d57af6a65a312a90648c0"
            ],
            "markers": "python_version >= '2.7' and python_version not in '3.0, 3.1, 3.2, 3.3'",
            "version": "==2.10"
        },
        "iniconfig": {
            "hashes": [
                "sha256:011e24c64b7f47f6ebd835bb12a743f2fbe9a26d4cecaa7f53bc4f35ee9da8b3",
                "sha256:bc3af051d7d14b2ee5ef9969666def0cd1a000e121eaea580d4a313df4b37f32"
            ],
            "version": "==1.1.1"
        },
        "jsonschema": {
            "hashes": [
                "sha256:4e5b3cf8216f577bee9ce139cbe72eca3ea4f292ec60928ff24758ce626cd163",
                "sha256:c8a85b28d377cc7737e46e2d9f2b4f44ee3c0e1deac6bf46ddefc7187d30797a"
            ],
            "index": "pypi",
            "version": "==3.2.0"
        },
        "packaging": {
            "hashes": [
                "sha256:24e0da08660a87484d1602c30bb4902d74816b6985b93de36926f5bc95741858",
                "sha256:78598185a7008a470d64526a8059de9aaa449238f280fc9eb6b13ba6c4109093"
            ],
            "markers": "python_version >= '2.7' and python_version not in '3.0, 3.1, 3.2, 3.3'",
            "version": "==20.8"
        },
        "pluggy": {
            "hashes": [
                "sha256:15b2acde666561e1298d71b523007ed7364de07029219b604cf808bfa1c765b0",
                "sha256:966c145cd83c96502c3c3868f50408687b38434af77734af1e9ca461a4081d2d"
            ],
            "markers": "python_version >= '2.7' and python_version not in '3.0, 3.1, 3.2, 3.3'",
            "version": "==0.13.1"
        },
        "py": {
            "hashes": [
                "sha256:21b81bda15b66ef5e1a777a21c4dcd9c20ad3efd0b3f817e7a809035269e1bd3",
                "sha256:3b80836aa6d1feeaa108e046da6423ab8f6ceda6468545ae8d02d9d58d18818a"
            ],
            "markers": "python_version >= '2.7' and python_version not in '3.0, 3.1, 3.2, 3.3'",
            "version": "==1.10.0"
        },
        "pyparsing": {
            "hashes": [
                "sha256:c203ec8783bf771a155b207279b9bccb8dea02d8f0c9e5f8ead507bc3246ecc1",
                "sha256:ef9d7589ef3c200abe66653d3f1ab1033c3c419ae9b9bdb1240a85b024efc88b"
            ],
            "markers": "python_version >= '2.6' and python_version not in '3.0, 3.1, 3.2, 3.3'",
            "version": "==2.4.7"
        },
        "pyrsistent": {
            "hashes": [
                "sha256:2e636185d9eb976a18a8a8e96efce62f2905fea90041958d8cc2a189756ebf3e"
            ],
            "markers": "python_version >= '3.5'",
            "version": "==0.17.3"
        },
        "pytest": {
            "hashes": [
                "sha256:1969f797a1a0dbd8ccf0fecc80262312729afea9c17f1d70ebf85c5e76c6f7c8",
                "sha256:66e419b1899bc27346cb2c993e12c5e5e8daba9073c1fbce33b9807abc95c306"
            ],
            "index": "pypi",
            "version": "==6.2.1"
        },
        "pytest-cov": {
            "hashes": [
                "sha256:45ec2d5182f89a81fc3eb29e3d1ed3113b9e9a873bcddb2a71faaab066110191",
                "sha256:47bd0ce14056fdd79f93e1713f88fad7bdcc583dcd7783da86ef2f085a0bb88e"
            ],
            "index": "pypi",
            "version": "==2.10.1"
        },
        "pytest-django": {
            "hashes": [
                "sha256:10e384e6b8912ded92db64c58be8139d9ae23fb8361e5fc139d8e4f8fc601bc2",
                "sha256:26f02c16d36fd4c8672390deebe3413678d89f30720c16efb8b2a6bf63b9041f"
            ],
            "index": "pypi",
            "version": "==4.1.0"
        },
        "pytest-filedata": {
            "hashes": [
                "sha256:3a2a3f346087ac82dfd313212cd2d61c5fcfd23b0aecaa2484e6c31cfcb32fd5"
            ],
            "index": "pypi",
            "version": "==0.4.0"
        },
        "pytest-mock": {
            "hashes": [
<<<<<<< HEAD
                "sha256:4992db789175540d40a193bc60e987b1e69f1a989adad525a44e581c82149b14",
                "sha256:f9d77233b3af6c71cec6a8b8b5e9e9a2effd1bb6ff56e9ace72541ff6843ac81"
            ],
            "index": "pypi",
            "version": "==3.5.0"
=======
                "sha256:379b391cfad22422ea2e252bdfc008edd08509029bcde3c25b2c0bd741e0424e",
                "sha256:a1e2aba6af9560d313c642dae7e00a2a12b022b80301d9d7fc8ec6858e1dd9fc"
            ],
            "index": "pypi",
            "version": "==3.5.1"
>>>>>>> 94f33e9f
        },
        "pyupgrade": {
            "hashes": [
                "sha256:ab2f47377e977bec8dd41db634fde35bce78fedd2be0e8b189fe687f23fb1d85",
                "sha256:e57057ccef3fd8e8fad5ba9f365c1288a076271a222ccb502d865c0d8fe16c3a"
            ],
            "index": "pypi",
            "version": "==2.7.4"
        },
        "requests": {
            "hashes": [
                "sha256:27973dd4a904a4f13b263a19c866c13b92a39ed1c964655f025f3f8d3d75b804",
                "sha256:c210084e36a42ae6b9219e00e48287def368a26d03a048ddad7bfee44f75871e"
            ],
            "markers": "python_version >= '2.7' and python_version not in '3.0, 3.1, 3.2, 3.3, 3.4'",
            "version": "==2.25.1"
        },
        "requests-mock": {
            "hashes": [
                "sha256:11215c6f4df72702aa357f205cf1e537cffd7392b3e787b58239bde5fb3db53b",
                "sha256:e68f46844e4cee9d447150343c9ae875f99fa8037c6dcf5f15bf1fe9ab43d226"
            ],
            "version": "==1.8.0"
        },
        "six": {
            "hashes": [
                "sha256:30639c035cdb23534cd4aa2dd52c3bf48f06e5f4a941509c8bafd8ce11080259",
                "sha256:8b74bedcbbbaca38ff6d7491d76f2b06b3592611af620f8426e82dddb04a5ced"
            ],
            "markers": "python_version >= '2.7' and python_version not in '3.0, 3.1, 3.2, 3.3'",
            "version": "==1.15.0"
        },
        "tokenize-rt": {
            "hashes": [
                "sha256:07d5f88b6a953612159b160129bcf9425677c8d062b0cb83250968ba803e1c64",
                "sha256:c47d3bd00857c24edefccdd6dc99c19d4ceed77c5971a3e2fac007fb0c02e39d"
            ],
            "markers": "python_full_version >= '3.6.1'",
            "version": "==4.0.0"
        },
        "toml": {
            "hashes": [
                "sha256:806143ae5bfb6a3c6e736a764057db0e6a0e05e338b5630894a5f779cabb4f9b",
                "sha256:b3bda1d108d5dd99f4a20d24d9c348e91c4db7ab1b749200bded2f839ccbe68f"
            ],
            "markers": "python_version >= '2.6' and python_version not in '3.0, 3.1, 3.2, 3.3'",
            "version": "==0.10.2"
        },
        "tox": {
            "hashes": [
                "sha256:31379f2662393034203c5d6b2ebb7b86c67452cfc689784475c1c6e4a3cbc0cd",
                "sha256:8a28facf65275c84b3bfde102afe24541d2ce02fd83ea07ce906537c3a74ed2d"
            ],
            "index": "pypi",
            "version": "==3.21.1"
        },
        "twentyc.rpc": {
            "hashes": [
                "sha256:c6a08a0fa8610332f430911061a662efee8c251a5568c1ffd592c566d9da0768"
            ],
            "version": "==0.4.0"
        },
        "urllib3": {
            "hashes": [
                "sha256:19188f96923873c92ccb987120ec4acaa12f0461fa9ce5d3d0772bc965a39e08",
                "sha256:d8ff90d979214d7b4f8ce956e80f4028fc6860e4431f731ea4a8c08f23f99473"
            ],
            "markers": "python_version >= '2.7' and python_version not in '3.0, 3.1, 3.2, 3.3, 3.4' and python_version < '4'",
            "version": "==1.26.2"
        },
        "virtualenv": {
            "hashes": [
<<<<<<< HEAD
                "sha256:54b05fc737ea9c9ee9f8340f579e5da5b09fb64fd010ab5757eb90268616907c",
                "sha256:b7a8ec323ee02fb2312f098b6b4c9de99559b462775bc8fe3627a73706603c1b"
            ],
            "markers": "python_version >= '2.7' and python_version not in '3.0, 3.1, 3.2, 3.3'",
            "version": "==20.2.2"
=======
                "sha256:0c111a2236b191422b37fe8c28b8c828ced39aab4bf5627fa5c331aeffb570d9",
                "sha256:14b34341e742bdca219e10708198e704e8a7064dd32f474fc16aca68ac53a306"
            ],
            "markers": "python_version >= '2.7' and python_version not in '3.0, 3.1, 3.2, 3.3'",
            "version": "==20.3.1"
>>>>>>> 94f33e9f
        }
    }
}<|MERGE_RESOLUTION|>--- conflicted
+++ resolved
@@ -1,11 +1,7 @@
 {
     "_meta": {
         "hash": {
-<<<<<<< HEAD
-            "sha256": "cc684464b6dc4a10f1fead59cce2b42d2bfb463b757be49517822e57fcfa4d1b"
-=======
             "sha256": "432c4c9fefb9c6df1de39c00e7f1fb527e99f0d33c220069cb03ebaf19a5756d"
->>>>>>> 94f33e9f
         },
         "pipfile-spec": 6,
         "requires": {
@@ -30,11 +26,11 @@
         },
         "bleach": {
             "hashes": [
-                "sha256:52b5919b81842b1854196eaae5ca29679a2f2e378905c346d3ca8227c2c66080",
-                "sha256:9f8ccbeb6183c6e6cddea37592dfb0167485c1e3b13b3363bc325aa8bda3adbd"
-            ],
-            "index": "pypi",
-            "version": "==3.2.1"
+                "sha256:6123ddc1052673e52bab52cdc955bcb57a015264a1c57d37bea2f6b817af0125",
+                "sha256:98b3170739e5e83dd9dc19633f074727ad848cbedb6026708c8ac2d3b697a433"
+            ],
+            "index": "pypi",
+            "version": "==3.3.0"
         },
         "certifi": {
             "hashes": [
@@ -62,6 +58,7 @@
                 "sha256:6bc25fc545a6b3d57b5f8618e59fc13d3a3a68431e8ca5fd4c13241cd70d0009",
                 "sha256:798caa2a2384b1cbe8a2a139d80734c9db54f9cc155c99d7cc92441a23871c03",
                 "sha256:7c6b1dece89874d9541fc974917b631406233ea0440d0bdfbb8e03bf39a49b3b",
+                "sha256:7ef7d4ced6b325e92eb4d3502946c78c5367bc416398d387b39591532536734e",
                 "sha256:840793c68105fe031f34d6a086eaea153a0cd5c491cde82a74b420edd0a2b909",
                 "sha256:8d6603078baf4e11edc4168a514c5ce5b3ba6e3e9c374298cb88437957960a53",
                 "sha256:9cc46bc107224ff5b6d04369e7c595acb700c3613ad7bcf2e2012f62ece80c35",
@@ -151,11 +148,11 @@
         },
         "django": {
             "hashes": [
-                "sha256:558cb27930defd9a6042133258caf797b2d1dee233959f537e3dc475cb49bd7c",
-                "sha256:cf5370a4d7765a9dd6d42a7b96b53c74f9446cd38209211304b210fe0404b861"
-            ],
-            "index": "pypi",
-            "version": "==2.2.17"
+                "sha256:0eaca08f236bf502a9773e53623f766cc3ceee6453cc41e6de1c8b80f07d2364",
+                "sha256:c9c994f5e0a032cbd45089798b52e4080f4dea7241c58e3e0636c54146480bb4"
+            ],
+            "index": "pypi",
+            "version": "==2.2.18"
         },
         "django-allauth": {
             "hashes": [
@@ -181,11 +178,11 @@
         },
         "django-cors-headers": {
             "hashes": [
-                "sha256:5665fc1b1aabf1b678885cf6f8f8bd7da36ef0a978375e767d491b48d3055d8f",
-                "sha256:ba898dd478cd4be3a38ebc3d8729fa4d044679f8c91b2684edee41129d7e968a"
-            ],
-            "index": "pypi",
-            "version": "==3.6.0"
+                "sha256:1ac2b1213de75a251e2ba04448da15f99bcfcbe164288ae6b5ff929dc49b372f",
+                "sha256:96069c4aaacace786a34ee7894ff680780ec2644e4268b31181044410fecd12e"
+            ],
+            "index": "pypi",
+            "version": "==3.7.0"
         },
         "django-cors-middleware": {
             "hashes": [
@@ -205,11 +202,11 @@
         },
         "django-crispy-forms": {
             "hashes": [
-                "sha256:92ed3fdc52c08d21d60adbb9de24e432c590e66e894f43cee0974fc959209976",
-                "sha256:d3f808d20cafe20fd38a49a47e72db1fd519fcf31bef4f47f008619336a3ebff"
-            ],
-            "index": "pypi",
-            "version": "==1.10.0"
+                "sha256:21cf717b621f93cdf01bac0a419b520fe3b17bffd67e140b6c16558d9b75ab80",
+                "sha256:a2aa34ee3fccafdebb33c016cbd60246b37df85dae717637c6419b929fa24b25"
+            ],
+            "index": "pypi",
+            "version": "==1.11.0"
         },
         "django-debug-toolbar": {
             "hashes": [
@@ -332,11 +329,11 @@
         },
         "django-reversion": {
             "hashes": [
-                "sha256:49e9930f90322dc6a2754dd26144285cfcc1c5bd0c1c39ca95d5602c5054ae32",
-                "sha256:9cfadeec2df37cb53d795ab79f6792f9eed8e70363dcf3a275dc19a58b971a8f"
-            ],
-            "index": "pypi",
-            "version": "==3.0.8"
+                "sha256:1b57127a136b969f4b843a915c72af271febe7f336469db6c27121f8adcad35c",
+                "sha256:a5af55f086a3f9c38be2f049c251e06005b9ed48ba7a109473736b1fc95a066f"
+            ],
+            "index": "pypi",
+            "version": "==3.0.9"
         },
         "django-simple-captcha": {
             "hashes": [
@@ -372,33 +369,17 @@
         },
         "djangorestframework": {
             "hashes": [
-<<<<<<< HEAD
-                "sha256:0898182b4737a7b584a2c73735d89816343369f259fea932d90dc78e35d8ac33",
-                "sha256:0209bafcb7b5010fdfec784034f059d512256424de2a0f084cb82b096d6dd6a7"
-=======
                 "sha256:0209bafcb7b5010fdfec784034f059d512256424de2a0f084cb82b096d6dd6a7",
                 "sha256:0898182b4737a7b584a2c73735d89816343369f259fea932d90dc78e35d8ac33"
->>>>>>> 94f33e9f
             ],
             "index": "pypi",
             "version": "==3.12.2"
         },
-<<<<<<< HEAD
-        "djangorestframework-api-key": {
-            "hashes": [
-                "sha256:61cdb75f16dc4425e0c8587c71f1d890963422c51b4192eec259c6446d7de976",
-                "sha256:631d1898510f6adfd4585539daf5f91630d3a92f1f4b1faa029bd45ccc379736"
-            ],
-            "index": "pypi",
-            "version": "==2.0.0"
-        },
-=======
->>>>>>> 94f33e9f
         "future": {
             "hashes": [
                 "sha256:b1bead90b70cf6ec3f0710ae53a525360fa360d306a86583adc6bf83a4db537d"
             ],
-            "markers": "python_version >= '2.6' and python_version not in '3.0, 3.1, 3.2, 3.3'",
+            "markers": "python_version >= '2.6' and python_version not in '3.0, 3.1, 3.2'",
             "version": "==0.18.2"
         },
         "googlemaps": {
@@ -410,10 +391,10 @@
         },
         "grainy": {
             "hashes": [
-                "sha256:3216c033ecc57e0f03d07b8bd6b114a2915b7ddea672d200496b86eea20b22ce"
-            ],
-            "index": "pypi",
-            "version": "==1.7.0"
+                "sha256:24c5fc72c897aeb7e416935f930ca949290f5a39fff41a8f2149ca0d51de31e8"
+            ],
+            "index": "pypi",
+            "version": "==1.7.1"
         },
         "idna": {
             "hashes": [
@@ -432,11 +413,11 @@
         },
         "jinja2": {
             "hashes": [
-                "sha256:89aab215427ef59c34ad58735269eb58b1a5808103067f7bb9d5836c651b3bb0",
-                "sha256:f0a4641d3cf955324a89c04f3d94663aa4d638abe8f733ecd3582848e1c37035"
+                "sha256:03e47ad063331dd6a3f04a43eddca8a966a26ba0c5b7207a9a9e4e08f1b29419",
+                "sha256:a6d58433de0ae800347cab1fa3043cebbabe8baa9d29e668f1c768cb87a333c6"
             ],
             "markers": "python_version >= '2.7' and python_version not in '3.0, 3.1, 3.2, 3.3, 3.4'",
-            "version": "==2.11.2"
+            "version": "==2.11.3"
         },
         "markdown": {
             "hashes": [
@@ -453,8 +434,12 @@
                 "sha256:09c4b7f37d6c648cb13f9230d847adf22f8171b1ccc4d5682398e77f40309235",
                 "sha256:1027c282dad077d0bae18be6794e6b6b8c91d58ed8a8d89a89d59693b9131db5",
                 "sha256:13d3144e1e340870b25e7b10b98d779608c02016d5184cfb9927a9f10c689f42",
+                "sha256:195d7d2c4fbb0ee8139a6cf67194f3973a6b3042d742ebe0a9ed36d8b6f0c07f",
+                "sha256:22c178a091fc6630d0d045bdb5992d2dfe14e3259760e713c490da5323866c39",
                 "sha256:24982cc2533820871eba85ba648cd53d8623687ff11cbb805be4ff7b4c971aff",
                 "sha256:29872e92839765e546828bb7754a68c418d927cd064fd4708fab9fe9c8bb116b",
+                "sha256:2beec1e0de6924ea551859edb9e7679da6e4870d32cb766240ce17e0a0ba2014",
+                "sha256:3b8a6499709d29c2e2399569d96719a1b21dcd94410a586a18526b143ec8470f",
                 "sha256:43a55c2930bbc139570ac2452adf3d70cdbb3cfe5912c71cdce1c2c6bbd9c5d1",
                 "sha256:46c99d2de99945ec5cb54f23c8cd5689f6d7177305ebff350a58ce5f8de1669e",
                 "sha256:500d4957e52ddc3351cabf489e79c91c17f6e0899158447047588650b5e69183",
@@ -463,24 +448,39 @@
                 "sha256:62fe6c95e3ec8a7fad637b7f3d372c15ec1caa01ab47926cfdf7a75b40e0eac1",
                 "sha256:6788b695d50a51edb699cb55e35487e430fa21f1ed838122d722e0ff0ac5ba15",
                 "sha256:6dd73240d2af64df90aa7c4e7481e23825ea70af4b4922f8ede5b9e35f78a3b1",
+                "sha256:6f1e273a344928347c1290119b493a1f0303c52f5a5eae5f16d74f48c15d4a85",
+                "sha256:6fffc775d90dcc9aed1b89219549b329a9250d918fd0b8fa8d93d154918422e1",
                 "sha256:717ba8fe3ae9cc0006d7c451f0bb265ee07739daf76355d06366154ee68d221e",
                 "sha256:79855e1c5b8da654cf486b830bd42c06e8780cea587384cf6545b7d9ac013a0b",
                 "sha256:7c1699dfe0cf8ff607dbdcc1e9b9af1755371f92a68f706051cc8c37d447c905",
+                "sha256:7fed13866cf14bba33e7176717346713881f56d9d2bcebab207f7a036f41b850",
+                "sha256:84dee80c15f1b560d55bcfe6d47b27d070b4681c699c572af2e3c7cc90a3b8e0",
                 "sha256:88e5fcfb52ee7b911e8bb6d6aa2fd21fbecc674eadd44118a9cc3863f938e735",
                 "sha256:8defac2f2ccd6805ebf65f5eeb132adcf2ab57aa11fdf4c0dd5169a004710e7d",
+                "sha256:98bae9582248d6cf62321dcb52aaf5d9adf0bad3b40582925ef7c7f0ed85fceb",
                 "sha256:98c7086708b163d425c67c7a91bad6e466bb99d797aa64f965e9d25c12111a5e",
                 "sha256:9add70b36c5666a2ed02b43b335fe19002ee5235efd4b8a89bfcf9005bebac0d",
                 "sha256:9bf40443012702a1d2070043cb6291650a0841ece432556f784f004937f0f32c",
+                "sha256:a6a744282b7718a2a62d2ed9d993cad6f5f585605ad352c11de459f4108df0a1",
+                "sha256:acf08ac40292838b3cbbb06cfe9b2cb9ec78fce8baca31ddb87aaac2e2dc3bc2",
                 "sha256:ade5e387d2ad0d7ebf59146cc00c8044acbd863725f887353a10df825fc8ae21",
                 "sha256:b00c1de48212e4cc9603895652c5c410df699856a2853135b3967591e4beebc2",
                 "sha256:b1282f8c00509d99fef04d8ba936b156d419be841854fe901d8ae224c59f0be5",
+                "sha256:b1dba4527182c95a0db8b6060cc98ac49b9e2f5e64320e2b56e47cb2831978c7",
                 "sha256:b2051432115498d3562c084a49bba65d97cf251f5a331c64a12ee7e04dacc51b",
+                "sha256:b7d644ddb4dbd407d31ffb699f1d140bc35478da613b441c582aeb7c43838dd8",
                 "sha256:ba59edeaa2fc6114428f1637ffff42da1e311e29382d81b339c1817d37ec93c6",
+                "sha256:bf5aa3cbcfdf57fa2ee9cd1822c862ef23037f5c832ad09cfea57fa846dec193",
                 "sha256:c8716a48d94b06bb3b2524c2b77e055fb313aeb4ea620c8dd03a105574ba704f",
+                "sha256:caabedc8323f1e93231b52fc32bdcde6db817623d33e100708d9a68e1f53b26b",
                 "sha256:cd5df75523866410809ca100dc9681e301e3c27567cf498077e8551b6d20e42f",
                 "sha256:cdb132fc825c38e1aeec2c8aa9338310d29d337bebbd7baa06889d09a60a1fa2",
+                "sha256:d53bc011414228441014aa71dbec320c66468c1030aae3a6e29778a3382d96e5",
+                "sha256:d73a845f227b0bfe8a7455ee623525ee656a9e2e749e4742706d80a6065d5e2c",
+                "sha256:d9be0ba6c527163cbed5e0857c451fcd092ce83947944d6c14bc95441203f032",
                 "sha256:e249096428b3ae81b08327a63a485ad0878de3fb939049038579ac0ef61e17e7",
-                "sha256:e8313f01ba26fbbe36c7be1966a7b7424942f670f38e666995b88d012765b9be"
+                "sha256:e8313f01ba26fbbe36c7be1966a7b7424942f670f38e666995b88d012765b9be",
+                "sha256:feb7b34d6325451ef96bc0e36e1a6c0c1c64bc1fbec4b854f4529e51887b1621"
             ],
             "markers": "python_version >= '2.7' and python_version not in '3.0, 3.1, 3.2, 3.3'",
             "version": "==1.1.1"
@@ -518,11 +518,11 @@
         },
         "packaging": {
             "hashes": [
-                "sha256:24e0da08660a87484d1602c30bb4902d74816b6985b93de36926f5bc95741858",
-                "sha256:78598185a7008a470d64526a8059de9aaa449238f280fc9eb6b13ba6c4109093"
-            ],
-            "markers": "python_version >= '2.7' and python_version not in '3.0, 3.1, 3.2, 3.3'",
-            "version": "==20.8"
+                "sha256:5b327ac1320dc863dca72f4514ecc086f31186744b84a230374cc1fd776feae5",
+                "sha256:67714da7f7bc052e064859c05c595155bd1ee9f69f76557e21f051443c20947a"
+            ],
+            "markers": "python_version >= '2.7' and python_version not in '3.0, 3.1, 3.2, 3.3'",
+            "version": "==20.9"
         },
         "passlib": {
             "hashes": [
@@ -541,27 +541,16 @@
         },
         "phonenumbers": {
             "hashes": [
-<<<<<<< HEAD
-                "sha256:13d499f7114c4b37c54ee844b188d5e7441951a7da41de5fc1a25ff8fdceef80",
-                "sha256:b734bfcf33e87ddae72196a40b3d1af35abd0beb263816ae18e1bff612926406"
-            ],
-            "index": "pypi",
-            "version": "==8.12.15"
-=======
-                "sha256:56ad29025b8f885945506350b06d77afbc506c5463141d77a5df767280a7ee0b",
-                "sha256:a820ab08c980ef24a2d2a1ead4f8d7016fdf008e484d1aecf7ff0b32cc475e16"
-            ],
-            "index": "pypi",
-            "version": "==8.12.16"
->>>>>>> 94f33e9f
+                "sha256:c14eee6fa24f37ca1ead7ba3b8e5b84763f97c74ade728fa157de6d95c7469c0",
+                "sha256:f5d57c9fc8f7162ba562325d69d65b4f76e750951c5945c57876e94d824392ec"
+            ],
+            "index": "pypi",
+            "version": "==8.12.17"
         },
         "pillow": {
             "hashes": [
                 "sha256:165c88bc9d8dba670110c689e3cc5c71dbe4bfb984ffa7cbebf1fac9554071d6",
-<<<<<<< HEAD
-=======
                 "sha256:1d208e670abfeb41b6143537a681299ef86e92d2a3dac299d3cd6830d5c7bded",
->>>>>>> 94f33e9f
                 "sha256:22d070ca2e60c99929ef274cfced04294d2368193e935c5d6febfd8b601bf865",
                 "sha256:2353834b2c49b95e1313fb34edf18fca4d57446675d05298bb694bca4b194174",
                 "sha256:39725acf2d2e9c17356e6835dccebe7a697db55f25a09207e38b835d5e1bc032",
@@ -586,18 +575,12 @@
                 "sha256:ca20739e303254287138234485579b28cb0d524401f83d5129b5ff9d606cb0a8",
                 "sha256:cb192176b477d49b0a327b2a5a4979552b7a58cd42037034316b8018ac3ebb59",
                 "sha256:cdbbe7dff4a677fb555a54f9bc0450f2a21a93c5ba2b44e09e54fcb72d2bd13d",
-<<<<<<< HEAD
-                "sha256:d355502dce85ade85a2511b40b4c61a128902f246504f7de29bbeec1ae27933a",
-                "sha256:dc577f4cfdda354db3ae37a572428a90ffdbe4e51eda7849bf442fb803f09c9b",
-                "sha256:dd9eef866c70d2cbbea1ae58134eaffda0d4bfea403025f4db6859724b18ab3d"
-=======
                 "sha256:cf6e33d92b1526190a1de904df21663c46a456758c0424e4f947ae9aa6088bf7",
                 "sha256:d355502dce85ade85a2511b40b4c61a128902f246504f7de29bbeec1ae27933a",
                 "sha256:d673c4990acd016229a5c1c4ee8a9e6d8f481b27ade5fc3d95938697fa443ce0",
                 "sha256:dc577f4cfdda354db3ae37a572428a90ffdbe4e51eda7849bf442fb803f09c9b",
                 "sha256:dd9eef866c70d2cbbea1ae58134eaffda0d4bfea403025f4db6859724b18ab3d",
                 "sha256:f50e7a98b0453f39000619d845be8b06e611e56ee6e8186f7f60c3b1e2f0feae"
->>>>>>> 94f33e9f
             ],
             "markers": "python_version >= '3.6'",
             "version": "==8.1.0"
@@ -615,18 +598,18 @@
                 "crypto"
             ],
             "hashes": [
-                "sha256:5c2ff2eb27d7e342dfc3cafcc16412781f06db2690fbef81922b0172598f085b",
-                "sha256:7a2b271c6dac2fda9e0c33d176c4253faba2c6c6b3a99c7f28a32c3c97522779"
+                "sha256:a5c70a06e1f33d81ef25eecd50d50bd30e34de1ca8b2b9fa3fe0daaabcf69bf7",
+                "sha256:b70b15f89dc69b993d8a8d32c299032d5355c82f9b5b7e851d1a6d706dffe847"
             ],
             "markers": "python_version >= '3.6'",
-            "version": "==2.0.0"
+            "version": "==2.0.1"
         },
         "pyparsing": {
             "hashes": [
                 "sha256:c203ec8783bf771a155b207279b9bccb8dea02d8f0c9e5f8ead507bc3246ecc1",
                 "sha256:ef9d7589ef3c200abe66653d3f1ab1033c3c419ae9b9bdb1240a85b024efc88b"
             ],
-            "markers": "python_version >= '2.6' and python_version not in '3.0, 3.1, 3.2, 3.3'",
+            "markers": "python_version >= '2.6' and python_version not in '3.0, 3.1, 3.2'",
             "version": "==2.4.7"
         },
         "python3-openid": {
@@ -638,28 +621,37 @@
         },
         "pytz": {
             "hashes": [
-                "sha256:16962c5fb8db4a8f63a26646d8886e9d769b6c511543557bc84e9569fb9a9cb4",
-                "sha256:180befebb1927b16f6b57101720075a984c019ac16b1b7575673bea42c6c3da5"
-            ],
-            "version": "==2020.5"
+                "sha256:83a4a90894bf38e243cf052c8b58f381bfe9a7a483f6a9cab140bc7f702ac4da",
+                "sha256:eb10ce3e7736052ed3623d49975ce333bcd712c7bb19a58b9e2089d4057d0798"
+            ],
+            "version": "==2021.1"
         },
         "pyyaml": {
             "hashes": [
-                "sha256:06a0d7ba600ce0b2d2fe2e78453a470b5a6e000a985dd4a4e54e436cc36b0e97",
-                "sha256:240097ff019d7c70a4922b6869d8a86407758333f02203e0fc6ff79c5dcede76",
-                "sha256:4f4b913ca1a7319b33cfb1369e91e50354d6f07a135f3b901aca02aa95940bd2",
-                "sha256:6034f55dab5fea9e53f436aa68fa3ace2634918e8b5994d82f3621c04ff5ed2e",
-                "sha256:69f00dca373f240f842b2931fb2c7e14ddbacd1397d57157a9b005a6a9942648",
-                "sha256:73f099454b799e05e5ab51423c7bcf361c58d3206fa7b0d555426b1f4d9a3eaf",
-                "sha256:74809a57b329d6cc0fdccee6318f44b9b8649961fa73144a98735b0aaf029f1f",
-                "sha256:7739fc0fa8205b3ee8808aea45e968bc90082c10aef6ea95e855e10abf4a37b2",
-                "sha256:95f71d2af0ff4227885f7a6605c37fd53d3a106fcab511b8860ecca9fcf400ee",
-                "sha256:ad9c67312c84def58f3c04504727ca879cb0013b2517c85a9a253f0cb6380c0a",
-                "sha256:b8eac752c5e14d3eca0e6dd9199cd627518cb5ec06add0de9d32baeee6fe645d",
-                "sha256:cc8955cfbfc7a115fa81d85284ee61147059a753344bc51098f3ccd69b0d7e0c",
-                "sha256:d13155f591e6fcc1ec3b30685d50bf0711574e2c0dfffd7644babf8b5102ca1a"
-            ],
-            "version": "==5.3.1"
+                "sha256:08682f6b72c722394747bddaf0aa62277e02557c0fd1c42cb853016a38f8dedf",
+                "sha256:0f5f5786c0e09baddcd8b4b45f20a7b5d61a7e7e99846e3c799b05c7c53fa696",
+                "sha256:129def1b7c1bf22faffd67b8f3724645203b79d8f4cc81f674654d9902cb4393",
+                "sha256:294db365efa064d00b8d1ef65d8ea2c3426ac366c0c4368d930bf1c5fb497f77",
+                "sha256:3b2b1824fe7112845700f815ff6a489360226a5609b96ec2190a45e62a9fc922",
+                "sha256:3bd0e463264cf257d1ffd2e40223b197271046d09dadf73a0fe82b9c1fc385a5",
+                "sha256:4465124ef1b18d9ace298060f4eccc64b0850899ac4ac53294547536533800c8",
+                "sha256:49d4cdd9065b9b6e206d0595fee27a96b5dd22618e7520c33204a4a3239d5b10",
+                "sha256:4e0583d24c881e14342eaf4ec5fbc97f934b999a6828693a99157fde912540cc",
+                "sha256:5accb17103e43963b80e6f837831f38d314a0495500067cb25afab2e8d7a4018",
+                "sha256:607774cbba28732bfa802b54baa7484215f530991055bb562efbed5b2f20a45e",
+                "sha256:6c78645d400265a062508ae399b60b8c167bf003db364ecb26dcab2bda048253",
+                "sha256:74c1485f7707cf707a7aef42ef6322b8f97921bd89be2ab6317fd782c2d53183",
+                "sha256:8c1be557ee92a20f184922c7b6424e8ab6691788e6d86137c5d93c1a6ec1b8fb",
+                "sha256:bb4191dfc9306777bc594117aee052446b3fa88737cd13b7188d0e7aa8162185",
+                "sha256:c20cfa2d49991c8b4147af39859b167664f2ad4561704ee74c1de03318e898db",
+                "sha256:d2d9808ea7b4af864f35ea216be506ecec180628aced0704e34aca0b040ffe46",
+                "sha256:dd5de0646207f053eb0d6c74ae45ba98c3395a571a2891858e87df7c9b9bd51b",
+                "sha256:e1d4970ea66be07ae37a3c2e48b5ec63f7ba6804bdddfdbd3cfd954d25a82e63",
+                "sha256:e4fac90784481d221a8e4b1162afa7c47ed953be40d31ab4629ae917510051df",
+                "sha256:fa5ae20527d8e831e8230cbffd9f8fe952815b2b7dae6ffec25318803a7528fc"
+            ],
+            "markers": "python_version >= '2.7' and python_version not in '3.0, 3.1, 3.2, 3.3, 3.4, 3.5'",
+            "version": "==5.4.1"
         },
         "qrcode": {
             "hashes": [
@@ -740,7 +732,7 @@
                 "sha256:fed0f22bf1313ff79c7fc318f7199d6c2f96d4de3234b2f12a1eab350e597c06",
                 "sha256:ffd4e4877a78c84d693e491b223385e0271278f5f4e1476a4962dca6824ecfeb"
             ],
-            "markers": "python_version >= '2.5' and python_version not in '3.0, 3.1, 3.2, 3.3'",
+            "markers": "python_version >= '2.5' and python_version not in '3.0, 3.1, 3.2'",
             "version": "==3.17.2"
         },
         "six": {
@@ -748,7 +740,7 @@
                 "sha256:30639c035cdb23534cd4aa2dd52c3bf48f06e5f4a941509c8bafd8ce11080259",
                 "sha256:8b74bedcbbbaca38ff6d7491d76f2b06b3592611af620f8426e82dddb04a5ced"
             ],
-            "markers": "python_version >= '2.7' and python_version not in '3.0, 3.1, 3.2, 3.3'",
+            "markers": "python_version >= '2.7' and python_version not in '3.0, 3.1, 3.2'",
             "version": "==1.15.0"
         },
         "sqlparse": {
@@ -761,18 +753,6 @@
         },
         "tld": {
             "hashes": [
-<<<<<<< HEAD
-                "sha256:2d3be4541a230b44c9e06d4460f7ab8879f54d2eb134b7e076f480cfaecb8349",
-                "sha256:4425cba126b55467bd4731f2a586e9d11a7ec50c5dffb6309e2471c5f36e8f7f",
-                "sha256:569d84384689c577459ade16b2aef64d11aeb2ec5e0b1445d806c148b75343fb",
-                "sha256:9d881b25c57e3a6a15e58777b1d919c7ace58b8eae7265f5d972c4cbe479e624",
-                "sha256:a3080359161213d9aeaf46d4b2159adb71755421797ea75e8e9190d89fc944aa",
-                "sha256:c857b5c0f5db7349e1c96f24e0e89193c8f01aa6d69ab6668baa2cf991cc23d1",
-                "sha256:cce8e4796846371bc47df9c822f3140ce4867f0bc7fcc6d25c8fe50f421352db"
-            ],
-            "index": "pypi",
-            "version": "==0.12.4"
-=======
                 "sha256:1a69b2cd4053da5377a0b27e048e97871120abf9cd7a62ff270915d0c11369d6",
                 "sha256:1b63094d893657eadfd61e49580b4225ce958ca3b8013dbb9485372cde5a3434",
                 "sha256:3266e6783825a795244a0ed225126735e8121859113b0a7fc830cc49f7bbdaff",
@@ -783,7 +763,6 @@
             ],
             "index": "pypi",
             "version": "==0.12.5"
->>>>>>> 94f33e9f
         },
         "twentyc.rpc": {
             "hashes": [
@@ -809,11 +788,11 @@
         },
         "urllib3": {
             "hashes": [
-                "sha256:19188f96923873c92ccb987120ec4acaa12f0461fa9ce5d3d0772bc965a39e08",
-                "sha256:d8ff90d979214d7b4f8ce956e80f4028fc6860e4431f731ea4a8c08f23f99473"
+                "sha256:1b465e494e3e0d8939b50680403e3aedaa2bc434b7d5af64dfd3c958d7f5ae80",
+                "sha256:de3eedaad74a2683334e282005cd8d7f22f4d55fa690a2a1020a416cb0a47e73"
             ],
             "markers": "python_version >= '2.7' and python_version not in '3.0, 3.1, 3.2, 3.3, 3.4' and python_version < '4'",
-            "version": "==1.26.2"
+            "version": "==1.26.3"
         },
         "uwsgi": {
             "hashes": [
@@ -864,58 +843,58 @@
         },
         "coverage": {
             "hashes": [
-                "sha256:08b3ba72bd981531fd557f67beee376d6700fba183b167857038997ba30dd297",
-                "sha256:2757fa64e11ec12220968f65d086b7a29b6583d16e9a544c889b22ba98555ef1",
-                "sha256:3102bb2c206700a7d28181dbe04d66b30780cde1d1c02c5f3c165cf3d2489497",
-                "sha256:3498b27d8236057def41de3585f317abae235dd3a11d33e01736ffedb2ef8606",
-                "sha256:378ac77af41350a8c6b8801a66021b52da8a05fd77e578b7380e876c0ce4f528",
-                "sha256:38f16b1317b8dd82df67ed5daa5f5e7c959e46579840d77a67a4ceb9cef0a50b",
-                "sha256:3911c2ef96e5ddc748a3c8b4702c61986628bb719b8378bf1e4a6184bbd48fe4",
-                "sha256:3a3c3f8863255f3c31db3889f8055989527173ef6192a283eb6f4db3c579d830",
-                "sha256:3b14b1da110ea50c8bcbadc3b82c3933974dbeea1832e814aab93ca1163cd4c1",
-                "sha256:535dc1e6e68fad5355f9984d5637c33badbdc987b0c0d303ee95a6c979c9516f",
-                "sha256:6f61319e33222591f885c598e3e24f6a4be3533c1d70c19e0dc59e83a71ce27d",
-                "sha256:723d22d324e7997a651478e9c5a3120a0ecbc9a7e94071f7e1954562a8806cf3",
-                "sha256:76b2775dda7e78680d688daabcb485dc87cf5e3184a0b3e012e1d40e38527cc8",
-                "sha256:782a5c7df9f91979a7a21792e09b34a658058896628217ae6362088b123c8500",
-                "sha256:7e4d159021c2029b958b2363abec4a11db0ce8cd43abb0d9ce44284cb97217e7",
-                "sha256:8dacc4073c359f40fcf73aede8428c35f84639baad7e1b46fce5ab7a8a7be4bb",
-                "sha256:8f33d1156241c43755137288dea619105477961cfa7e47f48dbf96bc2c30720b",
-                "sha256:8ffd4b204d7de77b5dd558cdff986a8274796a1e57813ed005b33fd97e29f059",
-                "sha256:93a280c9eb736a0dcca19296f3c30c720cb41a71b1f9e617f341f0a8e791a69b",
-                "sha256:9a4f66259bdd6964d8cf26142733c81fb562252db74ea367d9beb4f815478e72",
-                "sha256:9a9d4ff06804920388aab69c5ea8a77525cf165356db70131616acd269e19b36",
-                "sha256:a2070c5affdb3a5e751f24208c5c4f3d5f008fa04d28731416e023c93b275277",
-                "sha256:a4857f7e2bc6921dbd487c5c88b84f5633de3e7d416c4dc0bb70256775551a6c",
-                "sha256:a607ae05b6c96057ba86c811d9c43423f35e03874ffb03fbdcd45e0637e8b631",
-                "sha256:a66ca3bdf21c653e47f726ca57f46ba7fc1f260ad99ba783acc3e58e3ebdb9ff",
-                "sha256:ab110c48bc3d97b4d19af41865e14531f300b482da21783fdaacd159251890e8",
-                "sha256:b239711e774c8eb910e9b1ac719f02f5ae4bf35fa0420f438cdc3a7e4e7dd6ec",
-                "sha256:be0416074d7f253865bb67630cf7210cbc14eb05f4099cc0f82430135aaa7a3b",
-                "sha256:c46643970dff9f5c976c6512fd35768c4a3819f01f61169d8cdac3f9290903b7",
-                "sha256:c5ec71fd4a43b6d84ddb88c1df94572479d9a26ef3f150cef3dacefecf888105",
-                "sha256:c6e5174f8ca585755988bc278c8bb5d02d9dc2e971591ef4a1baabdf2d99589b",
-                "sha256:c89b558f8a9a5a6f2cfc923c304d49f0ce629c3bd85cb442ca258ec20366394c",
-                "sha256:cc44e3545d908ecf3e5773266c487ad1877be718d9dc65fc7eb6e7d14960985b",
-                "sha256:cc6f8246e74dd210d7e2b56c76ceaba1cc52b025cd75dbe96eb48791e0250e98",
-                "sha256:cd556c79ad665faeae28020a0ab3bda6cd47d94bec48e36970719b0b86e4dcf4",
-                "sha256:ce6f3a147b4b1a8b09aae48517ae91139b1b010c5f36423fa2b866a8b23df879",
-                "sha256:ceb499d2b3d1d7b7ba23abe8bf26df5f06ba8c71127f188333dddcf356b4b63f",
-                "sha256:cef06fb382557f66d81d804230c11ab292d94b840b3cb7bf4450778377b592f4",
-                "sha256:e448f56cfeae7b1b3b5bcd99bb377cde7c4eb1970a525c770720a352bc4c8044",
-                "sha256:e52d3d95df81c8f6b2a1685aabffadf2d2d9ad97203a40f8d61e51b70f191e4e",
-                "sha256:ee2f1d1c223c3d2c24e3afbb2dd38be3f03b1a8d6a83ee3d9eb8c36a52bee899",
-                "sha256:f2c6888eada180814b8583c3e793f3f343a692fc802546eed45f40a001b1169f",
-                "sha256:f51dbba78d68a44e99d484ca8c8f604f17e957c1ca09c3ebc2c7e3bbd9ba0448",
-                "sha256:f54de00baf200b4539a5a092a759f000b5f45fd226d6d25a76b0dff71177a714",
-                "sha256:fa10fee7e32213f5c7b0d6428ea92e3a3fdd6d725590238a3f92c0de1c78b9d2",
-                "sha256:fabeeb121735d47d8eab8671b6b031ce08514c86b7ad8f7d5490a7b6dcd6267d",
-                "sha256:fac3c432851038b3e6afe086f777732bcf7f6ebbfd90951fa04ee53db6d0bcdd",
-                "sha256:fda29412a66099af6d6de0baa6bd7c52674de177ec2ad2630ca264142d69c6c7",
-                "sha256:ff1330e8bc996570221b450e2d539134baa9465f5cb98aff0e0f73f34172e0ae"
+                "sha256:03ed2a641e412e42cc35c244508cf186015c217f0e4d496bf6d7078ebe837ae7",
+                "sha256:04b14e45d6a8e159c9767ae57ecb34563ad93440fc1b26516a89ceb5b33c1ad5",
+                "sha256:0cdde51bfcf6b6bd862ee9be324521ec619b20590787d1655d005c3fb175005f",
+                "sha256:0f48fc7dc82ee14aeaedb986e175a429d24129b7eada1b7e94a864e4f0644dde",
+                "sha256:107d327071061fd4f4a2587d14c389a27e4e5c93c7cba5f1f59987181903902f",
+                "sha256:1375bb8b88cb050a2d4e0da901001347a44302aeadb8ceb4b6e5aa373b8ea68f",
+                "sha256:14a9f1887591684fb59fdba8feef7123a0da2424b0652e1b58dd5b9a7bb1188c",
+                "sha256:16baa799ec09cc0dcb43a10680573269d407c159325972dd7114ee7649e56c66",
+                "sha256:1b811662ecf72eb2d08872731636aee6559cae21862c36f74703be727b45df90",
+                "sha256:1ccae21a076d3d5f471700f6d30eb486da1626c380b23c70ae32ab823e453337",
+                "sha256:2f2cf7a42d4b7654c9a67b9d091ec24374f7c58794858bff632a2039cb15984d",
+                "sha256:322549b880b2d746a7672bf6ff9ed3f895e9c9f108b714e7360292aa5c5d7cf4",
+                "sha256:32ab83016c24c5cf3db2943286b85b0a172dae08c58d0f53875235219b676409",
+                "sha256:3fe50f1cac369b02d34ad904dfe0771acc483f82a1b54c5e93632916ba847b37",
+                "sha256:4a780807e80479f281d47ee4af2eb2df3e4ccf4723484f77da0bb49d027e40a1",
+                "sha256:4a8eb7785bd23565b542b01fb39115a975fefb4a82f23d407503eee2c0106247",
+                "sha256:5bee3970617b3d74759b2d2df2f6a327d372f9732f9ccbf03fa591b5f7581e39",
+                "sha256:60a3307a84ec60578accd35d7f0c71a3a971430ed7eca6567399d2b50ef37b8c",
+                "sha256:6625e52b6f346a283c3d563d1fd8bae8956daafc64bb5bbd2b8f8a07608e3994",
+                "sha256:66a5aae8233d766a877c5ef293ec5ab9520929c2578fd2069308a98b7374ea8c",
+                "sha256:68fb816a5dd901c6aff352ce49e2a0ffadacdf9b6fae282a69e7a16a02dad5fb",
+                "sha256:6b588b5cf51dc0fd1c9e19f622457cc74b7d26fe295432e434525f1c0fae02bc",
+                "sha256:6c4d7165a4e8f41eca6b990c12ee7f44fef3932fac48ca32cecb3a1b2223c21f",
+                "sha256:6d2e262e5e8da6fa56e774fb8e2643417351427604c2b177f8e8c5f75fc928ca",
+                "sha256:6d9c88b787638a451f41f97446a1c9fd416e669b4d9717ae4615bd29de1ac135",
+                "sha256:755c56beeacac6a24c8e1074f89f34f4373abce8b662470d3aa719ae304931f3",
+                "sha256:7e40d3f8eb472c1509b12ac2a7e24158ec352fc8567b77ab02c0db053927e339",
+                "sha256:812eaf4939ef2284d29653bcfee9665f11f013724f07258928f849a2306ea9f9",
+                "sha256:84df004223fd0550d0ea7a37882e5c889f3c6d45535c639ce9802293b39cd5c9",
+                "sha256:859f0add98707b182b4867359e12bde806b82483fb12a9ae868a77880fc3b7af",
+                "sha256:87c4b38288f71acd2106f5d94f575bc2136ea2887fdb5dfe18003c881fa6b370",
+                "sha256:89fc12c6371bf963809abc46cced4a01ca4f99cba17be5e7d416ed7ef1245d19",
+                "sha256:9564ac7eb1652c3701ac691ca72934dd3009997c81266807aef924012df2f4b3",
+                "sha256:9754a5c265f991317de2bac0c70a746efc2b695cf4d49f5d2cddeac36544fb44",
+                "sha256:a565f48c4aae72d1d3d3f8e8fb7218f5609c964e9c6f68604608e5958b9c60c3",
+                "sha256:a636160680c6e526b84f85d304e2f0bb4e94f8284dd765a1911de9a40450b10a",
+                "sha256:a839e25f07e428a87d17d857d9935dd743130e77ff46524abb992b962eb2076c",
+                "sha256:b62046592b44263fa7570f1117d372ae3f310222af1fc1407416f037fb3af21b",
+                "sha256:b7f7421841f8db443855d2854e25914a79a1ff48ae92f70d0a5c2f8907ab98c9",
+                "sha256:ba7ca81b6d60a9f7a0b4b4e175dcc38e8fef4992673d9d6e6879fd6de00dd9b8",
+                "sha256:bb32ca14b4d04e172c541c69eec5f385f9a075b38fb22d765d8b0ce3af3a0c22",
+                "sha256:c0ff1c1b4d13e2240821ef23c1efb1f009207cb3f56e16986f713c2b0e7cd37f",
+                "sha256:c669b440ce46ae3abe9b2d44a913b5fd86bb19eb14a8701e88e3918902ecd345",
+                "sha256:c67734cff78383a1f23ceba3b3239c7deefc62ac2b05fa6a47bcd565771e5880",
+                "sha256:c6809ebcbf6c1049002b9ac09c127ae43929042ec1f1dbd8bb1615f7cd9f70a0",
+                "sha256:cd601187476c6bed26a0398353212684c427e10a903aeafa6da40c63309d438b",
+                "sha256:ebfa374067af240d079ef97b8064478f3bf71038b78b017eb6ec93ede1b6bcec",
+                "sha256:fbb17c0d0822684b7d6c09915677a32319f16ff1115df5ec05bdcaaee40b35f3",
+                "sha256:fff1f3a586246110f34dc762098b5afd2de88de507559e63553d7da643053786"
             ],
             "markers": "python_version >= '2.7' and python_version not in '3.0, 3.1, 3.2, 3.3, 3.4' and python_version < '4'",
-            "version": "==5.3.1"
+            "version": "==5.4"
         },
         "decorator": {
             "hashes": [
@@ -942,7 +921,7 @@
             "hashes": [
                 "sha256:b1bead90b70cf6ec3f0710ae53a525360fa360d306a86583adc6bf83a4db537d"
             ],
-            "markers": "python_version >= '2.6' and python_version not in '3.0, 3.1, 3.2, 3.3'",
+            "markers": "python_version >= '2.6' and python_version not in '3.0, 3.1, 3.2'",
             "version": "==0.18.2"
         },
         "idna": {
@@ -970,11 +949,11 @@
         },
         "packaging": {
             "hashes": [
-                "sha256:24e0da08660a87484d1602c30bb4902d74816b6985b93de36926f5bc95741858",
-                "sha256:78598185a7008a470d64526a8059de9aaa449238f280fc9eb6b13ba6c4109093"
-            ],
-            "markers": "python_version >= '2.7' and python_version not in '3.0, 3.1, 3.2, 3.3'",
-            "version": "==20.8"
+                "sha256:5b327ac1320dc863dca72f4514ecc086f31186744b84a230374cc1fd776feae5",
+                "sha256:67714da7f7bc052e064859c05c595155bd1ee9f69f76557e21f051443c20947a"
+            ],
+            "markers": "python_version >= '2.7' and python_version not in '3.0, 3.1, 3.2, 3.3'",
+            "version": "==20.9"
         },
         "pluggy": {
             "hashes": [
@@ -997,7 +976,7 @@
                 "sha256:c203ec8783bf771a155b207279b9bccb8dea02d8f0c9e5f8ead507bc3246ecc1",
                 "sha256:ef9d7589ef3c200abe66653d3f1ab1033c3c419ae9b9bdb1240a85b024efc88b"
             ],
-            "markers": "python_version >= '2.6' and python_version not in '3.0, 3.1, 3.2, 3.3'",
+            "markers": "python_version >= '2.6' and python_version not in '3.0, 3.1, 3.2'",
             "version": "==2.4.7"
         },
         "pyrsistent": {
@@ -1009,19 +988,19 @@
         },
         "pytest": {
             "hashes": [
-                "sha256:1969f797a1a0dbd8ccf0fecc80262312729afea9c17f1d70ebf85c5e76c6f7c8",
-                "sha256:66e419b1899bc27346cb2c993e12c5e5e8daba9073c1fbce33b9807abc95c306"
-            ],
-            "index": "pypi",
-            "version": "==6.2.1"
+                "sha256:9d1edf9e7d0b84d72ea3dbcdfd22b35fb543a5e8f2a60092dd578936bf63d7f9",
+                "sha256:b574b57423e818210672e07ca1fa90aaf194a4f63f3ab909a2c67ebb22913839"
+            ],
+            "index": "pypi",
+            "version": "==6.2.2"
         },
         "pytest-cov": {
             "hashes": [
-                "sha256:45ec2d5182f89a81fc3eb29e3d1ed3113b9e9a873bcddb2a71faaab066110191",
-                "sha256:47bd0ce14056fdd79f93e1713f88fad7bdcc583dcd7783da86ef2f085a0bb88e"
-            ],
-            "index": "pypi",
-            "version": "==2.10.1"
+                "sha256:359952d9d39b9f822d9d29324483e7ba04a3a17dd7d05aa6beb7ea01e359e5f7",
+                "sha256:bdb9fdb0b85a7cc825269a4c56b48ccaa5c7e365054b6038772c32ddcdc969da"
+            ],
+            "index": "pypi",
+            "version": "==2.11.1"
         },
         "pytest-django": {
             "hashes": [
@@ -1040,27 +1019,19 @@
         },
         "pytest-mock": {
             "hashes": [
-<<<<<<< HEAD
-                "sha256:4992db789175540d40a193bc60e987b1e69f1a989adad525a44e581c82149b14",
-                "sha256:f9d77233b3af6c71cec6a8b8b5e9e9a2effd1bb6ff56e9ace72541ff6843ac81"
-            ],
-            "index": "pypi",
-            "version": "==3.5.0"
-=======
                 "sha256:379b391cfad22422ea2e252bdfc008edd08509029bcde3c25b2c0bd741e0424e",
                 "sha256:a1e2aba6af9560d313c642dae7e00a2a12b022b80301d9d7fc8ec6858e1dd9fc"
             ],
             "index": "pypi",
             "version": "==3.5.1"
->>>>>>> 94f33e9f
         },
         "pyupgrade": {
             "hashes": [
-                "sha256:ab2f47377e977bec8dd41db634fde35bce78fedd2be0e8b189fe687f23fb1d85",
-                "sha256:e57057ccef3fd8e8fad5ba9f365c1288a076271a222ccb502d865c0d8fe16c3a"
-            ],
-            "index": "pypi",
-            "version": "==2.7.4"
+                "sha256:b23f80e3c337ebb45e9ed846926f22fab1d990de319bc9e72dccbac33115d412",
+                "sha256:fde759f8a697f76d8100c3530cf49affac06fccdfb8882069c43b117588af00c"
+            ],
+            "index": "pypi",
+            "version": "==2.9.0"
         },
         "requests": {
             "hashes": [
@@ -1082,32 +1053,32 @@
                 "sha256:30639c035cdb23534cd4aa2dd52c3bf48f06e5f4a941509c8bafd8ce11080259",
                 "sha256:8b74bedcbbbaca38ff6d7491d76f2b06b3592611af620f8426e82dddb04a5ced"
             ],
-            "markers": "python_version >= '2.7' and python_version not in '3.0, 3.1, 3.2, 3.3'",
+            "markers": "python_version >= '2.7' and python_version not in '3.0, 3.1, 3.2'",
             "version": "==1.15.0"
         },
         "tokenize-rt": {
             "hashes": [
-                "sha256:07d5f88b6a953612159b160129bcf9425677c8d062b0cb83250968ba803e1c64",
-                "sha256:c47d3bd00857c24edefccdd6dc99c19d4ceed77c5971a3e2fac007fb0c02e39d"
+                "sha256:ab339b5ff829eb5e198590477f9c03c84e762b3e455e74c018956e7e326cbc70",
+                "sha256:b37251fa28c21e8cce2e42f7769a35fba2dd2ecafb297208f9a9a8add3ca7793"
             ],
             "markers": "python_full_version >= '3.6.1'",
-            "version": "==4.0.0"
+            "version": "==4.1.0"
         },
         "toml": {
             "hashes": [
                 "sha256:806143ae5bfb6a3c6e736a764057db0e6a0e05e338b5630894a5f779cabb4f9b",
                 "sha256:b3bda1d108d5dd99f4a20d24d9c348e91c4db7ab1b749200bded2f839ccbe68f"
             ],
-            "markers": "python_version >= '2.6' and python_version not in '3.0, 3.1, 3.2, 3.3'",
+            "markers": "python_version >= '2.6' and python_version not in '3.0, 3.1, 3.2'",
             "version": "==0.10.2"
         },
         "tox": {
             "hashes": [
-                "sha256:31379f2662393034203c5d6b2ebb7b86c67452cfc689784475c1c6e4a3cbc0cd",
-                "sha256:8a28facf65275c84b3bfde102afe24541d2ce02fd83ea07ce906537c3a74ed2d"
-            ],
-            "index": "pypi",
-            "version": "==3.21.1"
+                "sha256:65d0e90ceb816638a50d64f4b47b11da767b284c0addda2294cb3cd69bd72425",
+                "sha256:cf7fef81a3a2434df4d7af2a6d1bf606d2970220addfbe7dea2615bd4bb2c252"
+            ],
+            "index": "pypi",
+            "version": "==3.21.4"
         },
         "twentyc.rpc": {
             "hashes": [
@@ -1117,27 +1088,19 @@
         },
         "urllib3": {
             "hashes": [
-                "sha256:19188f96923873c92ccb987120ec4acaa12f0461fa9ce5d3d0772bc965a39e08",
-                "sha256:d8ff90d979214d7b4f8ce956e80f4028fc6860e4431f731ea4a8c08f23f99473"
+                "sha256:1b465e494e3e0d8939b50680403e3aedaa2bc434b7d5af64dfd3c958d7f5ae80",
+                "sha256:de3eedaad74a2683334e282005cd8d7f22f4d55fa690a2a1020a416cb0a47e73"
             ],
             "markers": "python_version >= '2.7' and python_version not in '3.0, 3.1, 3.2, 3.3, 3.4' and python_version < '4'",
-            "version": "==1.26.2"
+            "version": "==1.26.3"
         },
         "virtualenv": {
             "hashes": [
-<<<<<<< HEAD
-                "sha256:54b05fc737ea9c9ee9f8340f579e5da5b09fb64fd010ab5757eb90268616907c",
-                "sha256:b7a8ec323ee02fb2312f098b6b4c9de99559b462775bc8fe3627a73706603c1b"
-            ],
-            "markers": "python_version >= '2.7' and python_version not in '3.0, 3.1, 3.2, 3.3'",
-            "version": "==20.2.2"
-=======
-                "sha256:0c111a2236b191422b37fe8c28b8c828ced39aab4bf5627fa5c331aeffb570d9",
-                "sha256:14b34341e742bdca219e10708198e704e8a7064dd32f474fc16aca68ac53a306"
-            ],
-            "markers": "python_version >= '2.7' and python_version not in '3.0, 3.1, 3.2, 3.3'",
-            "version": "==20.3.1"
->>>>>>> 94f33e9f
+                "sha256:147b43894e51dd6bba882cf9c282447f780e2251cd35172403745fc381a0a80d",
+                "sha256:2be72df684b74df0ea47679a7df93fd0e04e72520022c57b479d8f881485dbe3"
+            ],
+            "markers": "python_version >= '2.7' and python_version not in '3.0, 3.1, 3.2, 3.3'",
+            "version": "==20.4.2"
         }
     }
 }