[[package]]
name = "asgiref"
version = "3.5.2"
description = "ASGI specs, helper code, and adapters"
category = "main"
optional = false
python-versions = ">=3.7"

[package.extras]
tests = ["pytest", "pytest-asyncio", "mypy (>=0.800)"]

[[package]]
name = "asn1crypto"
version = "1.5.1"
description = "Fast ASN.1 parser and serializer with definitions for private keys, public keys, certificates, CRL, OCSP, CMS, PKCS#3, PKCS#7, PKCS#8, PKCS#12, PKCS#5, X.509 and TSP"
category = "main"
optional = false
python-versions = "*"

[[package]]
name = "atomicwrites"
version = "1.4.0"
description = "Atomic file writes."
category = "dev"
optional = false
python-versions = ">=2.7, !=3.0.*, !=3.1.*, !=3.2.*, !=3.3.*"

[[package]]
name = "attrs"
version = "21.4.0"
description = "Classes Without Boilerplate"
category = "dev"
optional = false
python-versions = ">=2.7, !=3.0.*, !=3.1.*, !=3.2.*, !=3.3.*, !=3.4.*"

[package.extras]
dev = ["coverage[toml] (>=5.0.2)", "hypothesis", "pympler", "pytest (>=4.3.0)", "six", "mypy", "pytest-mypy-plugins", "zope.interface", "furo", "sphinx", "sphinx-notfound-page", "pre-commit", "cloudpickle"]
docs = ["furo", "sphinx", "zope.interface", "sphinx-notfound-page"]
tests = ["coverage[toml] (>=5.0.2)", "hypothesis", "pympler", "pytest (>=4.3.0)", "six", "mypy", "pytest-mypy-plugins", "zope.interface", "cloudpickle"]
tests_no_zope = ["coverage[toml] (>=5.0.2)", "hypothesis", "pympler", "pytest (>=4.3.0)", "six", "mypy", "pytest-mypy-plugins", "cloudpickle"]

[[package]]
name = "beautifulsoup4"
version = "4.11.1"
description = "Screen-scraping library"
category = "main"
optional = false
python-versions = ">=3.6.0"

[package.dependencies]
soupsieve = ">1.2"

[package.extras]
html5lib = ["html5lib"]
lxml = ["lxml"]

[[package]]
name = "black"
version = "22.3.0"
description = "The uncompromising code formatter."
category = "dev"
optional = false
python-versions = ">=3.6.2"

[package.dependencies]
click = ">=8.0.0"
mypy-extensions = ">=0.4.3"
pathspec = ">=0.9.0"
platformdirs = ">=2"
tomli = {version = ">=1.1.0", markers = "python_version < \"3.11\""}
typing-extensions = {version = ">=3.10.0.0", markers = "python_version < \"3.10\""}

[package.extras]
colorama = ["colorama (>=0.4.3)"]
d = ["aiohttp (>=3.7.4)"]
jupyter = ["ipython (>=7.8.0)", "tokenize-rt (>=3.2.0)"]
uvloop = ["uvloop (>=0.15.2)"]

[[package]]
name = "bleach"
version = "5.0.0"
description = "An easy safelist-based HTML-sanitizing tool."
category = "main"
optional = false
python-versions = ">=3.7"

[package.dependencies]
six = ">=1.9.0"
webencodings = "*"

[package.extras]
css = ["tinycss2 (>=1.1.0)"]
dev = ["pip-tools (==6.5.1)", "pytest (==7.1.1)", "flake8 (==4.0.1)", "tox (==3.24.5)", "sphinx (==4.3.2)", "twine (==4.0.0)", "wheel (==0.37.1)", "hashin (==0.17.0)", "black (==22.3.0)", "mypy (==0.942)"]

[[package]]
name = "cbor2"
version = "5.4.3"
description = "CBOR (de)serializer with extensive tag support"
category = "main"
optional = false
python-versions = ">=3.7"

[package.extras]
doc = ["sphinx-rtd-theme", "sphinx-autodoc-typehints (>=1.2.0)"]
test = ["pytest", "pytest-cov"]

[[package]]
name = "certifi"
version = "2022.5.18.1"
description = "Python package for providing Mozilla's CA Bundle."
category = "main"
optional = false
python-versions = ">=3.6"

[[package]]
name = "cffi"
version = "1.15.0"
description = "Foreign Function Interface for Python calling C code."
category = "main"
optional = false
python-versions = "*"

[package.dependencies]
pycparser = "*"

[[package]]
name = "cfgv"
version = "3.3.1"
description = "Validate configuration and produce human readable error messages."
category = "dev"
optional = false
python-versions = ">=3.6.1"

[[package]]
name = "cfu"
version = "1.5.0"
description = "Configuration file validation and generation"
category = "main"
optional = false
python-versions = "*"

[package.dependencies]
six = "<=2.0.0"

[[package]]
name = "charset-normalizer"
version = "2.0.12"
description = "The Real First Universal Charset Detector. Open, modern and actively maintained alternative to Chardet."
category = "main"
optional = false
python-versions = ">=3.5.0"

[package.extras]
unicode_backport = ["unicodedata2"]

[[package]]
name = "click"
version = "8.1.3"
description = "Composable command line interface toolkit"
category = "main"
optional = false
python-versions = ">=3.7"

[package.dependencies]
colorama = {version = "*", markers = "platform_system == \"Windows\""}

[[package]]
name = "colorama"
version = "0.4.4"
description = "Cross-platform colored terminal text."
category = "main"
optional = false
python-versions = ">=2.7, !=3.0.*, !=3.1.*, !=3.2.*, !=3.3.*, !=3.4.*"

[[package]]
name = "coreapi"
version = "2.3.3"
description = "Python client library for Core API."
category = "main"
optional = false
python-versions = "*"

[package.dependencies]
coreschema = "*"
itypes = "*"
requests = "*"
uritemplate = "*"

[[package]]
name = "coreschema"
version = "0.0.4"
description = "Core Schema."
category = "main"
optional = false
python-versions = "*"

[package.dependencies]
jinja2 = "*"

[[package]]
name = "coverage"
version = "6.4.1"
description = "Code coverage measurement for Python"
category = "dev"
optional = false
python-versions = ">=3.7"

[package.dependencies]
tomli = {version = "*", optional = true, markers = "python_full_version <= \"3.11.0a6\" and extra == \"toml\""}

[package.extras]
toml = ["tomli"]

[[package]]
name = "cryptography"
version = "37.0.2"
description = "cryptography is a package which provides cryptographic recipes and primitives to Python developers."
category = "main"
optional = false
python-versions = ">=3.6"

[package.dependencies]
cffi = ">=1.12"

[package.extras]
docs = ["sphinx (>=1.6.5,!=1.8.0,!=3.1.0,!=3.1.1)", "sphinx-rtd-theme"]
docstest = ["pyenchant (>=1.6.11)", "twine (>=1.12.0)", "sphinxcontrib-spelling (>=4.0.1)"]
pep8test = ["black", "flake8", "flake8-import-order", "pep8-naming"]
sdist = ["setuptools_rust (>=0.11.4)"]
ssh = ["bcrypt (>=3.1.5)"]
test = ["pytest (>=6.2.0)", "pytest-benchmark", "pytest-cov", "pytest-subtests", "pytest-xdist", "pretend", "iso8601", "pytz", "hypothesis (>=1.11.4,!=3.79.2)"]

[[package]]
name = "decorator"
version = "4.4.2"
description = "Decorators for Humans"
category = "dev"
optional = false
python-versions = ">=2.6, !=3.0.*, !=3.1.*"

[[package]]
name = "defusedxml"
version = "0.7.1"
description = "XML bomb protection for Python stdlib modules"
category = "main"
optional = false
python-versions = ">=2.7, !=3.0.*, !=3.1.*, !=3.2.*, !=3.3.*, !=3.4.*"

[[package]]
name = "deprecated"
version = "1.2.13"
description = "Python @deprecated decorator to deprecate old python classes, functions or methods."
category = "main"
optional = false
python-versions = ">=2.7, !=3.0.*, !=3.1.*, !=3.2.*, !=3.3.*"

[package.dependencies]
wrapt = ">=1.10,<2"

[package.extras]
dev = ["tox", "bump2version (<1)", "sphinx (<2)", "importlib-metadata (<3)", "importlib-resources (<4)", "configparser (<5)", "sphinxcontrib-websupport (<2)", "zipp (<2)", "PyTest (<5)", "PyTest-Cov (<2.6)", "pytest", "pytest-cov"]

[[package]]
name = "distlib"
version = "0.3.4"
description = "Distribution utilities"
category = "dev"
optional = false
python-versions = "*"

[[package]]
name = "django"
version = "3.2.13"
description = "A high-level Python Web framework that encourages rapid development and clean, pragmatic design."
category = "main"
optional = false
python-versions = ">=3.6"

[package.dependencies]
asgiref = ">=3.3.2,<4"
pytz = "*"
sqlparse = ">=0.2.2"

[package.extras]
argon2 = ["argon2-cffi (>=19.1.0)"]
bcrypt = ["bcrypt"]

[[package]]
name = "django-allauth"
version = "0.51.0"
description = "Integrated set of Django applications addressing authentication, registration, account management as well as 3rd party (social) account authentication."
category = "main"
optional = false
python-versions = "*"

[package.dependencies]
Django = ">=2.0"
pyjwt = {version = ">=1.7", extras = ["crypto"]}
python3-openid = ">=3.0.8"
requests = "*"
requests-oauthlib = ">=0.3.0"

[[package]]
name = "django-autocomplete-light"
version = "3.9.4"
description = "Fresh autocompletes for Django"
category = "main"
optional = false
python-versions = "*"

[package.dependencies]
six = "*"

[package.extras]
genericm2m = ["django-generic-m2m"]
gfk = ["django-querysetsequence (>=0.11)"]
nested = ["django-nested-admin (>=3.0.21)"]
tags = ["django-taggit"]

[[package]]
name = "django-bootstrap5"
version = "21.3"
<<<<<<< HEAD
description = "Bootstrap 5 support for Django projects"
=======
description = "Bootstrap 5 for Django"
>>>>>>> 44a2650c
category = "main"
optional = false
python-versions = ">=3.7"

[package.dependencies]
beautifulsoup4 = ">=4.8.0"
Django = ">=2.2"

[[package]]
name = "django-cors-headers"
version = "3.13.0"
description = "django-cors-headers is a Django application for handling the server headers required for Cross-Origin Resource Sharing (CORS)."
category = "main"
optional = false
python-versions = ">=3.7"

[package.dependencies]
Django = ">=3.2"

[[package]]
name = "django-cors-middleware"
version = "1.5.0"
description = "django-cors-middleware is a Django application for handling the server headers required for Cross-Origin Resource Sharing (CORS). Fork of django-cors-headers."
category = "main"
optional = false
python-versions = "*"

[[package]]
name = "django-countries"
version = "7.3.2"
description = "Provides a country field for Django models."
category = "main"
optional = false
python-versions = "*"

[package.dependencies]
typing-extensions = "*"

[package.extras]
dev = ["tox", "black", "django", "pytest", "pytest-django", "djangorestframework", "graphene-django"]
maintainer = ["transifex-client", "zest.releaser", "django"]
pyuca = ["pyuca"]
test = ["pytest", "pytest-django", "pytest-cov", "djangorestframework", "graphene-django"]

[[package]]
name = "django-crispy-forms"
version = "1.14.0"
description = "Best way to have Django DRY forms"
category = "main"
optional = false
python-versions = ">=3.7"

[[package]]
name = "django-debug-toolbar"
version = "3.4.0"
description = "A configurable set of panels that display various debug information about the current request/response."
category = "main"
optional = false
python-versions = ">=3.7"

[package.dependencies]
Django = ">=3.2"
sqlparse = ">=0.2.0"

[[package]]
name = "django-extensions"
version = "3.1.5"
description = "Extensions for Django"
category = "main"
optional = false
python-versions = ">=3.6"

[package.dependencies]
Django = ">=2.2"

[[package]]
name = "django-formtools"
version = "2.3"
description = "A set of high-level abstractions for Django forms"
category = "main"
optional = false
python-versions = ">=3.6"

[package.dependencies]
Django = ">=2.2"

[[package]]
name = "django-grainy"
version = "1.9.1"
description = "granular permissions for django"
category = "main"
optional = false
python-versions = "*"

[package.dependencies]
grainy = ">=1.7.0,<2"
six = ">=1.11.0,<=2.0.0"

[[package]]
name = "django-grappelli"
version = "3.0.3"
description = "A jazzy skin for the Django Admin-Interface."
category = "main"
optional = false
python-versions = "*"

[[package]]
name = "django-handleref"
version = "1.0.2"
description = "django object tracking"
category = "main"
optional = false
python-versions = ">=3.6.2,<4.0.0"

[[package]]
name = "django-hashers-passlib"
version = "0.4"
description = "Django hashers using passlib"
category = "main"
optional = false
python-versions = "*"

[package.dependencies]
Django = ">=1.8"
passlib = ">=1.6.5"

[[package]]
name = "django-haystack"
version = "3.2.1"
description = "Pluggable search for Django."
category = "main"
optional = false
python-versions = "*"

[package.dependencies]
Django = ">=2.2"

[package.extras]
elasticsearch = ["elasticsearch (>=5,<8)"]

[[package]]
name = "django-inet"
version = "1.1.1"
description = "django internet utilities"
category = "main"
optional = false
python-versions = ">=3.7,<4.0"

[[package]]
name = "django-ipware"
version = "4.0.2"
description = "A Django application to retrieve user's IP address"
category = "main"
optional = false
python-versions = ">=2.7, !=3.0.*, !=3.1.*, !=3.2.*, !=3.3.*, !=3.4.*, !=3.5.*"

[[package]]
name = "django-oauth-toolkit"
version = "1.6.1"
description = "OAuth2 Provider for Django"
category = "main"
optional = false
python-versions = "*"

[package.dependencies]
django = ">=2.2,<4.0.0 || >4.0.0"
jwcrypto = ">=0.8.0"
oauthlib = ">=3.1.0"
requests = ">=2.13.0"

[[package]]
name = "django-otp"
version = "1.1.3"
description = "A pluggable framework for adding two-factor authentication to Django using one-time passwords."
category = "main"
optional = false
python-versions = "*"

[package.dependencies]
django = ">=2.2"

[package.extras]
qrcode = ["qrcode"]

[[package]]
name = "django-peeringdb"
version = "2.13.0"
description = "PeeringDB Django models"
category = "main"
optional = false
python-versions = ">=3.7,<4.0"

[package.dependencies]
django_countries = ">1"
django_handleref = ">=1,<2"
django_inet = ">=1,<2"

[[package]]
name = "django-phonenumber-field"
version = "6.2.0"
description = "An international phone number field for django models."
category = "main"
optional = false
python-versions = ">=3.7"

[package.dependencies]
Django = ">=2.2"

[package.extras]
phonenumbers = ["phonenumbers (>=7.0.2)"]
phonenumberslite = ["phonenumberslite (>=7.0.2)"]

[[package]]
name = "django-ranged-response"
version = "0.2.0"
description = "Modified Django FileResponse that adds Content-Range headers."
category = "main"
optional = false
python-versions = "*"

[package.dependencies]
django = "*"

[[package]]
name = "django-ratelimit"
version = "3.0.1"
description = "Cache-based rate-limiting for Django."
category = "main"
optional = false
python-versions = ">=3.4"

[[package]]
name = "django-rest-swagger"
version = "2.2.0"
description = "Swagger UI for Django REST Framework 3.5+"
category = "main"
optional = false
python-versions = "*"

[package.dependencies]
coreapi = ">=2.3.0"
djangorestframework = ">=3.5.4"
openapi-codec = ">=1.3.1"
simplejson = "*"

[[package]]
name = "django-reversion"
version = "4.0.2"
description = "An extension to the Django web framework that provides version control for model instances."
category = "main"
optional = false
python-versions = ">=3.6"

[package.dependencies]
django = ">=2.0"

[[package]]
name = "django-security-keys"
version = "1.0.1"
description = "Django webauthn security key integration"
category = "main"
optional = false
python-versions = ">=3.8,<4.0"

[package.dependencies]
django-two-factor-auth = ">=1.13.1,<2.0.0"
webauthn = ">=1,<2"

[[package]]
name = "django-simple-captcha"
version = "0.5.17"
description = "A very simple, yet powerful, Django captcha application"
category = "main"
optional = false
python-versions = "*"

[package.dependencies]
Django = ">=2.2"
django-ranged-response = "0.2.0"
Pillow = ">=6.2.0"

[package.extras]
test = ["testfixtures"]

[[package]]
name = "django-structlog"
version = "2.2.0"
description = "Structured Logging for Django"
category = "main"
optional = false
python-versions = "*"

[package.dependencies]
django = ">=1.11"
django-ipware = "*"
structlog = "*"

[[package]]
name = "django-tables2"
version = "2.4.1"
description = "Table/data-grid framework for Django"
category = "main"
optional = false
python-versions = "*"

[package.dependencies]
Django = ">=1.11"

[package.extras]
tablib = ["tablib"]

[[package]]
name = "django-two-factor-auth"
version = "1.14.0"
description = "Complete Two-Factor Authentication for Django"
category = "main"
optional = false
python-versions = "*"

[package.dependencies]
Django = ">=2.2"
django-formtools = "*"
django-otp = ">=0.8.0"
django-phonenumber-field = ">=1.1.0,<7"
qrcode = ">=4.0.0,<7.99"

[package.extras]
call = ["twilio (>=6.0)"]
phonenumbers = ["phonenumbers (>=7.0.9,<8.99)"]
phonenumberslite = ["phonenumberslite (>=7.0.9,<8.99)"]
sms = ["twilio (>=6.0)"]
yubikey = ["django-otp-yubikey"]

[[package]]
name = "django-vanilla-views"
version = "3.0.0"
description = "Beautifully simple class based views."
category = "main"
optional = false
python-versions = ">=3.6"

[[package]]
name = "djangorestframework"
version = "3.12.4"
description = "Web APIs for Django, made easy."
category = "main"
optional = false
python-versions = ">=3.5"

[package.dependencies]
django = ">=2.2"

[[package]]
name = "djangorestframework-api-key"
version = "2.1.0"
description = "API key permissions for the Django REST Framework"
category = "main"
optional = false
python-versions = ">=3.6"

[[package]]
name = "filelock"
version = "3.7.1"
description = "A platform independent file lock."
category = "dev"
optional = false
python-versions = ">=3.7"

[package.extras]
docs = ["furo (>=2021.8.17b43)", "sphinx (>=4.1)", "sphinx-autodoc-typehints (>=1.12)"]
testing = ["covdefaults (>=1.2.0)", "coverage (>=4)", "pytest (>=4)", "pytest-cov", "pytest-timeout (>=1.4.2)"]

[[package]]
name = "flake8"
version = "4.0.1"
description = "the modular source code checker: pep8 pyflakes and co"
category = "dev"
optional = false
python-versions = ">=3.6"

[package.dependencies]
mccabe = ">=0.6.0,<0.7.0"
pycodestyle = ">=2.8.0,<2.9.0"
pyflakes = ">=2.4.0,<2.5.0"

[[package]]
name = "future"
version = "0.18.2"
description = "Clean single-source support for Python 3 and 2"
category = "dev"
optional = false
python-versions = ">=2.6, !=3.0.*, !=3.1.*, !=3.2.*"

[[package]]
name = "ghp-import"
version = "2.1.0"
description = "Copy your docs directly to the gh-pages branch."
category = "dev"
optional = false
python-versions = "*"

[package.dependencies]
python-dateutil = ">=2.8.1"

[package.extras]
dev = ["twine", "markdown", "flake8", "wheel"]

[[package]]
name = "googlemaps"
version = "4.6.0"
description = "Python client library for Google Maps Platform"
category = "main"
optional = false
python-versions = ">=3.5"

[package.dependencies]
requests = ">=2.20.0,<3.0"

[[package]]
name = "grainy"
version = "1.8.1"
description = "granular permissions utility"
category = "main"
optional = false
python-versions = ">=3.6,<4.0"

[[package]]
name = "identify"
version = "2.5.1"
description = "File identification library for Python"
category = "dev"
optional = false
python-versions = ">=3.7"

[package.extras]
license = ["ukkonen"]

[[package]]
name = "idna"
version = "3.3"
description = "Internationalized Domain Names in Applications (IDNA)"
category = "main"
optional = false
python-versions = ">=3.5"

[[package]]
name = "importlib-metadata"
version = "4.11.4"
description = "Read metadata from Python packages"
category = "main"
optional = false
python-versions = ">=3.7"

[package.dependencies]
zipp = ">=0.5"

[package.extras]
docs = ["sphinx", "jaraco.packaging (>=9)", "rst.linker (>=1.9)"]
perf = ["ipython"]
testing = ["pytest (>=6)", "pytest-checkdocs (>=2.4)", "pytest-flake8", "pytest-cov", "pytest-enabler (>=1.0.1)", "packaging", "pyfakefs", "flufl.flake8", "pytest-perf (>=0.9.2)", "pytest-black (>=0.3.7)", "pytest-mypy (>=0.9.1)", "importlib-resources (>=1.3)"]

[[package]]
name = "iniconfig"
version = "1.1.1"
description = "iniconfig: brain-dead simple config-ini parsing"
category = "dev"
optional = false
python-versions = "*"

[[package]]
name = "isort"
version = "5.10.1"
description = "A Python utility / library to sort Python imports."
category = "dev"
optional = false
python-versions = ">=3.6.1,<4.0"

[package.extras]
pipfile_deprecated_finder = ["pipreqs", "requirementslib"]
requirements_deprecated_finder = ["pipreqs", "pip-api"]
colors = ["colorama (>=0.4.3,<0.5.0)"]
plugins = ["setuptools"]

[[package]]
name = "itypes"
version = "1.2.0"
description = "Simple immutable types for python."
category = "main"
optional = false
python-versions = "*"

[[package]]
name = "jinja2"
version = "3.1.2"
description = "A very fast and expressive template engine."
category = "main"
optional = false
python-versions = ">=3.7"

[package.dependencies]
MarkupSafe = ">=2.0"

[package.extras]
i18n = ["Babel (>=2.7)"]

[[package]]
name = "jsonschema"
version = "4.6.0"
description = "An implementation of JSON Schema validation for Python"
category = "dev"
optional = false
python-versions = ">=3.7"

[package.dependencies]
attrs = ">=17.4.0"
pyrsistent = ">=0.14.0,<0.17.0 || >0.17.0,<0.17.1 || >0.17.1,<0.17.2 || >0.17.2"

[package.extras]
format = ["fqdn", "idna", "isoduration", "jsonpointer (>1.13)", "rfc3339-validator", "rfc3987", "uri-template", "webcolors (>=1.11)"]
format-nongpl = ["fqdn", "idna", "isoduration", "jsonpointer (>1.13)", "rfc3339-validator", "rfc3986-validator (>0.1.0)", "uri-template", "webcolors (>=1.11)"]

[[package]]
name = "jwcrypto"
version = "1.3.1"
description = "Implementation of JOSE Web standards"
category = "main"
optional = false
python-versions = ">= 3.6"

[package.dependencies]
cryptography = ">=2.3"
deprecated = "*"

[[package]]
name = "markdown"
version = "3.3.7"
description = "Python implementation of Markdown."
category = "main"
optional = false
python-versions = ">=3.6"

[package.dependencies]
importlib-metadata = {version = ">=4.4", markers = "python_version < \"3.10\""}

[package.extras]
testing = ["coverage", "pyyaml"]

[[package]]
name = "markdown-include"
version = "0.6.0"
description = "This is an extension to Python-Markdown which provides an \"include\" function, similar to that found in LaTeX (and also the C pre-processor and Fortran). I originally wrote it for my FORD Fortran auto-documentation generator."
category = "dev"
optional = false
python-versions = "*"

[package.dependencies]
markdown = "*"

[[package]]
name = "markupsafe"
version = "2.1.1"
description = "Safely add untrusted strings to HTML/XML markup."
category = "main"
optional = false
python-versions = ">=3.7"

[[package]]
name = "mccabe"
version = "0.6.1"
description = "McCabe checker, plugin for flake8"
category = "dev"
optional = false
python-versions = "*"

[[package]]
name = "mergedeep"
version = "1.3.4"
description = "A deep merge function for 🐍."
category = "dev"
optional = false
python-versions = ">=3.6"

[[package]]
name = "mkdocs"
version = "1.3.0"
description = "Project documentation with Markdown."
category = "dev"
optional = false
python-versions = ">=3.6"

[package.dependencies]
click = ">=3.3"
ghp-import = ">=1.0"
importlib-metadata = ">=4.3"
Jinja2 = ">=2.10.2"
Markdown = ">=3.2.1"
mergedeep = ">=1.3.4"
packaging = ">=20.5"
PyYAML = ">=3.10"
pyyaml-env-tag = ">=0.1"
watchdog = ">=2.0"

[package.extras]
i18n = ["babel (>=2.9.0)"]

[[package]]
name = "munge"
version = "1.2.1"
description = "data manipulation library and client"
category = "main"
optional = false
python-versions = ">=3.6,<4.0"

[package.dependencies]
click = ">=5.1"
requests = ">=2.6,<3.0"

[package.extras]
yaml = ["PyYAML (>=5.1,<6.0)"]
toml = ["toml (>=0.10.2,<0.11.0)"]
tomlkit = ["tomlkit (>=0.7.2,<0.8.0)"]

[[package]]
name = "mypy-extensions"
version = "0.4.3"
description = "Experimental type system extensions for programs checked with the mypy typechecker."
category = "dev"
optional = false
python-versions = "*"

[[package]]
name = "mysqlclient"
version = "2.1.0"
description = "Python interface to MySQL"
category = "main"
optional = false
python-versions = ">=3.5"

[[package]]
name = "nodeenv"
version = "1.6.0"
description = "Node.js virtual environment builder"
category = "dev"
optional = false
python-versions = "*"

[[package]]
name = "oauthlib"
version = "3.2.0"
description = "A generic, spec-compliant, thorough implementation of the OAuth request-signing logic"
category = "main"
optional = false
python-versions = ">=3.6"

[package.extras]
rsa = ["cryptography (>=3.0.0)"]
signals = ["blinker (>=1.4.0)"]
signedtoken = ["cryptography (>=3.0.0)", "pyjwt (>=2.0.0,<3)"]

[[package]]
name = "openapi-codec"
version = "1.3.2"
description = "An OpenAPI codec for Core API."
category = "main"
optional = false
python-versions = "*"

[package.dependencies]
coreapi = ">=2.2.0"

[[package]]
name = "packaging"
version = "21.3"
description = "Core utilities for Python packages"
category = "dev"
optional = false
python-versions = ">=3.6"

[package.dependencies]
pyparsing = ">=2.0.2,<3.0.5 || >3.0.5"

[[package]]
name = "passlib"
version = "1.7.4"
description = "comprehensive password hashing framework supporting over 30 schemes"
category = "main"
optional = false
python-versions = "*"

[package.extras]
argon2 = ["argon2-cffi (>=18.2.0)"]
bcrypt = ["bcrypt (>=3.1.0)"]
build_docs = ["sphinx (>=1.6)", "sphinxcontrib-fulltoc (>=1.2.0)", "cloud-sptheme (>=1.10.1)"]
totp = ["cryptography"]

[[package]]
name = "pathspec"
version = "0.9.0"
description = "Utility library for gitignore style pattern matching of file paths."
category = "dev"
optional = false
python-versions = "!=3.0.*,!=3.1.*,!=3.2.*,!=3.3.*,!=3.4.*,>=2.7"

[[package]]
name = "peeringdb"
version = "1.1.0"
description = "peeringdb client and interface"
category = "main"
optional = false
python-versions = "*"

[package.dependencies]
cfu = ">=0.5.1"
munge = ">=0.1.5"
PyYAML = ">=3.11"
"twentyc.rpc" = ">=0.3.4"

[[package]]
name = "phonenumbers"
version = "8.12.50"
description = "Python version of Google's common library for parsing, formatting, storing and validating international phone numbers."
category = "main"
optional = false
python-versions = "*"

[[package]]
name = "pillow"
version = "9.1.1"
description = "Python Imaging Library (Fork)"
category = "main"
optional = false
python-versions = ">=3.7"

[package.extras]
docs = ["olefile", "sphinx (>=2.4)", "sphinx-copybutton", "sphinx-issues (>=3.0.1)", "sphinx-removed-in", "sphinx-rtd-theme (>=1.0)", "sphinxext-opengraph"]
tests = ["check-manifest", "coverage", "defusedxml", "markdown2", "olefile", "packaging", "pyroma", "pytest", "pytest-cov", "pytest-timeout"]

[[package]]
name = "platformdirs"
version = "2.5.2"
description = "A small Python module for determining appropriate platform-specific dirs, e.g. a \"user data dir\"."
category = "dev"
optional = false
python-versions = ">=3.7"

[package.extras]
docs = ["furo (>=2021.7.5b38)", "proselint (>=0.10.2)", "sphinx-autodoc-typehints (>=1.12)", "sphinx (>=4)"]
test = ["appdirs (==1.4.4)", "pytest-cov (>=2.7)", "pytest-mock (>=3.6)", "pytest (>=6)"]

[[package]]
name = "pluggy"
version = "1.0.0"
description = "plugin and hook calling mechanisms for python"
category = "dev"
optional = false
python-versions = ">=3.6"

[package.extras]
dev = ["pre-commit", "tox"]
testing = ["pytest", "pytest-benchmark"]

[[package]]
name = "pre-commit"
version = "2.19.0"
description = "A framework for managing and maintaining multi-language pre-commit hooks."
category = "dev"
optional = false
python-versions = ">=3.7"

[package.dependencies]
cfgv = ">=2.0.0"
identify = ">=1.0.0"
nodeenv = ">=0.11.1"
pyyaml = ">=5.1"
toml = "*"
virtualenv = ">=20.0.8"

[[package]]
name = "py"
version = "1.11.0"
description = "library with cross-python path, ini-parsing, io, code, log facilities"
category = "dev"
optional = false
python-versions = ">=2.7, !=3.0.*, !=3.1.*, !=3.2.*, !=3.3.*, !=3.4.*"

[[package]]
name = "pycodestyle"
version = "2.8.0"
description = "Python style guide checker"
category = "dev"
optional = false
python-versions = ">=2.7, !=3.0.*, !=3.1.*, !=3.2.*, !=3.3.*, !=3.4.*"

[[package]]
name = "pycparser"
version = "2.21"
description = "C parser in Python"
category = "main"
optional = false
python-versions = ">=2.7, !=3.0.*, !=3.1.*, !=3.2.*, !=3.3.*"

[[package]]
name = "pydantic"
version = "1.9.1"
description = "Data validation and settings management using python type hints"
category = "main"
optional = false
python-versions = ">=3.6.1"

[package.dependencies]
typing-extensions = ">=3.7.4.3"

[package.extras]
dotenv = ["python-dotenv (>=0.10.4)"]
email = ["email-validator (>=1.0.3)"]

[[package]]
name = "pydot"
version = "1.4.2"
description = "Python interface to Graphviz's Dot"
category = "dev"
optional = false
python-versions = ">=2.7, !=3.0.*, !=3.1.*, !=3.2.*, !=3.3.*"

[package.dependencies]
pyparsing = ">=2.1.4"

[[package]]
name = "pyflakes"
version = "2.4.0"
description = "passive checker of Python programs"
category = "dev"
optional = false
python-versions = ">=2.7, !=3.0.*, !=3.1.*, !=3.2.*, !=3.3.*"

[[package]]
name = "pyjwt"
version = "2.4.0"
description = "JSON Web Token implementation in Python"
category = "main"
optional = false
python-versions = ">=3.6"

[package.dependencies]
cryptography = {version = ">=3.3.1", optional = true, markers = "extra == \"crypto\""}

[package.extras]
crypto = ["cryptography (>=3.3.1)"]
dev = ["sphinx", "sphinx-rtd-theme", "zope.interface", "cryptography (>=3.3.1)", "pytest (>=6.0.0,<7.0.0)", "coverage[toml] (==5.0.4)", "mypy", "pre-commit"]
docs = ["sphinx", "sphinx-rtd-theme", "zope.interface"]
tests = ["pytest (>=6.0.0,<7.0.0)", "coverage[toml] (==5.0.4)"]

[[package]]
name = "pymdgen"
version = "1.0.0"
description = "python code markdown documentation generator"
category = "dev"
optional = false
python-versions = ">=3.6,<4.0"

[[package]]
name = "pyopenssl"
version = "22.0.0"
description = "Python wrapper module around the OpenSSL library"
category = "main"
optional = false
python-versions = ">=3.6"

[package.dependencies]
cryptography = ">=35.0"

[package.extras]
docs = ["sphinx", "sphinx-rtd-theme"]
test = ["flaky", "pretend", "pytest (>=3.0.1)"]

[[package]]
name = "pyparsing"
version = "3.0.9"
description = "pyparsing module - Classes and methods to define and execute parsing grammars"
category = "dev"
optional = false
python-versions = ">=3.6.8"

[package.extras]
diagrams = ["railroad-diagrams", "jinja2"]

[[package]]
name = "pyrsistent"
version = "0.18.1"
description = "Persistent/Functional/Immutable data structures"
category = "dev"
optional = false
python-versions = ">=3.7"

[[package]]
name = "pytest"
version = "7.1.2"
description = "pytest: simple powerful testing with Python"
category = "dev"
optional = false
python-versions = ">=3.7"

[package.dependencies]
atomicwrites = {version = ">=1.0", markers = "sys_platform == \"win32\""}
attrs = ">=19.2.0"
colorama = {version = "*", markers = "sys_platform == \"win32\""}
iniconfig = "*"
packaging = "*"
pluggy = ">=0.12,<2.0"
py = ">=1.8.2"
tomli = ">=1.0.0"

[package.extras]
testing = ["argcomplete", "hypothesis (>=3.56)", "mock", "nose", "pygments (>=2.7.2)", "requests", "xmlschema"]

[[package]]
name = "pytest-cov"
version = "3.0.0"
description = "Pytest plugin for measuring coverage."
category = "dev"
optional = false
python-versions = ">=3.6"

[package.dependencies]
coverage = {version = ">=5.2.1", extras = ["toml"]}
pytest = ">=4.6"

[package.extras]
testing = ["fields", "hunter", "process-tests", "six", "pytest-xdist", "virtualenv"]

[[package]]
name = "pytest-django"
version = "4.5.2"
description = "A Django plugin for pytest."
category = "dev"
optional = false
python-versions = ">=3.5"

[package.dependencies]
pytest = ">=5.4.0"

[package.extras]
docs = ["sphinx", "sphinx-rtd-theme"]
testing = ["django", "django-configurations (>=2.0)"]

[[package]]
name = "pytest-filedata"
version = "0.4.0"
description = "easily load data from files"
category = "dev"
optional = false
python-versions = "*"

[package.dependencies]
decorator = ">=4,<5"
future = ">=0.16.0,<1"
requests-mock = ">=1,<2"

[[package]]
name = "pytest-mock"
version = "3.7.0"
description = "Thin-wrapper around the mock package for easier use with pytest"
category = "dev"
optional = false
python-versions = ">=3.7"

[package.dependencies]
pytest = ">=5.0"

[package.extras]
dev = ["pre-commit", "tox", "pytest-asyncio"]

[[package]]
name = "python-dateutil"
version = "2.8.2"
description = "Extensions to the standard Python datetime module"
category = "dev"
optional = false
python-versions = "!=3.0.*,!=3.1.*,!=3.2.*,>=2.7"

[package.dependencies]
six = ">=1.5"

[[package]]
name = "python3-openid"
version = "3.2.0"
description = "OpenID support for modern servers and consumers."
category = "main"
optional = false
python-versions = "*"

[package.dependencies]
defusedxml = "*"

[package.extras]
mysql = ["mysql-connector-python"]
postgresql = ["psycopg2"]

[[package]]
name = "pytz"
version = "2022.1"
description = "World timezone definitions, modern and historical"
category = "main"
optional = false
python-versions = "*"

[[package]]
name = "pyupgrade"
version = "2.34.0"
description = "A tool to automatically upgrade syntax for newer versions."
category = "dev"
optional = false
python-versions = ">=3.7"

[package.dependencies]
tokenize-rt = ">=3.2.0"

[[package]]
name = "pyyaml"
version = "6.0"
description = "YAML parser and emitter for Python"
category = "main"
optional = false
python-versions = ">=3.6"

[[package]]
name = "pyyaml-env-tag"
version = "0.1"
description = "A custom YAML tag for referencing environment variables in YAML files. "
category = "dev"
optional = false
python-versions = ">=3.6"

[package.dependencies]
pyyaml = "*"

[[package]]
name = "qrcode"
version = "7.3.1"
description = "QR Code image generator"
category = "main"
optional = false
python-versions = ">=3.6"

[package.dependencies]
colorama = {version = "*", markers = "platform_system == \"Windows\""}

[package.extras]
all = ["zest.releaser", "tox", "pytest", "pytest", "pytest-cov", "pillow"]
dev = ["tox", "pytest"]
maintainer = ["zest.releaser"]
pil = ["pillow"]
test = ["pytest", "pytest-cov"]

[[package]]
name = "rdap"
version = "1.2.1"
description = "Registration Data Access Protocol tools"
category = "main"
optional = false
python-versions = ">=3.6,<4.0"

[package.dependencies]
munge = ">=1.0.0,<2.0.0"

[[package]]
name = "requests"
version = "2.28.0"
description = "Python HTTP for Humans."
category = "main"
optional = false
python-versions = ">=3.7, <4"

[package.dependencies]
certifi = ">=2017.4.17"
charset-normalizer = ">=2.0.0,<2.1.0"
idna = ">=2.5,<4"
urllib3 = ">=1.21.1,<1.27"

[package.extras]
socks = ["PySocks (>=1.5.6,!=1.5.7)"]
use_chardet_on_py3 = ["chardet (>=3.0.2,<5)"]

[[package]]
name = "requests-mock"
version = "1.9.3"
description = "Mock out responses from the requests package"
category = "dev"
optional = false
python-versions = "*"

[package.dependencies]
requests = ">=2.3,<3"
six = "*"

[package.extras]
fixture = ["fixtures"]
test = ["fixtures", "mock", "purl", "pytest", "sphinx", "testrepository (>=0.0.18)", "testtools"]

[[package]]
name = "requests-oauthlib"
version = "1.3.1"
description = "OAuthlib authentication support for Requests."
category = "main"
optional = false
python-versions = ">=2.7, !=3.0.*, !=3.1.*, !=3.2.*, !=3.3.*"

[package.dependencies]
oauthlib = ">=3.0.0"
requests = ">=2.0.0"

[package.extras]
rsa = ["oauthlib[signedtoken] (>=3.0.0)"]

[[package]]
name = "simplejson"
version = "3.17.6"
description = "Simple, fast, extensible JSON encoder/decoder for Python"
category = "main"
optional = false
python-versions = ">=2.5, !=3.0.*, !=3.1.*, !=3.2.*"

[[package]]
name = "six"
version = "1.16.0"
description = "Python 2 and 3 compatibility utilities"
category = "main"
optional = false
python-versions = ">=2.7, !=3.0.*, !=3.1.*, !=3.2.*"

[[package]]
name = "soupsieve"
version = "2.3.2.post1"
description = "A modern CSS selector implementation for Beautiful Soup."
category = "main"
optional = false
python-versions = ">=3.6"

[[package]]
name = "sqlparse"
version = "0.4.2"
description = "A non-validating SQL parser."
category = "main"
optional = false
python-versions = ">=3.5"

[[package]]
name = "structlog"
version = "21.5.0"
description = "Structured Logging for Python"
category = "main"
optional = false
python-versions = ">=3.6"

[package.extras]
dev = ["pre-commit", "rich", "cogapp", "tomli", "coverage", "freezegun (>=0.2.8)", "pretend", "pytest-asyncio", "pytest (>=6.0)", "simplejson", "furo", "sphinx", "sphinx-notfound-page", "sphinxcontrib-mermaid", "twisted"]
docs = ["furo", "sphinx", "sphinx-notfound-page", "sphinxcontrib-mermaid", "twisted"]
tests = ["coverage", "freezegun (>=0.2.8)", "pretend", "pytest-asyncio", "pytest (>=6.0)", "simplejson"]

[[package]]
name = "tld"
version = "0.12.6"
description = "Extract the top-level domain (TLD) from the URL given."
category = "main"
optional = false
python-versions = ">=2.7, <4"

[[package]]
name = "tokenize-rt"
version = "4.2.1"
description = "A wrapper around the stdlib `tokenize` which roundtrips."
category = "dev"
optional = false
python-versions = ">=3.6.1"

[[package]]
name = "toml"
version = "0.10.2"
description = "Python Library for Tom's Obvious, Minimal Language"
category = "dev"
optional = false
python-versions = ">=2.6, !=3.0.*, !=3.1.*, !=3.2.*"

[[package]]
name = "tomli"
version = "2.0.1"
description = "A lil' TOML parser"
category = "dev"
optional = false
python-versions = ">=3.7"

[[package]]
name = "twentyc.rpc"
version = "0.4.0"
description = "client for 20c's RESTful API"
category = "main"
optional = false
python-versions = "*"

[package.dependencies]
requests = ">=2.10.0"
six = ">=1.10,<2.0"

[[package]]
name = "typing-extensions"
version = "4.2.0"
description = "Backported and Experimental Type Hints for Python 3.7+"
category = "main"
optional = false
python-versions = ">=3.7"

[[package]]
name = "unidecode"
version = "1.3.4"
description = "ASCII transliterations of Unicode text"
category = "main"
optional = false
python-versions = ">=3.5"

[[package]]
name = "uritemplate"
version = "4.1.1"
description = "Implementation of RFC 6570 URI Templates"
category = "main"
optional = false
python-versions = ">=3.6"

[[package]]
name = "urllib3"
version = "1.26.9"
description = "HTTP library with thread-safe connection pooling, file post, and more."
category = "main"
optional = false
python-versions = ">=2.7, !=3.0.*, !=3.1.*, !=3.2.*, !=3.3.*, !=3.4.*, <4"

[package.extras]
brotli = ["brotlicffi (>=0.8.0)", "brotli (>=1.0.9)", "brotlipy (>=0.6.0)"]
secure = ["pyOpenSSL (>=0.14)", "cryptography (>=1.3.4)", "idna (>=2.0.0)", "certifi", "ipaddress"]
socks = ["PySocks (>=1.5.6,!=1.5.7,<2.0)"]

[[package]]
name = "uwsgi"
version = "2.0.20"
description = "The uWSGI server"
category = "main"
optional = false
python-versions = "*"

[[package]]
name = "virtualenv"
version = "20.14.1"
description = "Virtual Python Environment builder"
category = "dev"
optional = false
python-versions = "!=3.0.*,!=3.1.*,!=3.2.*,!=3.3.*,!=3.4.*,>=2.7"

[package.dependencies]
distlib = ">=0.3.1,<1"
filelock = ">=3.2,<4"
platformdirs = ">=2,<3"
six = ">=1.9.0,<2"

[package.extras]
docs = ["proselint (>=0.10.2)", "sphinx (>=3)", "sphinx-argparse (>=0.2.5)", "sphinx-rtd-theme (>=0.4.3)", "towncrier (>=21.3)"]
testing = ["coverage (>=4)", "coverage-enable-subprocess (>=1)", "flaky (>=3)", "pytest (>=4)", "pytest-env (>=0.6.2)", "pytest-freezegun (>=0.4.1)", "pytest-mock (>=2)", "pytest-randomly (>=1)", "pytest-timeout (>=1)", "packaging (>=20.0)"]

[[package]]
name = "watchdog"
version = "2.1.9"
description = "Filesystem events monitoring"
category = "dev"
optional = false
python-versions = ">=3.6"

[package.extras]
watchmedo = ["PyYAML (>=3.10)"]

[[package]]
name = "webauthn"
version = "1.5.2"
description = "Pythonic WebAuthn"
category = "main"
optional = false
python-versions = "*"

[package.dependencies]
asn1crypto = ">=1.4.0"
cbor2 = ">=5.4.2.post1"
cryptography = ">=36.0.1"
pydantic = ">=1.9.0"
pyOpenSSL = ">=22.0.0"

[[package]]
name = "webencodings"
version = "0.5.1"
description = "Character encoding aliases for legacy web content"
category = "main"
optional = false
python-versions = "*"

[[package]]
name = "whoosh"
version = "2.7.4"
description = "Fast, pure-Python full text indexing, search, and spell checking library."
category = "main"
optional = false
python-versions = "*"

[[package]]
name = "wrapt"
version = "1.14.1"
description = "Module for decorators, wrappers and monkey patching."
category = "main"
optional = false
python-versions = "!=3.0.*,!=3.1.*,!=3.2.*,!=3.3.*,!=3.4.*,>=2.7"

[[package]]
name = "zipp"
version = "3.8.0"
description = "Backport of pathlib-compatible object wrapper for zip files"
category = "main"
optional = false
python-versions = ">=3.7"

[package.extras]
docs = ["sphinx", "jaraco.packaging (>=9)", "rst.linker (>=1.9)"]
testing = ["pytest (>=6)", "pytest-checkdocs (>=2.4)", "pytest-flake8", "pytest-cov", "pytest-enabler (>=1.0.1)", "jaraco.itertools", "func-timeout", "pytest-black (>=0.3.7)", "pytest-mypy (>=0.9.1)"]

[metadata]
lock-version = "1.1"
python-versions = "^3.9"
content-hash = "8044ae13d9f0cc424d907bdfcf091f7466ec1f3cfacfb5f5460fd8e6d50e0e0b"

[metadata.files]
asgiref = [
    {file = "asgiref-3.5.2-py3-none-any.whl", hash = "sha256:1d2880b792ae8757289136f1db2b7b99100ce959b2aa57fd69dab783d05afac4"},
    {file = "asgiref-3.5.2.tar.gz", hash = "sha256:4a29362a6acebe09bf1d6640db38c1dc3d9217c68e6f9f6204d72667fc19a424"},
]
asn1crypto = [
    {file = "asn1crypto-1.5.1-py2.py3-none-any.whl", hash = "sha256:db4e40728b728508912cbb3d44f19ce188f218e9eba635821bb4b68564f8fd67"},
    {file = "asn1crypto-1.5.1.tar.gz", hash = "sha256:13ae38502be632115abf8a24cbe5f4da52e3b5231990aff31123c805306ccb9c"},
]
atomicwrites = [
    {file = "atomicwrites-1.4.0-py2.py3-none-any.whl", hash = "sha256:6d1784dea7c0c8d4a5172b6c620f40b6e4cbfdf96d783691f2e1302a7b88e197"},
    {file = "atomicwrites-1.4.0.tar.gz", hash = "sha256:ae70396ad1a434f9c7046fd2dd196fc04b12f9e91ffb859164193be8b6168a7a"},
]
attrs = [
    {file = "attrs-21.4.0-py2.py3-none-any.whl", hash = "sha256:2d27e3784d7a565d36ab851fe94887c5eccd6a463168875832a1be79c82828b4"},
    {file = "attrs-21.4.0.tar.gz", hash = "sha256:626ba8234211db98e869df76230a137c4c40a12d72445c45d5f5b716f076e2fd"},
]
beautifulsoup4 = [
    {file = "beautifulsoup4-4.11.1-py3-none-any.whl", hash = "sha256:58d5c3d29f5a36ffeb94f02f0d786cd53014cf9b3b3951d42e0080d8a9498d30"},
    {file = "beautifulsoup4-4.11.1.tar.gz", hash = "sha256:ad9aa55b65ef2808eb405f46cf74df7fcb7044d5cbc26487f96eb2ef2e436693"},
]
black = [
    {file = "black-22.3.0-cp310-cp310-macosx_10_9_universal2.whl", hash = "sha256:2497f9c2386572e28921fa8bec7be3e51de6801f7459dffd6e62492531c47e09"},
    {file = "black-22.3.0-cp310-cp310-macosx_10_9_x86_64.whl", hash = "sha256:5795a0375eb87bfe902e80e0c8cfaedf8af4d49694d69161e5bd3206c18618bb"},
    {file = "black-22.3.0-cp310-cp310-macosx_11_0_arm64.whl", hash = "sha256:e3556168e2e5c49629f7b0f377070240bd5511e45e25a4497bb0073d9dda776a"},
    {file = "black-22.3.0-cp310-cp310-manylinux_2_17_x86_64.manylinux2014_x86_64.whl", hash = "sha256:67c8301ec94e3bcc8906740fe071391bce40a862b7be0b86fb5382beefecd968"},
    {file = "black-22.3.0-cp310-cp310-win_amd64.whl", hash = "sha256:fd57160949179ec517d32ac2ac898b5f20d68ed1a9c977346efbac9c2f1e779d"},
    {file = "black-22.3.0-cp36-cp36m-macosx_10_9_x86_64.whl", hash = "sha256:cc1e1de68c8e5444e8f94c3670bb48a2beef0e91dddfd4fcc29595ebd90bb9ce"},
    {file = "black-22.3.0-cp36-cp36m-manylinux_2_17_x86_64.manylinux2014_x86_64.whl", hash = "sha256:6d2fc92002d44746d3e7db7cf9313cf4452f43e9ea77a2c939defce3b10b5c82"},
    {file = "black-22.3.0-cp36-cp36m-win_amd64.whl", hash = "sha256:a6342964b43a99dbc72f72812bf88cad8f0217ae9acb47c0d4f141a6416d2d7b"},
    {file = "black-22.3.0-cp37-cp37m-macosx_10_9_x86_64.whl", hash = "sha256:328efc0cc70ccb23429d6be184a15ce613f676bdfc85e5fe8ea2a9354b4e9015"},
    {file = "black-22.3.0-cp37-cp37m-manylinux_2_17_x86_64.manylinux2014_x86_64.whl", hash = "sha256:06f9d8846f2340dfac80ceb20200ea5d1b3f181dd0556b47af4e8e0b24fa0a6b"},
    {file = "black-22.3.0-cp37-cp37m-win_amd64.whl", hash = "sha256:ad4efa5fad66b903b4a5f96d91461d90b9507a812b3c5de657d544215bb7877a"},
    {file = "black-22.3.0-cp38-cp38-macosx_10_9_universal2.whl", hash = "sha256:e8477ec6bbfe0312c128e74644ac8a02ca06bcdb8982d4ee06f209be28cdf163"},
    {file = "black-22.3.0-cp38-cp38-macosx_10_9_x86_64.whl", hash = "sha256:637a4014c63fbf42a692d22b55d8ad6968a946b4a6ebc385c5505d9625b6a464"},
    {file = "black-22.3.0-cp38-cp38-macosx_11_0_arm64.whl", hash = "sha256:863714200ada56cbc366dc9ae5291ceb936573155f8bf8e9de92aef51f3ad0f0"},
    {file = "black-22.3.0-cp38-cp38-manylinux_2_17_x86_64.manylinux2014_x86_64.whl", hash = "sha256:10dbe6e6d2988049b4655b2b739f98785a884d4d6b85bc35133a8fb9a2233176"},
    {file = "black-22.3.0-cp38-cp38-win_amd64.whl", hash = "sha256:cee3e11161dde1b2a33a904b850b0899e0424cc331b7295f2a9698e79f9a69a0"},
    {file = "black-22.3.0-cp39-cp39-macosx_10_9_universal2.whl", hash = "sha256:5891ef8abc06576985de8fa88e95ab70641de6c1fca97e2a15820a9b69e51b20"},
    {file = "black-22.3.0-cp39-cp39-macosx_10_9_x86_64.whl", hash = "sha256:30d78ba6bf080eeaf0b7b875d924b15cd46fec5fd044ddfbad38c8ea9171043a"},
    {file = "black-22.3.0-cp39-cp39-macosx_11_0_arm64.whl", hash = "sha256:ee8f1f7228cce7dffc2b464f07ce769f478968bfb3dd1254a4c2eeed84928aad"},
    {file = "black-22.3.0-cp39-cp39-manylinux_2_17_x86_64.manylinux2014_x86_64.whl", hash = "sha256:6ee227b696ca60dd1c507be80a6bc849a5a6ab57ac7352aad1ffec9e8b805f21"},
    {file = "black-22.3.0-cp39-cp39-win_amd64.whl", hash = "sha256:9b542ced1ec0ceeff5b37d69838106a6348e60db7b8fdd245294dc1d26136265"},
    {file = "black-22.3.0-py3-none-any.whl", hash = "sha256:bc58025940a896d7e5356952228b68f793cf5fcb342be703c3a2669a1488cb72"},
    {file = "black-22.3.0.tar.gz", hash = "sha256:35020b8886c022ced9282b51b5a875b6d1ab0c387b31a065b84db7c33085ca79"},
]
bleach = [
    {file = "bleach-5.0.0-py3-none-any.whl", hash = "sha256:08a1fe86d253b5c88c92cc3d810fd8048a16d15762e1e5b74d502256e5926aa1"},
    {file = "bleach-5.0.0.tar.gz", hash = "sha256:c6d6cc054bdc9c83b48b8083e236e5f00f238428666d2ce2e083eaa5fd568565"},
]
cbor2 = [
    {file = "cbor2-5.4.3-cp310-cp310-macosx_10_9_x86_64.whl", hash = "sha256:8a643b19ace1584043bbf4e2d0b4fae8bebd6b6ffab14ea6478d3ff07f58e854"},
    {file = "cbor2-5.4.3-cp310-cp310-macosx_11_0_arm64.whl", hash = "sha256:e10f2f4fcf5ab6a8b24d22f7109f48cad8143f669795899370170d7b36ed309f"},
    {file = "cbor2-5.4.3-cp310-cp310-manylinux_2_17_aarch64.manylinux2014_aarch64.whl", hash = "sha256:2de925608dc6d73cd1aab08800bff38f71f90459c15db3a71a67023b0fc697da"},
    {file = "cbor2-5.4.3-cp310-cp310-manylinux_2_17_x86_64.manylinux2014_x86_64.whl", hash = "sha256:62fc15bfe187e4994c457e6055687514c417d6099de62dd33ae766561f05847e"},
    {file = "cbor2-5.4.3-cp310-cp310-musllinux_1_1_aarch64.whl", hash = "sha256:3843a9bb970343e9c896aa71a34fa80983cd0ddec6eacdb2284b5e83f4ee7511"},
    {file = "cbor2-5.4.3-cp310-cp310-musllinux_1_1_x86_64.whl", hash = "sha256:b35c5d4d14fe804f718d5a5968a528970d2a7046aa87045538f189a98e5c7055"},
    {file = "cbor2-5.4.3-cp310-cp310-win_amd64.whl", hash = "sha256:0a3a1b2f6b83ab4ce806df48360cc16d34cd315f17549dbda9fdd371bea04497"},
    {file = "cbor2-5.4.3-cp37-cp37m-macosx_10_9_x86_64.whl", hash = "sha256:4b09ff6148a8cd529512479a1d6521fb7687fb03b448973933c3b03711d00bfc"},
    {file = "cbor2-5.4.3-cp37-cp37m-manylinux_2_17_aarch64.manylinux2014_aarch64.whl", hash = "sha256:d21ccd1ec802e88dba1c373724a09538a0237116ab589c5301ca4c59478f7c10"},
    {file = "cbor2-5.4.3-cp37-cp37m-manylinux_2_17_x86_64.manylinux2014_x86_64.whl", hash = "sha256:c07975f956baddb8dfeca4966f1871fd2482cb36af24c461f763732a44675225"},
    {file = "cbor2-5.4.3-cp37-cp37m-musllinux_1_1_aarch64.whl", hash = "sha256:9538ab1b4207e76ee02a52362d77e312921ec1dc75b6fb42182887d87d0ca53e"},
    {file = "cbor2-5.4.3-cp37-cp37m-musllinux_1_1_x86_64.whl", hash = "sha256:cbca58220f52fd50d8985e4079e10c71196d538fb6685f157f608a29253409a4"},
    {file = "cbor2-5.4.3-cp37-cp37m-win_amd64.whl", hash = "sha256:c617c7f94936d65ed9c8e99c6c03e3dc83313d69c6bfea810014ec658e9b1a9d"},
    {file = "cbor2-5.4.3-cp38-cp38-macosx_10_9_x86_64.whl", hash = "sha256:70789805b9aebd215626188aa05bb09908ed51e3268d4db5ae6a08276efdbcb1"},
    {file = "cbor2-5.4.3-cp38-cp38-macosx_11_0_arm64.whl", hash = "sha256:0e4ae67a697c664b579b87c4ef9d60e26c146b95bff443a9a38abb16f6981ff0"},
    {file = "cbor2-5.4.3-cp38-cp38-manylinux_2_17_aarch64.manylinux2014_aarch64.whl", hash = "sha256:ab6c934806759d453a9bb5318f2703c831e736be005ac35d5bd5cf2093ba57b1"},
    {file = "cbor2-5.4.3-cp38-cp38-manylinux_2_17_x86_64.manylinux2014_x86_64.whl", hash = "sha256:981b9ffc4f2947a0f030e71ce5eac31334bc81369dd57c6c1273c94c6cdb0b5a"},
    {file = "cbor2-5.4.3-cp38-cp38-musllinux_1_1_aarch64.whl", hash = "sha256:cbe7cdeed26cd8ec2dcfed2b8876bc137ad8b9e0abb07aa5fb05770148a4b5c7"},
    {file = "cbor2-5.4.3-cp38-cp38-musllinux_1_1_x86_64.whl", hash = "sha256:6bc8c5606aa0ae510bdb3c7d987f92df39ef87d09e0f0588a4d1daffd3cb0453"},
    {file = "cbor2-5.4.3-cp38-cp38-win_amd64.whl", hash = "sha256:5c50da4702ac5ca3a8e7cb9f34f62b4ea91bc81b76c2fba03888b366da299cd8"},
    {file = "cbor2-5.4.3-cp39-cp39-macosx_10_9_x86_64.whl", hash = "sha256:37ae0ce5afe864d1a1c5b05becaf8aaca7b7131cb7b0b935d7e79b29fb1cea28"},
    {file = "cbor2-5.4.3-cp39-cp39-macosx_11_0_arm64.whl", hash = "sha256:2f30f7ef329ea6ec630ceabe5a539fed407b9c81e27e2322644e3efbbd1b2a76"},
    {file = "cbor2-5.4.3-cp39-cp39-manylinux_2_17_aarch64.manylinux2014_aarch64.whl", hash = "sha256:d549abea7115c8a0d7c61a31a895c031f902a7b4c875f9efd8ce41e466baf83a"},
    {file = "cbor2-5.4.3-cp39-cp39-manylinux_2_17_x86_64.manylinux2014_x86_64.whl", hash = "sha256:6fab0e00c28305db59f7005150447d08dd13da6a82695a2132c28beba590fd2c"},
    {file = "cbor2-5.4.3-cp39-cp39-musllinux_1_1_aarch64.whl", hash = "sha256:20291dad09cf9c4e5f434d376dd9d60f5ab5e066b308005f50e7c5e22e504214"},
    {file = "cbor2-5.4.3-cp39-cp39-musllinux_1_1_x86_64.whl", hash = "sha256:5aaf3406c9d661d11f87e792edb9a38561dba1441afba7fb883d6d963e67f32c"},
    {file = "cbor2-5.4.3-cp39-cp39-win_amd64.whl", hash = "sha256:4e8590193fcbbb9477010ca0f094f6540a5e723965c90eea7a37edbe75f0ec4d"},
    {file = "cbor2-5.4.3.tar.gz", hash = "sha256:62b863c5ee6ced4032afe948f3c1484f375550995d3b8498145237fe28e546c2"},
]
certifi = [
    {file = "certifi-2022.5.18.1-py3-none-any.whl", hash = "sha256:f1d53542ee8cbedbe2118b5686372fb33c297fcd6379b050cca0ef13a597382a"},
    {file = "certifi-2022.5.18.1.tar.gz", hash = "sha256:9c5705e395cd70084351dd8ad5c41e65655e08ce46f2ec9cf6c2c08390f71eb7"},
]
cffi = [
    {file = "cffi-1.15.0-cp27-cp27m-macosx_10_9_x86_64.whl", hash = "sha256:c2502a1a03b6312837279c8c1bd3ebedf6c12c4228ddbad40912d671ccc8a962"},
    {file = "cffi-1.15.0-cp27-cp27m-manylinux1_i686.whl", hash = "sha256:23cfe892bd5dd8941608f93348c0737e369e51c100d03718f108bf1add7bd6d0"},
    {file = "cffi-1.15.0-cp27-cp27m-manylinux1_x86_64.whl", hash = "sha256:41d45de54cd277a7878919867c0f08b0cf817605e4eb94093e7516505d3c8d14"},
    {file = "cffi-1.15.0-cp27-cp27m-win32.whl", hash = "sha256:4a306fa632e8f0928956a41fa8e1d6243c71e7eb59ffbd165fc0b41e316b2474"},
    {file = "cffi-1.15.0-cp27-cp27m-win_amd64.whl", hash = "sha256:e7022a66d9b55e93e1a845d8c9eba2a1bebd4966cd8bfc25d9cd07d515b33fa6"},
    {file = "cffi-1.15.0-cp27-cp27mu-manylinux1_i686.whl", hash = "sha256:14cd121ea63ecdae71efa69c15c5543a4b5fbcd0bbe2aad864baca0063cecf27"},
    {file = "cffi-1.15.0-cp27-cp27mu-manylinux1_x86_64.whl", hash = "sha256:d4d692a89c5cf08a8557fdeb329b82e7bf609aadfaed6c0d79f5a449a3c7c023"},
    {file = "cffi-1.15.0-cp310-cp310-macosx_10_9_x86_64.whl", hash = "sha256:0104fb5ae2391d46a4cb082abdd5c69ea4eab79d8d44eaaf79f1b1fd806ee4c2"},
    {file = "cffi-1.15.0-cp310-cp310-macosx_11_0_arm64.whl", hash = "sha256:91ec59c33514b7c7559a6acda53bbfe1b283949c34fe7440bcf917f96ac0723e"},
    {file = "cffi-1.15.0-cp310-cp310-manylinux_2_12_i686.manylinux2010_i686.whl", hash = "sha256:f5c7150ad32ba43a07c4479f40241756145a1f03b43480e058cfd862bf5041c7"},
    {file = "cffi-1.15.0-cp310-cp310-manylinux_2_12_x86_64.manylinux2010_x86_64.whl", hash = "sha256:00c878c90cb53ccfaae6b8bc18ad05d2036553e6d9d1d9dbcf323bbe83854ca3"},
    {file = "cffi-1.15.0-cp310-cp310-manylinux_2_17_aarch64.manylinux2014_aarch64.whl", hash = "sha256:abb9a20a72ac4e0fdb50dae135ba5e77880518e742077ced47eb1499e29a443c"},
    {file = "cffi-1.15.0-cp310-cp310-manylinux_2_17_ppc64le.manylinux2014_ppc64le.whl", hash = "sha256:a5263e363c27b653a90078143adb3d076c1a748ec9ecc78ea2fb916f9b861962"},
    {file = "cffi-1.15.0-cp310-cp310-manylinux_2_17_s390x.manylinux2014_s390x.whl", hash = "sha256:f54a64f8b0c8ff0b64d18aa76675262e1700f3995182267998c31ae974fbc382"},
    {file = "cffi-1.15.0-cp310-cp310-win32.whl", hash = "sha256:c21c9e3896c23007803a875460fb786118f0cdd4434359577ea25eb556e34c55"},
    {file = "cffi-1.15.0-cp310-cp310-win_amd64.whl", hash = "sha256:5e069f72d497312b24fcc02073d70cb989045d1c91cbd53979366077959933e0"},
    {file = "cffi-1.15.0-cp36-cp36m-macosx_10_9_x86_64.whl", hash = "sha256:64d4ec9f448dfe041705426000cc13e34e6e5bb13736e9fd62e34a0b0c41566e"},
    {file = "cffi-1.15.0-cp36-cp36m-manylinux_2_17_aarch64.manylinux2014_aarch64.whl", hash = "sha256:2756c88cbb94231c7a147402476be2c4df2f6078099a6f4a480d239a8817ae39"},
    {file = "cffi-1.15.0-cp36-cp36m-manylinux_2_17_ppc64le.manylinux2014_ppc64le.whl", hash = "sha256:3b96a311ac60a3f6be21d2572e46ce67f09abcf4d09344c49274eb9e0bf345fc"},
    {file = "cffi-1.15.0-cp36-cp36m-manylinux_2_17_s390x.manylinux2014_s390x.whl", hash = "sha256:75e4024375654472cc27e91cbe9eaa08567f7fbdf822638be2814ce059f58032"},
    {file = "cffi-1.15.0-cp36-cp36m-manylinux_2_5_i686.manylinux1_i686.whl", hash = "sha256:59888172256cac5629e60e72e86598027aca6bf01fa2465bdb676d37636573e8"},
    {file = "cffi-1.15.0-cp36-cp36m-manylinux_2_5_x86_64.manylinux1_x86_64.whl", hash = "sha256:27c219baf94952ae9d50ec19651a687b826792055353d07648a5695413e0c605"},
    {file = "cffi-1.15.0-cp36-cp36m-win32.whl", hash = "sha256:4958391dbd6249d7ad855b9ca88fae690783a6be9e86df65865058ed81fc860e"},
    {file = "cffi-1.15.0-cp36-cp36m-win_amd64.whl", hash = "sha256:f6f824dc3bce0edab5f427efcfb1d63ee75b6fcb7282900ccaf925be84efb0fc"},
    {file = "cffi-1.15.0-cp37-cp37m-macosx_10_9_x86_64.whl", hash = "sha256:06c48159c1abed75c2e721b1715c379fa3200c7784271b3c46df01383b593636"},
    {file = "cffi-1.15.0-cp37-cp37m-manylinux_2_12_i686.manylinux2010_i686.whl", hash = "sha256:c2051981a968d7de9dd2d7b87bcb9c939c74a34626a6e2f8181455dd49ed69e4"},
    {file = "cffi-1.15.0-cp37-cp37m-manylinux_2_12_x86_64.manylinux2010_x86_64.whl", hash = "sha256:fd8a250edc26254fe5b33be00402e6d287f562b6a5b2152dec302fa15bb3e997"},
    {file = "cffi-1.15.0-cp37-cp37m-manylinux_2_17_aarch64.manylinux2014_aarch64.whl", hash = "sha256:91d77d2a782be4274da750752bb1650a97bfd8f291022b379bb8e01c66b4e96b"},
    {file = "cffi-1.15.0-cp37-cp37m-manylinux_2_17_ppc64le.manylinux2014_ppc64le.whl", hash = "sha256:45db3a33139e9c8f7c09234b5784a5e33d31fd6907800b316decad50af323ff2"},
    {file = "cffi-1.15.0-cp37-cp37m-manylinux_2_17_s390x.manylinux2014_s390x.whl", hash = "sha256:263cc3d821c4ab2213cbe8cd8b355a7f72a8324577dc865ef98487c1aeee2bc7"},
    {file = "cffi-1.15.0-cp37-cp37m-win32.whl", hash = "sha256:17771976e82e9f94976180f76468546834d22a7cc404b17c22df2a2c81db0c66"},
    {file = "cffi-1.15.0-cp37-cp37m-win_amd64.whl", hash = "sha256:3415c89f9204ee60cd09b235810be700e993e343a408693e80ce7f6a40108029"},
    {file = "cffi-1.15.0-cp38-cp38-macosx_10_9_x86_64.whl", hash = "sha256:4238e6dab5d6a8ba812de994bbb0a79bddbdf80994e4ce802b6f6f3142fcc880"},
    {file = "cffi-1.15.0-cp38-cp38-manylinux_2_12_i686.manylinux2010_i686.whl", hash = "sha256:0808014eb713677ec1292301ea4c81ad277b6cdf2fdd90fd540af98c0b101d20"},
    {file = "cffi-1.15.0-cp38-cp38-manylinux_2_12_x86_64.manylinux2010_x86_64.whl", hash = "sha256:57e9ac9ccc3101fac9d6014fba037473e4358ef4e89f8e181f8951a2c0162024"},
    {file = "cffi-1.15.0-cp38-cp38-manylinux_2_17_aarch64.manylinux2014_aarch64.whl", hash = "sha256:8b6c2ea03845c9f501ed1313e78de148cd3f6cad741a75d43a29b43da27f2e1e"},
    {file = "cffi-1.15.0-cp38-cp38-manylinux_2_17_ppc64le.manylinux2014_ppc64le.whl", hash = "sha256:10dffb601ccfb65262a27233ac273d552ddc4d8ae1bf93b21c94b8511bffe728"},
    {file = "cffi-1.15.0-cp38-cp38-manylinux_2_17_s390x.manylinux2014_s390x.whl", hash = "sha256:786902fb9ba7433aae840e0ed609f45c7bcd4e225ebb9c753aa39725bb3e6ad6"},
    {file = "cffi-1.15.0-cp38-cp38-win32.whl", hash = "sha256:da5db4e883f1ce37f55c667e5c0de439df76ac4cb55964655906306918e7363c"},
    {file = "cffi-1.15.0-cp38-cp38-win_amd64.whl", hash = "sha256:181dee03b1170ff1969489acf1c26533710231c58f95534e3edac87fff06c443"},
    {file = "cffi-1.15.0-cp39-cp39-macosx_10_9_x86_64.whl", hash = "sha256:45e8636704eacc432a206ac7345a5d3d2c62d95a507ec70d62f23cd91770482a"},
    {file = "cffi-1.15.0-cp39-cp39-macosx_11_0_arm64.whl", hash = "sha256:31fb708d9d7c3f49a60f04cf5b119aeefe5644daba1cd2a0fe389b674fd1de37"},
    {file = "cffi-1.15.0-cp39-cp39-manylinux_2_12_i686.manylinux2010_i686.whl", hash = "sha256:6dc2737a3674b3e344847c8686cf29e500584ccad76204efea14f451d4cc669a"},
    {file = "cffi-1.15.0-cp39-cp39-manylinux_2_12_x86_64.manylinux2010_x86_64.whl", hash = "sha256:74fdfdbfdc48d3f47148976f49fab3251e550a8720bebc99bf1483f5bfb5db3e"},
    {file = "cffi-1.15.0-cp39-cp39-manylinux_2_17_aarch64.manylinux2014_aarch64.whl", hash = "sha256:ffaa5c925128e29efbde7301d8ecaf35c8c60ffbcd6a1ffd3a552177c8e5e796"},
    {file = "cffi-1.15.0-cp39-cp39-manylinux_2_17_ppc64le.manylinux2014_ppc64le.whl", hash = "sha256:3f7d084648d77af029acb79a0ff49a0ad7e9d09057a9bf46596dac9514dc07df"},
    {file = "cffi-1.15.0-cp39-cp39-manylinux_2_17_s390x.manylinux2014_s390x.whl", hash = "sha256:ef1f279350da2c586a69d32fc8733092fd32cc8ac95139a00377841f59a3f8d8"},
    {file = "cffi-1.15.0-cp39-cp39-win32.whl", hash = "sha256:2a23af14f408d53d5e6cd4e3d9a24ff9e05906ad574822a10563efcef137979a"},
    {file = "cffi-1.15.0-cp39-cp39-win_amd64.whl", hash = "sha256:3773c4d81e6e818df2efbc7dd77325ca0dcb688116050fb2b3011218eda36139"},
    {file = "cffi-1.15.0.tar.gz", hash = "sha256:920f0d66a896c2d99f0adbb391f990a84091179542c205fa53ce5787aff87954"},
]
cfgv = [
    {file = "cfgv-3.3.1-py2.py3-none-any.whl", hash = "sha256:c6a0883f3917a037485059700b9e75da2464e6c27051014ad85ba6aaa5884426"},
    {file = "cfgv-3.3.1.tar.gz", hash = "sha256:f5a830efb9ce7a445376bb66ec94c638a9787422f96264c98edc6bdeed8ab736"},
]
cfu = [
    {file = "cfu-1.5.0.tar.gz", hash = "sha256:5052fdec7a808823893b73cb438c39a4f780d2c0bba8af06e02192af99424f60"},
]
charset-normalizer = [
    {file = "charset-normalizer-2.0.12.tar.gz", hash = "sha256:2857e29ff0d34db842cd7ca3230549d1a697f96ee6d3fb071cfa6c7393832597"},
    {file = "charset_normalizer-2.0.12-py3-none-any.whl", hash = "sha256:6881edbebdb17b39b4eaaa821b438bf6eddffb4468cf344f09f89def34a8b1df"},
]
click = [
    {file = "click-8.1.3-py3-none-any.whl", hash = "sha256:bb4d8133cb15a609f44e8213d9b391b0809795062913b383c62be0ee95b1db48"},
    {file = "click-8.1.3.tar.gz", hash = "sha256:7682dc8afb30297001674575ea00d1814d808d6a36af415a82bd481d37ba7b8e"},
]
colorama = [
    {file = "colorama-0.4.4-py2.py3-none-any.whl", hash = "sha256:9f47eda37229f68eee03b24b9748937c7dc3868f906e8ba69fbcbdd3bc5dc3e2"},
    {file = "colorama-0.4.4.tar.gz", hash = "sha256:5941b2b48a20143d2267e95b1c2a7603ce057ee39fd88e7329b0c292aa16869b"},
]
coreapi = [
    {file = "coreapi-2.3.3-py2.py3-none-any.whl", hash = "sha256:bf39d118d6d3e171f10df9ede5666f63ad80bba9a29a8ec17726a66cf52ee6f3"},
    {file = "coreapi-2.3.3.tar.gz", hash = "sha256:46145fcc1f7017c076a2ef684969b641d18a2991051fddec9458ad3f78ffc1cb"},
]
coreschema = [
    {file = "coreschema-0.0.4-py2-none-any.whl", hash = "sha256:5e6ef7bf38c1525d5e55a895934ab4273548629f16aed5c0a6caa74ebf45551f"},
    {file = "coreschema-0.0.4.tar.gz", hash = "sha256:9503506007d482ab0867ba14724b93c18a33b22b6d19fb419ef2d239dd4a1607"},
]
coverage = [
    {file = "coverage-6.4.1-cp310-cp310-macosx_10_9_x86_64.whl", hash = "sha256:f1d5aa2703e1dab4ae6cf416eb0095304f49d004c39e9db1d86f57924f43006b"},
    {file = "coverage-6.4.1-cp310-cp310-macosx_11_0_arm64.whl", hash = "sha256:4ce1b258493cbf8aec43e9b50d89982346b98e9ffdfaae8ae5793bc112fb0068"},
    {file = "coverage-6.4.1-cp310-cp310-manylinux_2_17_aarch64.manylinux2014_aarch64.whl", hash = "sha256:83c4e737f60c6936460c5be330d296dd5b48b3963f48634c53b3f7deb0f34ec4"},
    {file = "coverage-6.4.1-cp310-cp310-manylinux_2_5_i686.manylinux1_i686.manylinux_2_17_i686.manylinux2014_i686.whl", hash = "sha256:84e65ef149028516c6d64461b95a8dbcfce95cfd5b9eb634320596173332ea84"},
    {file = "coverage-6.4.1-cp310-cp310-manylinux_2_5_x86_64.manylinux1_x86_64.manylinux_2_17_x86_64.manylinux2014_x86_64.whl", hash = "sha256:f69718750eaae75efe506406c490d6fc5a6161d047206cc63ce25527e8a3adad"},
    {file = "coverage-6.4.1-cp310-cp310-musllinux_1_1_aarch64.whl", hash = "sha256:e57816f8ffe46b1df8f12e1b348f06d164fd5219beba7d9433ba79608ef011cc"},
    {file = "coverage-6.4.1-cp310-cp310-musllinux_1_1_i686.whl", hash = "sha256:01c5615d13f3dd3aa8543afc069e5319cfa0c7d712f6e04b920431e5c564a749"},
    {file = "coverage-6.4.1-cp310-cp310-musllinux_1_1_x86_64.whl", hash = "sha256:75ab269400706fab15981fd4bd5080c56bd5cc07c3bccb86aab5e1d5a88dc8f4"},
    {file = "coverage-6.4.1-cp310-cp310-win32.whl", hash = "sha256:a7f3049243783df2e6cc6deafc49ea123522b59f464831476d3d1448e30d72df"},
    {file = "coverage-6.4.1-cp310-cp310-win_amd64.whl", hash = "sha256:ee2ddcac99b2d2aec413e36d7a429ae9ebcadf912946b13ffa88e7d4c9b712d6"},
    {file = "coverage-6.4.1-cp37-cp37m-macosx_10_9_x86_64.whl", hash = "sha256:fb73e0011b8793c053bfa85e53129ba5f0250fdc0392c1591fd35d915ec75c46"},
    {file = "coverage-6.4.1-cp37-cp37m-manylinux_2_17_aarch64.manylinux2014_aarch64.whl", hash = "sha256:106c16dfe494de3193ec55cac9640dd039b66e196e4641fa8ac396181578b982"},
    {file = "coverage-6.4.1-cp37-cp37m-manylinux_2_5_i686.manylinux1_i686.manylinux_2_17_i686.manylinux2014_i686.whl", hash = "sha256:87f4f3df85aa39da00fd3ec4b5abeb7407e82b68c7c5ad181308b0e2526da5d4"},
    {file = "coverage-6.4.1-cp37-cp37m-manylinux_2_5_x86_64.manylinux1_x86_64.manylinux_2_17_x86_64.manylinux2014_x86_64.whl", hash = "sha256:961e2fb0680b4f5ad63234e0bf55dfb90d302740ae9c7ed0120677a94a1590cb"},
    {file = "coverage-6.4.1-cp37-cp37m-musllinux_1_1_aarch64.whl", hash = "sha256:cec3a0f75c8f1031825e19cd86ee787e87cf03e4fd2865c79c057092e69e3a3b"},
    {file = "coverage-6.4.1-cp37-cp37m-musllinux_1_1_i686.whl", hash = "sha256:129cd05ba6f0d08a766d942a9ed4b29283aff7b2cccf5b7ce279d50796860bb3"},
    {file = "coverage-6.4.1-cp37-cp37m-musllinux_1_1_x86_64.whl", hash = "sha256:bf5601c33213d3cb19d17a796f8a14a9eaa5e87629a53979a5981e3e3ae166f6"},
    {file = "coverage-6.4.1-cp37-cp37m-win32.whl", hash = "sha256:269eaa2c20a13a5bf17558d4dc91a8d078c4fa1872f25303dddcbba3a813085e"},
    {file = "coverage-6.4.1-cp37-cp37m-win_amd64.whl", hash = "sha256:f02cbbf8119db68455b9d763f2f8737bb7db7e43720afa07d8eb1604e5c5ae28"},
    {file = "coverage-6.4.1-cp38-cp38-macosx_10_9_x86_64.whl", hash = "sha256:ffa9297c3a453fba4717d06df579af42ab9a28022444cae7fa605af4df612d54"},
    {file = "coverage-6.4.1-cp38-cp38-macosx_11_0_arm64.whl", hash = "sha256:145f296d00441ca703a659e8f3eb48ae39fb083baba2d7ce4482fb2723e050d9"},
    {file = "coverage-6.4.1-cp38-cp38-manylinux_2_17_aarch64.manylinux2014_aarch64.whl", hash = "sha256:d67d44996140af8b84284e5e7d398e589574b376fb4de8ccd28d82ad8e3bea13"},
    {file = "coverage-6.4.1-cp38-cp38-manylinux_2_5_i686.manylinux1_i686.manylinux_2_17_i686.manylinux2014_i686.whl", hash = "sha256:2bd9a6fc18aab8d2e18f89b7ff91c0f34ff4d5e0ba0b33e989b3cd4194c81fd9"},
    {file = "coverage-6.4.1-cp38-cp38-manylinux_2_5_x86_64.manylinux1_x86_64.manylinux_2_17_x86_64.manylinux2014_x86_64.whl", hash = "sha256:3384f2a3652cef289e38100f2d037956194a837221edd520a7ee5b42d00cc605"},
    {file = "coverage-6.4.1-cp38-cp38-musllinux_1_1_aarch64.whl", hash = "sha256:9b3e07152b4563722be523e8cd0b209e0d1a373022cfbde395ebb6575bf6790d"},
    {file = "coverage-6.4.1-cp38-cp38-musllinux_1_1_i686.whl", hash = "sha256:1480ff858b4113db2718848d7b2d1b75bc79895a9c22e76a221b9d8d62496428"},
    {file = "coverage-6.4.1-cp38-cp38-musllinux_1_1_x86_64.whl", hash = "sha256:865d69ae811a392f4d06bde506d531f6a28a00af36f5c8649684a9e5e4a85c83"},
    {file = "coverage-6.4.1-cp38-cp38-win32.whl", hash = "sha256:664a47ce62fe4bef9e2d2c430306e1428ecea207ffd68649e3b942fa8ea83b0b"},
    {file = "coverage-6.4.1-cp38-cp38-win_amd64.whl", hash = "sha256:26dff09fb0d82693ba9e6231248641d60ba606150d02ed45110f9ec26404ed1c"},
    {file = "coverage-6.4.1-cp39-cp39-macosx_10_9_x86_64.whl", hash = "sha256:d9c80df769f5ec05ad21ea34be7458d1dc51ff1fb4b2219e77fe24edf462d6df"},
    {file = "coverage-6.4.1-cp39-cp39-macosx_11_0_arm64.whl", hash = "sha256:39ee53946bf009788108b4dd2894bf1349b4e0ca18c2016ffa7d26ce46b8f10d"},
    {file = "coverage-6.4.1-cp39-cp39-manylinux_2_17_aarch64.manylinux2014_aarch64.whl", hash = "sha256:f5b66caa62922531059bc5ac04f836860412f7f88d38a476eda0a6f11d4724f4"},
    {file = "coverage-6.4.1-cp39-cp39-manylinux_2_5_i686.manylinux1_i686.manylinux_2_17_i686.manylinux2014_i686.whl", hash = "sha256:fd180ed867e289964404051a958f7cccabdeed423f91a899829264bb7974d3d3"},
    {file = "coverage-6.4.1-cp39-cp39-manylinux_2_5_x86_64.manylinux1_x86_64.manylinux_2_17_x86_64.manylinux2014_x86_64.whl", hash = "sha256:84631e81dd053e8a0d4967cedab6db94345f1c36107c71698f746cb2636c63e3"},
    {file = "coverage-6.4.1-cp39-cp39-musllinux_1_1_aarch64.whl", hash = "sha256:8c08da0bd238f2970230c2a0d28ff0e99961598cb2e810245d7fc5afcf1254e8"},
    {file = "coverage-6.4.1-cp39-cp39-musllinux_1_1_i686.whl", hash = "sha256:d42c549a8f41dc103a8004b9f0c433e2086add8a719da00e246e17cbe4056f72"},
    {file = "coverage-6.4.1-cp39-cp39-musllinux_1_1_x86_64.whl", hash = "sha256:309ce4a522ed5fca432af4ebe0f32b21d6d7ccbb0f5fcc99290e71feba67c264"},
    {file = "coverage-6.4.1-cp39-cp39-win32.whl", hash = "sha256:fdb6f7bd51c2d1714cea40718f6149ad9be6a2ee7d93b19e9f00934c0f2a74d9"},
    {file = "coverage-6.4.1-cp39-cp39-win_amd64.whl", hash = "sha256:342d4aefd1c3e7f620a13f4fe563154d808b69cccef415415aece4c786665397"},
    {file = "coverage-6.4.1-pp36.pp37.pp38-none-any.whl", hash = "sha256:4803e7ccf93230accb928f3a68f00ffa80a88213af98ed338a57ad021ef06815"},
    {file = "coverage-6.4.1.tar.gz", hash = "sha256:4321f075095a096e70aff1d002030ee612b65a205a0a0f5b815280d5dc58100c"},
]
cryptography = [
    {file = "cryptography-37.0.2-cp36-abi3-macosx_10_10_universal2.whl", hash = "sha256:ef15c2df7656763b4ff20a9bc4381d8352e6640cfeb95c2972c38ef508e75181"},
    {file = "cryptography-37.0.2-cp36-abi3-macosx_10_10_x86_64.whl", hash = "sha256:3c81599befb4d4f3d7648ed3217e00d21a9341a9a688ecdd615ff72ffbed7336"},
    {file = "cryptography-37.0.2-cp36-abi3-manylinux_2_12_x86_64.manylinux2010_x86_64.whl", hash = "sha256:2bd1096476aaac820426239ab534b636c77d71af66c547b9ddcd76eb9c79e004"},
    {file = "cryptography-37.0.2-cp36-abi3-manylinux_2_17_aarch64.manylinux2014_aarch64.manylinux_2_24_aarch64.whl", hash = "sha256:31fe38d14d2e5f787e0aecef831457da6cec68e0bb09a35835b0b44ae8b988fe"},
    {file = "cryptography-37.0.2-cp36-abi3-manylinux_2_17_aarch64.manylinux2014_aarch64.whl", hash = "sha256:093cb351031656d3ee2f4fa1be579a8c69c754cf874206be1d4cf3b542042804"},
    {file = "cryptography-37.0.2-cp36-abi3-manylinux_2_17_x86_64.manylinux2014_x86_64.whl", hash = "sha256:59b281eab51e1b6b6afa525af2bd93c16d49358404f814fe2c2410058623928c"},
    {file = "cryptography-37.0.2-cp36-abi3-manylinux_2_24_x86_64.whl", hash = "sha256:0cc20f655157d4cfc7bada909dc5cc228211b075ba8407c46467f63597c78178"},
    {file = "cryptography-37.0.2-cp36-abi3-musllinux_1_1_aarch64.whl", hash = "sha256:f8ec91983e638a9bcd75b39f1396e5c0dc2330cbd9ce4accefe68717e6779e0a"},
    {file = "cryptography-37.0.2-cp36-abi3-musllinux_1_1_x86_64.whl", hash = "sha256:46f4c544f6557a2fefa7ac8ac7d1b17bf9b647bd20b16decc8fbcab7117fbc15"},
    {file = "cryptography-37.0.2-cp36-abi3-win32.whl", hash = "sha256:731c8abd27693323b348518ed0e0705713a36d79fdbd969ad968fbef0979a7e0"},
    {file = "cryptography-37.0.2-cp36-abi3-win_amd64.whl", hash = "sha256:471e0d70201c069f74c837983189949aa0d24bb2d751b57e26e3761f2f782b8d"},
    {file = "cryptography-37.0.2-pp37-pypy37_pp73-manylinux_2_17_x86_64.manylinux2014_x86_64.whl", hash = "sha256:a68254dd88021f24a68b613d8c51d5c5e74d735878b9e32cc0adf19d1f10aaf9"},
    {file = "cryptography-37.0.2-pp37-pypy37_pp73-manylinux_2_24_x86_64.whl", hash = "sha256:a7d5137e556cc0ea418dca6186deabe9129cee318618eb1ffecbd35bee55ddc1"},
    {file = "cryptography-37.0.2-pp38-pypy38_pp73-macosx_10_10_x86_64.whl", hash = "sha256:aeaba7b5e756ea52c8861c133c596afe93dd716cbcacae23b80bc238202dc023"},
    {file = "cryptography-37.0.2-pp38-pypy38_pp73-manylinux_2_17_x86_64.manylinux2014_x86_64.whl", hash = "sha256:95e590dd70642eb2079d280420a888190aa040ad20f19ec8c6e097e38aa29e06"},
    {file = "cryptography-37.0.2-pp38-pypy38_pp73-manylinux_2_24_x86_64.whl", hash = "sha256:1b9362d34363f2c71b7853f6251219298124aa4cc2075ae2932e64c91a3e2717"},
    {file = "cryptography-37.0.2-pp38-pypy38_pp73-win_amd64.whl", hash = "sha256:e53258e69874a306fcecb88b7534d61820db8a98655662a3dd2ec7f1afd9132f"},
    {file = "cryptography-37.0.2-pp39-pypy39_pp73-macosx_10_10_x86_64.whl", hash = "sha256:1f3bfbd611db5cb58ca82f3deb35e83af34bb8cf06043fa61500157d50a70982"},
    {file = "cryptography-37.0.2-pp39-pypy39_pp73-manylinux_2_17_x86_64.manylinux2014_x86_64.whl", hash = "sha256:419c57d7b63f5ec38b1199a9521d77d7d1754eb97827bbb773162073ccd8c8d4"},
    {file = "cryptography-37.0.2-pp39-pypy39_pp73-manylinux_2_24_x86_64.whl", hash = "sha256:dc26bb134452081859aa21d4990474ddb7e863aa39e60d1592800a8865a702de"},
    {file = "cryptography-37.0.2-pp39-pypy39_pp73-win_amd64.whl", hash = "sha256:3b8398b3d0efc420e777c40c16764d6870bcef2eb383df9c6dbb9ffe12c64452"},
    {file = "cryptography-37.0.2.tar.gz", hash = "sha256:f224ad253cc9cea7568f49077007d2263efa57396a2f2f78114066fd54b5c68e"},
]
decorator = [
    {file = "decorator-4.4.2-py2.py3-none-any.whl", hash = "sha256:41fa54c2a0cc4ba648be4fd43cff00aedf5b9465c9bf18d64325bc225f08f760"},
    {file = "decorator-4.4.2.tar.gz", hash = "sha256:e3a62f0520172440ca0dcc823749319382e377f37f140a0b99ef45fecb84bfe7"},
]
defusedxml = [
    {file = "defusedxml-0.7.1-py2.py3-none-any.whl", hash = "sha256:a352e7e428770286cc899e2542b6cdaedb2b4953ff269a210103ec58f6198a61"},
    {file = "defusedxml-0.7.1.tar.gz", hash = "sha256:1bb3032db185915b62d7c6209c5a8792be6a32ab2fedacc84e01b52c51aa3e69"},
]
deprecated = [
    {file = "Deprecated-1.2.13-py2.py3-none-any.whl", hash = "sha256:64756e3e14c8c5eea9795d93c524551432a0be75629f8f29e67ab8caf076c76d"},
    {file = "Deprecated-1.2.13.tar.gz", hash = "sha256:43ac5335da90c31c24ba028af536a91d41d53f9e6901ddb021bcc572ce44e38d"},
]
distlib = [
    {file = "distlib-0.3.4-py2.py3-none-any.whl", hash = "sha256:6564fe0a8f51e734df6333d08b8b94d4ea8ee6b99b5ed50613f731fd4089f34b"},
    {file = "distlib-0.3.4.zip", hash = "sha256:e4b58818180336dc9c529bfb9a0b58728ffc09ad92027a3f30b7cd91e3458579"},
]
django = [
    {file = "Django-3.2.13-py3-none-any.whl", hash = "sha256:b896ca61edc079eb6bbaa15cf6071eb69d6aac08cce5211583cfb41515644fdf"},
    {file = "Django-3.2.13.tar.gz", hash = "sha256:6d93497a0a9bf6ba0e0b1a29cccdc40efbfc76297255b1309b3a884a688ec4b6"},
]
django-allauth = [
    {file = "django-allauth-0.51.0.tar.gz", hash = "sha256:ca1622733b6faa591580ccd3984042f12d8c79ade93438212de249b7ffb6f91f"},
]
django-autocomplete-light = [
    {file = "django-autocomplete-light-3.9.4.tar.gz", hash = "sha256:0f6da75c1c7186698b867a467a8cdb359f0513fdd8e09288a0c2fb018ae3d94e"},
]
django-bootstrap5 = [
    {file = "django-bootstrap5-21.3.tar.gz", hash = "sha256:35086341881780a44b2e27255894f6029fc5ef75e5a0ec8ebd82f47a5184fa73"},
    {file = "django_bootstrap5-21.3-py3-none-any.whl", hash = "sha256:c7a686420aa98692f15bd16e61a90dc6a3607e441a4dea37af840b83d4820cac"},
]
django-cors-headers = [
    {file = "django-cors-headers-3.13.0.tar.gz", hash = "sha256:f9dc6b4e3f611c3199700b3e5f3398c28757dcd559c2f82932687f3d0443cfdf"},
    {file = "django_cors_headers-3.13.0-py3-none-any.whl", hash = "sha256:37e42883b5f1f2295df6b4bba96eb2417a14a03270cb24b2a07f021cd4487cf4"},
]
django-cors-middleware = [
    {file = "django-cors-middleware-1.5.0.tar.gz", hash = "sha256:856dbe4d7aae65844ccc68acb49c6da7dbf7cbacaf5bcf37019f4c0c60b3be84"},
    {file = "django_cors_middleware-1.5.0-py3-none-any.whl", hash = "sha256:5bbdea85e22909d596e26f6e0dbc174d5521429fa3943ae02a2c6c48e76c88c7"},
]
django-countries = [
    {file = "django-countries-7.3.2.tar.gz", hash = "sha256:0df6d34193667c2343da8935cbfb8a2bd4fb0c97baf01ac10db4628ba1557a82"},
    {file = "django_countries-7.3.2-py3-none-any.whl", hash = "sha256:27fc8a0f66a87c9d839493f3926b4e0f4dd873ef66465aa8cd3e953f99758cc9"},
]
django-crispy-forms = [
    {file = "django-crispy-forms-1.14.0.tar.gz", hash = "sha256:35887b8851a931374dd697207a8f56c57a9c5cb9dbf0b9fa54314da5666cea5b"},
    {file = "django_crispy_forms-1.14.0-py3-none-any.whl", hash = "sha256:bc4d2037f6de602d39c0bc452ac3029d1f5d65e88458872cc4dbc01c3a400604"},
]
django-debug-toolbar = [
    {file = "django-debug-toolbar-3.4.0.tar.gz", hash = "sha256:ae6bec2c1ce0e6900b0ab0443e1427eb233d8e6f57a84a0b2705eeecb8874e22"},
    {file = "django_debug_toolbar-3.4.0-py3-none-any.whl", hash = "sha256:42c1c2e9dc05bb57b53d641e3a6d131fc031b92377b34ae32e604a1fe439bb83"},
]
django-extensions = [
    {file = "django-extensions-3.1.5.tar.gz", hash = "sha256:28e1e1bf49f0e00307ba574d645b0af3564c981a6dfc87209d48cb98f77d0b1a"},
    {file = "django_extensions-3.1.5-py3-none-any.whl", hash = "sha256:9238b9e016bb0009d621e05cf56ea8ce5cce9b32e91ad2026996a7377ca28069"},
]
django-formtools = [
    {file = "django-formtools-2.3.tar.gz", hash = "sha256:9663b6eca64777b68d6d4142efad8597fe9a685924673b25aa8a1dcff4db00c3"},
    {file = "django_formtools-2.3-py3-none-any.whl", hash = "sha256:4699937e19ee041d803943714fe0c1c7ad4cab802600eb64bbf4cdd0a1bfe7d9"},
]
django-grainy = [
    {file = "django-grainy-1.9.1.tar.gz", hash = "sha256:a2ed568a185fdce27bc4765c732fa67a10627d0e392f7a41d645ddfcd74763f0"},
]
django-grappelli = [
    {file = "django-grappelli-3.0.3.tar.gz", hash = "sha256:7d60304200f4ea202862fda3b0efaa91c70280841ca22b1b22f49f1017ed2afc"},
    {file = "django_grappelli-3.0.3-py2.py3-none-any.whl", hash = "sha256:a98883407f995896f4c4d108ef3ef6cfc00e581211738c5a13c536950a95bcc8"},
]
django-handleref = [
    {file = "django-handleref-1.0.2.tar.gz", hash = "sha256:7e23d4697cece9b85d081aee4cff69c12273da0bb9f9c1dbcc5480064c825e31"},
    {file = "django_handleref-1.0.2-py3-none-any.whl", hash = "sha256:c6128fcf7e1863d5135e319947fcc8f113bb7a20026341fa5f106cb25ce93055"},
]
django-hashers-passlib = [
    {file = "django-hashers-passlib-0.4.tar.gz", hash = "sha256:c8f937cf4a9a21957e28735d1ffd8df242dff863c2e4b92665d98509cd6ae0c4"},
    {file = "django_hashers_passlib-0.4-py2.py3-none-any.whl", hash = "sha256:2649634ada2f4de1cf17c3c3d43d8391220d68722aa64daee07d975dc210ef30"},
]
django-haystack = [
    {file = "django-haystack-3.2.1.tar.gz", hash = "sha256:97e3197aefc225fe405b6f17600a2534bf827cb4d6743130c20bc1a06f7293a4"},
]
django-inet = [
    {file = "django-inet-1.1.1.tar.gz", hash = "sha256:3df96eb1f9ce936122391123434d69520d773661bfcad7835a2ba276fd4bec3f"},
    {file = "django_inet-1.1.1-py3-none-any.whl", hash = "sha256:3ae9683a4a9ea9be635d2926904b54328230eac58a79a8f266d79f06dd4bed28"},
]
django-ipware = [
    {file = "django-ipware-4.0.2.tar.gz", hash = "sha256:602a58325a4808bd19197fef2676a0b2da2df40d0ecf21be414b2ff48c72ad05"},
    {file = "django_ipware-4.0.2-py2.py3-none-any.whl", hash = "sha256:878dbb06a87e25550798e9ef3204ed70a200dd8b15e47dcef848cf08244f04c9"},
]
django-oauth-toolkit = [
    {file = "django-oauth-toolkit-1.6.1.tar.gz", hash = "sha256:529acda23541ededac8c6a16f15ae767f94e503a22cb96c1e300aa4ff274ad50"},
    {file = "django_oauth_toolkit-1.6.1-py3-none-any.whl", hash = "sha256:d206132ac272fdcf9d916df2e64d2df3ffb769eaad545f4010647c9c0a1deb01"},
]
django-otp = [
    {file = "django-otp-1.1.3.tar.gz", hash = "sha256:f002c71d4ea7f514590be00492980d3c87397b73dc20542e1c4fc00b66f2dda1"},
    {file = "django_otp-1.1.3-py3-none-any.whl", hash = "sha256:8637be826c0465d0fd1710e4472efe9fc83883853a2141fefdbace9358d20003"},
]
django-peeringdb = [
    {file = "django-peeringdb-2.13.0.tar.gz", hash = "sha256:78c8aca930afb8a70847ad5fc3778b2eab4b1100e445fc1ded6f02cc96e13b28"},
    {file = "django_peeringdb-2.13.0-py3-none-any.whl", hash = "sha256:816d5aff0bc3d73eaf859d98586ce275d0ae63717f3c5843f97898a4354bf813"},
]
django-phonenumber-field = [
    {file = "django-phonenumber-field-6.2.0.tar.gz", hash = "sha256:1d89612eed2d6889938577743705119637f8185585dd540f080c5f2d5c218dd3"},
    {file = "django_phonenumber_field-6.2.0-py3-none-any.whl", hash = "sha256:70a4c3e5a6d916ed91fbc5fabf18a6c29395fb6912e2d1173ae389cda8966ab6"},
]
django-ranged-response = [
    {file = "django-ranged-response-0.2.0.tar.gz", hash = "sha256:f71fff352a37316b9bead717fc76e4ddd6c9b99c4680cdf4783b9755af1cf985"},
]
django-ratelimit = [
    {file = "django-ratelimit-3.0.1.tar.gz", hash = "sha256:73223d860abd5c5d7b9a807fabb39a6220068129b514be8d78044b52607ab154"},
    {file = "django_ratelimit-3.0.1-py2.py3-none-any.whl", hash = "sha256:857e797f23de948b204a31dba9d88aea3ce731b7a5d926d0240c772e19b5486f"},
]
django-rest-swagger = [
    {file = "django-rest-swagger-2.2.0.tar.gz", hash = "sha256:48f6aded9937e90ae7cbe9e6c932b9744b8af80cc4e010088b3278c700e0685b"},
    {file = "django_rest_swagger-2.2.0-py2.py3-none-any.whl", hash = "sha256:b039b0288bab4665cd45dc5d16f94b13911bc4ad0ed55f74ad3b90aa31c87c17"},
]
django-reversion = [
    {file = "django-reversion-4.0.2.tar.gz", hash = "sha256:5d33ba944dbf19c7030c9e70e3731248ae34368cf2afede10e0d08fbf89e6f8c"},
    {file = "django_reversion-4.0.2-py3-none-any.whl", hash = "sha256:095ec684626a07b48a1a32640e30cae93eb2acd3c452a9111f77ac934c2efb91"},
]
django-security-keys = [
    {file = "django-security-keys-1.0.1.tar.gz", hash = "sha256:1e1b76dd31bb8d147601337c2f365f6edcb629c575eb013583db7b203ea7dc75"},
    {file = "django_security_keys-1.0.1-py3-none-any.whl", hash = "sha256:f158f7a04ad8a2f3026a0df4d44606d560f121f67dd39cb8a5c4cd0ea8e1fb13"},
]
django-simple-captcha = [
    {file = "django-simple-captcha-0.5.17.tar.gz", hash = "sha256:9649e66dab4e71efacbfef02f48b83b91684898352a1ab56f1686ce71033b328"},
    {file = "django_simple_captcha-0.5.17-py2.py3-none-any.whl", hash = "sha256:f9a07e5e9de264ba4039c9eaad66bc48188a21ceda5fcdc2fa13c5512141c2c9"},
]
django-structlog = [
    {file = "django-structlog-2.2.0.tar.gz", hash = "sha256:0443d39d27bf34258a375a2dfd1a0ae51f24bedce88beae55c1b69f3c09af922"},
    {file = "django_structlog-2.2.0-py3-none-any.whl", hash = "sha256:d6eb180963c7baf381ad7035e9afc7ecb7031246cb640f16925fe72f7712a2a1"},
]
django-tables2 = [
    {file = "django-tables2-2.4.1.tar.gz", hash = "sha256:6c72dd208358539e789e4c0efd7d151e43283a4aa4093a35f44c43489e7ddeaa"},
    {file = "django_tables2-2.4.1-py2.py3-none-any.whl", hash = "sha256:50762bf3d7c61a4eb70e763c3e278650d7266bb78d0497fc8fafcf4e507c9a64"},
]
django-two-factor-auth = [
    {file = "django-two-factor-auth-1.14.0.tar.gz", hash = "sha256:d18290f02766f400537b88937df06aa0a2d6d6d37937fbfb84896c4790a9e59b"},
    {file = "django_two_factor_auth-1.14.0-py3-none-any.whl", hash = "sha256:b414ef51cc84335e0049e3f98ef89ac15a09187efa381f3acd321651afae95b3"},
]
django-vanilla-views = [
    {file = "django-vanilla-views-3.0.0.tar.gz", hash = "sha256:b65f27b8d5de53f695a397438337be882a6c7b5d8d30333a4cf98c9239fe0b86"},
    {file = "django_vanilla_views-3.0.0-py3-none-any.whl", hash = "sha256:ab49c4e410f00e04a89eff0403aa14f098c0ba251657deff7a2d5c3ebe23602f"},
]
djangorestframework = [
    {file = "djangorestframework-3.12.4-py3-none-any.whl", hash = "sha256:6d1d59f623a5ad0509fe0d6bfe93cbdfe17b8116ebc8eda86d45f6e16e819aaf"},
    {file = "djangorestframework-3.12.4.tar.gz", hash = "sha256:f747949a8ddac876e879190df194b925c177cdeb725a099db1460872f7c0a7f2"},
]
djangorestframework-api-key = [
    {file = "djangorestframework-api-key-2.1.0.tar.gz", hash = "sha256:38dfb9f635060d62898cb0ca18d03f9a9c7c7ca1dba456dcce7f4ec05d848c36"},
    {file = "djangorestframework_api_key-2.1.0-py3-none-any.whl", hash = "sha256:ccccb6fede8597b7f47b32d45bb2a073a7888b07c01ceea81df101c7795c3c56"},
]
filelock = [
    {file = "filelock-3.7.1-py3-none-any.whl", hash = "sha256:37def7b658813cda163b56fc564cdc75e86d338246458c4c28ae84cabefa2404"},
    {file = "filelock-3.7.1.tar.gz", hash = "sha256:3a0fd85166ad9dbab54c9aec96737b744106dc5f15c0b09a6744a445299fcf04"},
]
flake8 = [
    {file = "flake8-4.0.1-py2.py3-none-any.whl", hash = "sha256:479b1304f72536a55948cb40a32dce8bb0ffe3501e26eaf292c7e60eb5e0428d"},
    {file = "flake8-4.0.1.tar.gz", hash = "sha256:806e034dda44114815e23c16ef92f95c91e4c71100ff52813adf7132a6ad870d"},
]
future = [
    {file = "future-0.18.2.tar.gz", hash = "sha256:b1bead90b70cf6ec3f0710ae53a525360fa360d306a86583adc6bf83a4db537d"},
]
ghp-import = [
    {file = "ghp-import-2.1.0.tar.gz", hash = "sha256:9c535c4c61193c2df8871222567d7fd7e5014d835f97dc7b7439069e2413d343"},
    {file = "ghp_import-2.1.0-py3-none-any.whl", hash = "sha256:8337dd7b50877f163d4c0289bc1f1c7f127550241988d568c1db512c4324a619"},
]
googlemaps = [
    {file = "googlemaps-4.6.0.tar.gz", hash = "sha256:2cc88cdf206deccc18e7fdfd23a0ed244209a08b2f0561fd8739c4c277325241"},
]
grainy = [
    {file = "grainy-1.8.1.tar.gz", hash = "sha256:2cfd8d50b3f5cce3c463f3c5e86324442f61a7cd46dfe7b134ee926559e56556"},
]
identify = [
    {file = "identify-2.5.1-py2.py3-none-any.whl", hash = "sha256:0dca2ea3e4381c435ef9c33ba100a78a9b40c0bab11189c7cf121f75815efeaa"},
    {file = "identify-2.5.1.tar.gz", hash = "sha256:3d11b16f3fe19f52039fb7e39c9c884b21cb1b586988114fbe42671f03de3e82"},
]
idna = [
    {file = "idna-3.3-py3-none-any.whl", hash = "sha256:84d9dd047ffa80596e0f246e2eab0b391788b0503584e8945f2368256d2735ff"},
    {file = "idna-3.3.tar.gz", hash = "sha256:9d643ff0a55b762d5cdb124b8eaa99c66322e2157b69160bc32796e824360e6d"},
]
importlib-metadata = [
    {file = "importlib_metadata-4.11.4-py3-none-any.whl", hash = "sha256:c58c8eb8a762858f49e18436ff552e83914778e50e9d2f1660535ffb364552ec"},
    {file = "importlib_metadata-4.11.4.tar.gz", hash = "sha256:5d26852efe48c0a32b0509ffbc583fda1a2266545a78d104a6f4aff3db17d700"},
]
iniconfig = [
    {file = "iniconfig-1.1.1-py2.py3-none-any.whl", hash = "sha256:011e24c64b7f47f6ebd835bb12a743f2fbe9a26d4cecaa7f53bc4f35ee9da8b3"},
    {file = "iniconfig-1.1.1.tar.gz", hash = "sha256:bc3af051d7d14b2ee5ef9969666def0cd1a000e121eaea580d4a313df4b37f32"},
]
isort = [
    {file = "isort-5.10.1-py3-none-any.whl", hash = "sha256:6f62d78e2f89b4500b080fe3a81690850cd254227f27f75c3a0c491a1f351ba7"},
    {file = "isort-5.10.1.tar.gz", hash = "sha256:e8443a5e7a020e9d7f97f1d7d9cd17c88bcb3bc7e218bf9cf5095fe550be2951"},
]
itypes = [
    {file = "itypes-1.2.0-py2.py3-none-any.whl", hash = "sha256:03da6872ca89d29aef62773672b2d408f490f80db48b23079a4b194c86dd04c6"},
    {file = "itypes-1.2.0.tar.gz", hash = "sha256:af886f129dea4a2a1e3d36595a2d139589e4dd287f5cab0b40e799ee81570ff1"},
]
jinja2 = [
    {file = "Jinja2-3.1.2-py3-none-any.whl", hash = "sha256:6088930bfe239f0e6710546ab9c19c9ef35e29792895fed6e6e31a023a182a61"},
    {file = "Jinja2-3.1.2.tar.gz", hash = "sha256:31351a702a408a9e7595a8fc6150fc3f43bb6bf7e319770cbc0db9df9437e852"},
]
jsonschema = [
    {file = "jsonschema-4.6.0-py3-none-any.whl", hash = "sha256:1c92d2db1900b668201f1797887d66453ab1fbfea51df8e4b46236689c427baf"},
    {file = "jsonschema-4.6.0.tar.gz", hash = "sha256:9d6397ba4a6c0bf0300736057f649e3e12ecbc07d3e81a0dacb72de4e9801957"},
]
jwcrypto = [
    {file = "jwcrypto-1.3.1.tar.gz", hash = "sha256:54b551b115ffb4d12b1f1ee93b8ba2a71bb8556ba3d85d62f707549613da877c"},
]
markdown = [
    {file = "Markdown-3.3.7-py3-none-any.whl", hash = "sha256:f5da449a6e1c989a4cea2631aa8ee67caa5a2ef855d551c88f9e309f4634c621"},
    {file = "Markdown-3.3.7.tar.gz", hash = "sha256:cbb516f16218e643d8e0a95b309f77eb118cb138d39a4f27851e6a63581db874"},
]
markdown-include = [
    {file = "markdown-include-0.6.0.tar.gz", hash = "sha256:6f5d680e36f7780c7f0f61dca53ca581bd50d1b56137ddcd6353efafa0c3e4a2"},
]
markupsafe = [
    {file = "MarkupSafe-2.1.1-cp310-cp310-macosx_10_9_universal2.whl", hash = "sha256:86b1f75c4e7c2ac2ccdaec2b9022845dbb81880ca318bb7a0a01fbf7813e3812"},
    {file = "MarkupSafe-2.1.1-cp310-cp310-macosx_10_9_x86_64.whl", hash = "sha256:f121a1420d4e173a5d96e47e9a0c0dcff965afdf1626d28de1460815f7c4ee7a"},
    {file = "MarkupSafe-2.1.1-cp310-cp310-manylinux_2_17_aarch64.manylinux2014_aarch64.whl", hash = "sha256:a49907dd8420c5685cfa064a1335b6754b74541bbb3706c259c02ed65b644b3e"},
    {file = "MarkupSafe-2.1.1-cp310-cp310-manylinux_2_17_x86_64.manylinux2014_x86_64.whl", hash = "sha256:10c1bfff05d95783da83491be968e8fe789263689c02724e0c691933c52994f5"},
    {file = "MarkupSafe-2.1.1-cp310-cp310-manylinux_2_5_i686.manylinux1_i686.manylinux_2_17_i686.manylinux2014_i686.whl", hash = "sha256:b7bd98b796e2b6553da7225aeb61f447f80a1ca64f41d83612e6139ca5213aa4"},
    {file = "MarkupSafe-2.1.1-cp310-cp310-musllinux_1_1_aarch64.whl", hash = "sha256:b09bf97215625a311f669476f44b8b318b075847b49316d3e28c08e41a7a573f"},
    {file = "MarkupSafe-2.1.1-cp310-cp310-musllinux_1_1_i686.whl", hash = "sha256:694deca8d702d5db21ec83983ce0bb4b26a578e71fbdbd4fdcd387daa90e4d5e"},
    {file = "MarkupSafe-2.1.1-cp310-cp310-musllinux_1_1_x86_64.whl", hash = "sha256:efc1913fd2ca4f334418481c7e595c00aad186563bbc1ec76067848c7ca0a933"},
    {file = "MarkupSafe-2.1.1-cp310-cp310-win32.whl", hash = "sha256:4a33dea2b688b3190ee12bd7cfa29d39c9ed176bda40bfa11099a3ce5d3a7ac6"},
    {file = "MarkupSafe-2.1.1-cp310-cp310-win_amd64.whl", hash = "sha256:dda30ba7e87fbbb7eab1ec9f58678558fd9a6b8b853530e176eabd064da81417"},
    {file = "MarkupSafe-2.1.1-cp37-cp37m-macosx_10_9_x86_64.whl", hash = "sha256:671cd1187ed5e62818414afe79ed29da836dde67166a9fac6d435873c44fdd02"},
    {file = "MarkupSafe-2.1.1-cp37-cp37m-manylinux_2_17_aarch64.manylinux2014_aarch64.whl", hash = "sha256:3799351e2336dc91ea70b034983ee71cf2f9533cdff7c14c90ea126bfd95d65a"},
    {file = "MarkupSafe-2.1.1-cp37-cp37m-manylinux_2_17_x86_64.manylinux2014_x86_64.whl", hash = "sha256:e72591e9ecd94d7feb70c1cbd7be7b3ebea3f548870aa91e2732960fa4d57a37"},
    {file = "MarkupSafe-2.1.1-cp37-cp37m-manylinux_2_5_i686.manylinux1_i686.manylinux_2_17_i686.manylinux2014_i686.whl", hash = "sha256:6fbf47b5d3728c6aea2abb0589b5d30459e369baa772e0f37a0320185e87c980"},
    {file = "MarkupSafe-2.1.1-cp37-cp37m-musllinux_1_1_aarch64.whl", hash = "sha256:d5ee4f386140395a2c818d149221149c54849dfcfcb9f1debfe07a8b8bd63f9a"},
    {file = "MarkupSafe-2.1.1-cp37-cp37m-musllinux_1_1_i686.whl", hash = "sha256:bcb3ed405ed3222f9904899563d6fc492ff75cce56cba05e32eff40e6acbeaa3"},
    {file = "MarkupSafe-2.1.1-cp37-cp37m-musllinux_1_1_x86_64.whl", hash = "sha256:e1c0b87e09fa55a220f058d1d49d3fb8df88fbfab58558f1198e08c1e1de842a"},
    {file = "MarkupSafe-2.1.1-cp37-cp37m-win32.whl", hash = "sha256:8dc1c72a69aa7e082593c4a203dcf94ddb74bb5c8a731e4e1eb68d031e8498ff"},
    {file = "MarkupSafe-2.1.1-cp37-cp37m-win_amd64.whl", hash = "sha256:97a68e6ada378df82bc9f16b800ab77cbf4b2fada0081794318520138c088e4a"},
    {file = "MarkupSafe-2.1.1-cp38-cp38-macosx_10_9_universal2.whl", hash = "sha256:e8c843bbcda3a2f1e3c2ab25913c80a3c5376cd00c6e8c4a86a89a28c8dc5452"},
    {file = "MarkupSafe-2.1.1-cp38-cp38-macosx_10_9_x86_64.whl", hash = "sha256:0212a68688482dc52b2d45013df70d169f542b7394fc744c02a57374a4207003"},
    {file = "MarkupSafe-2.1.1-cp38-cp38-manylinux_2_17_aarch64.manylinux2014_aarch64.whl", hash = "sha256:8e576a51ad59e4bfaac456023a78f6b5e6e7651dcd383bcc3e18d06f9b55d6d1"},
    {file = "MarkupSafe-2.1.1-cp38-cp38-manylinux_2_17_x86_64.manylinux2014_x86_64.whl", hash = "sha256:4b9fe39a2ccc108a4accc2676e77da025ce383c108593d65cc909add5c3bd601"},
    {file = "MarkupSafe-2.1.1-cp38-cp38-manylinux_2_5_i686.manylinux1_i686.manylinux_2_17_i686.manylinux2014_i686.whl", hash = "sha256:96e37a3dc86e80bf81758c152fe66dbf60ed5eca3d26305edf01892257049925"},
    {file = "MarkupSafe-2.1.1-cp38-cp38-musllinux_1_1_aarch64.whl", hash = "sha256:6d0072fea50feec76a4c418096652f2c3238eaa014b2f94aeb1d56a66b41403f"},
    {file = "MarkupSafe-2.1.1-cp38-cp38-musllinux_1_1_i686.whl", hash = "sha256:089cf3dbf0cd6c100f02945abeb18484bd1ee57a079aefd52cffd17fba910b88"},
    {file = "MarkupSafe-2.1.1-cp38-cp38-musllinux_1_1_x86_64.whl", hash = "sha256:6a074d34ee7a5ce3effbc526b7083ec9731bb3cbf921bbe1d3005d4d2bdb3a63"},
    {file = "MarkupSafe-2.1.1-cp38-cp38-win32.whl", hash = "sha256:421be9fbf0ffe9ffd7a378aafebbf6f4602d564d34be190fc19a193232fd12b1"},
    {file = "MarkupSafe-2.1.1-cp38-cp38-win_amd64.whl", hash = "sha256:fc7b548b17d238737688817ab67deebb30e8073c95749d55538ed473130ec0c7"},
    {file = "MarkupSafe-2.1.1-cp39-cp39-macosx_10_9_universal2.whl", hash = "sha256:e04e26803c9c3851c931eac40c695602c6295b8d432cbe78609649ad9bd2da8a"},
    {file = "MarkupSafe-2.1.1-cp39-cp39-macosx_10_9_x86_64.whl", hash = "sha256:b87db4360013327109564f0e591bd2a3b318547bcef31b468a92ee504d07ae4f"},
    {file = "MarkupSafe-2.1.1-cp39-cp39-manylinux_2_17_aarch64.manylinux2014_aarch64.whl", hash = "sha256:99a2a507ed3ac881b975a2976d59f38c19386d128e7a9a18b7df6fff1fd4c1d6"},
    {file = "MarkupSafe-2.1.1-cp39-cp39-manylinux_2_17_x86_64.manylinux2014_x86_64.whl", hash = "sha256:56442863ed2b06d19c37f94d999035e15ee982988920e12a5b4ba29b62ad1f77"},
    {file = "MarkupSafe-2.1.1-cp39-cp39-manylinux_2_5_i686.manylinux1_i686.manylinux_2_17_i686.manylinux2014_i686.whl", hash = "sha256:3ce11ee3f23f79dbd06fb3d63e2f6af7b12db1d46932fe7bd8afa259a5996603"},
    {file = "MarkupSafe-2.1.1-cp39-cp39-musllinux_1_1_aarch64.whl", hash = "sha256:33b74d289bd2f5e527beadcaa3f401e0df0a89927c1559c8566c066fa4248ab7"},
    {file = "MarkupSafe-2.1.1-cp39-cp39-musllinux_1_1_i686.whl", hash = "sha256:43093fb83d8343aac0b1baa75516da6092f58f41200907ef92448ecab8825135"},
    {file = "MarkupSafe-2.1.1-cp39-cp39-musllinux_1_1_x86_64.whl", hash = "sha256:8e3dcf21f367459434c18e71b2a9532d96547aef8a871872a5bd69a715c15f96"},
    {file = "MarkupSafe-2.1.1-cp39-cp39-win32.whl", hash = "sha256:d4306c36ca495956b6d568d276ac11fdd9c30a36f1b6eb928070dc5360b22e1c"},
    {file = "MarkupSafe-2.1.1-cp39-cp39-win_amd64.whl", hash = "sha256:46d00d6cfecdde84d40e572d63735ef81423ad31184100411e6e3388d405e247"},
    {file = "MarkupSafe-2.1.1.tar.gz", hash = "sha256:7f91197cc9e48f989d12e4e6fbc46495c446636dfc81b9ccf50bb0ec74b91d4b"},
]
mccabe = [
    {file = "mccabe-0.6.1-py2.py3-none-any.whl", hash = "sha256:ab8a6258860da4b6677da4bd2fe5dc2c659cff31b3ee4f7f5d64e79735b80d42"},
    {file = "mccabe-0.6.1.tar.gz", hash = "sha256:dd8d182285a0fe56bace7f45b5e7d1a6ebcbf524e8f3bd87eb0f125271b8831f"},
]
mergedeep = [
    {file = "mergedeep-1.3.4-py3-none-any.whl", hash = "sha256:70775750742b25c0d8f36c55aed03d24c3384d17c951b3175d898bd778ef0307"},
    {file = "mergedeep-1.3.4.tar.gz", hash = "sha256:0096d52e9dad9939c3d975a774666af186eda617e6ca84df4c94dec30004f2a8"},
]
mkdocs = [
    {file = "mkdocs-1.3.0-py3-none-any.whl", hash = "sha256:26bd2b03d739ac57a3e6eed0b7bcc86168703b719c27b99ad6ca91dc439aacde"},
    {file = "mkdocs-1.3.0.tar.gz", hash = "sha256:b504405b04da38795fec9b2e5e28f6aa3a73bb0960cb6d5d27ead28952bd35ea"},
]
munge = [
    {file = "munge-1.2.1-py3-none-any.whl", hash = "sha256:65fb76389b54970beeef6a80b9e1b45cb230d34743cf11565af926ebc8af2627"},
    {file = "munge-1.2.1.tar.gz", hash = "sha256:3daeb20c2964aa4136c57ebfd422ee7e059eb92fbb0ca1e0c3e392ee9a923853"},
]
mypy-extensions = [
    {file = "mypy_extensions-0.4.3-py2.py3-none-any.whl", hash = "sha256:090fedd75945a69ae91ce1303b5824f428daf5a028d2f6ab8a299250a846f15d"},
    {file = "mypy_extensions-0.4.3.tar.gz", hash = "sha256:2d82818f5bb3e369420cb3c4060a7970edba416647068eb4c5343488a6c604a8"},
]
mysqlclient = [
    {file = "mysqlclient-2.1.0-cp310-cp310-win_amd64.whl", hash = "sha256:02c8826e6add9b20f4cb12dcf016485f7b1d6e30356a1204d05431867a1b3947"},
    {file = "mysqlclient-2.1.0-cp37-cp37m-win_amd64.whl", hash = "sha256:b62d23c11c516cedb887377c8807628c1c65d57593b57853186a6ee18b0c6a5b"},
    {file = "mysqlclient-2.1.0-cp38-cp38-win_amd64.whl", hash = "sha256:2c8410f54492a3d2488a6a53e2d85b7e016751a1e7d116e7aea9c763f59f5e8c"},
    {file = "mysqlclient-2.1.0-cp39-cp39-win_amd64.whl", hash = "sha256:e6279263d5a9feca3e0edbc2b2a52c057375bf301d47da2089c075ff76331d14"},
    {file = "mysqlclient-2.1.0.tar.gz", hash = "sha256:973235686f1b720536d417bf0a0d39b4ab3d5086b2b6ad5e6752393428c02b12"},
]
nodeenv = [
    {file = "nodeenv-1.6.0-py2.py3-none-any.whl", hash = "sha256:621e6b7076565ddcacd2db0294c0381e01fd28945ab36bcf00f41c5daf63bef7"},
    {file = "nodeenv-1.6.0.tar.gz", hash = "sha256:3ef13ff90291ba2a4a7a4ff9a979b63ffdd00a464dbe04acf0ea6471517a4c2b"},
]
oauthlib = [
    {file = "oauthlib-3.2.0-py3-none-any.whl", hash = "sha256:6db33440354787f9b7f3a6dbd4febf5d0f93758354060e802f6c06cb493022fe"},
    {file = "oauthlib-3.2.0.tar.gz", hash = "sha256:23a8208d75b902797ea29fd31fa80a15ed9dc2c6c16fe73f5d346f83f6fa27a2"},
]
openapi-codec = [
    {file = "openapi-codec-1.3.2.tar.gz", hash = "sha256:1bce63289edf53c601ea3683120641407ff6b708803b8954c8a876fe778d2145"},
]
packaging = [
    {file = "packaging-21.3-py3-none-any.whl", hash = "sha256:ef103e05f519cdc783ae24ea4e2e0f508a9c99b2d4969652eed6a2e1ea5bd522"},
    {file = "packaging-21.3.tar.gz", hash = "sha256:dd47c42927d89ab911e606518907cc2d3a1f38bbd026385970643f9c5b8ecfeb"},
]
passlib = [
    {file = "passlib-1.7.4-py2.py3-none-any.whl", hash = "sha256:aa6bca462b8d8bda89c70b382f0c298a20b5560af6cbfa2dce410c0a2fb669f1"},
    {file = "passlib-1.7.4.tar.gz", hash = "sha256:defd50f72b65c5402ab2c573830a6978e5f202ad0d984793c8dde2c4152ebe04"},
]
pathspec = [
    {file = "pathspec-0.9.0-py2.py3-none-any.whl", hash = "sha256:7d15c4ddb0b5c802d161efc417ec1a2558ea2653c2e8ad9c19098201dc1c993a"},
    {file = "pathspec-0.9.0.tar.gz", hash = "sha256:e564499435a2673d586f6b2130bb5b95f04a3ba06f81b8f895b651a3c76aabb1"},
]
peeringdb = [
    {file = "peeringdb-1.1.0.tar.gz", hash = "sha256:927a34c31e5b93130a855bb4c8fd84dcf604b9939678f75918f7c1bd8a501471"},
]
phonenumbers = [
    {file = "phonenumbers-8.12.50-py2.py3-none-any.whl", hash = "sha256:56713403b4160b59ea1fef4e842ddeb70931055146d794d371b60cd4b5f05fb8"},
    {file = "phonenumbers-8.12.50.tar.gz", hash = "sha256:f00d67f20875804f4fade4803a9438294029982ac929c6ba303e1f0290cf5d45"},
]
pillow = [
    {file = "Pillow-9.1.1-cp310-cp310-macosx_10_10_x86_64.whl", hash = "sha256:42dfefbef90eb67c10c45a73a9bc1599d4dac920f7dfcbf4ec6b80cb620757fe"},
    {file = "Pillow-9.1.1-cp310-cp310-macosx_11_0_arm64.whl", hash = "sha256:ffde4c6fabb52891d81606411cbfaf77756e3b561b566efd270b3ed3791fde4e"},
    {file = "Pillow-9.1.1-cp310-cp310-manylinux_2_17_aarch64.manylinux2014_aarch64.whl", hash = "sha256:9c857532c719fb30fafabd2371ce9b7031812ff3889d75273827633bca0c4602"},
    {file = "Pillow-9.1.1-cp310-cp310-manylinux_2_17_i686.manylinux2014_i686.whl", hash = "sha256:59789a7d06c742e9d13b883d5e3569188c16acb02eeed2510fd3bfdbc1bd1530"},
    {file = "Pillow-9.1.1-cp310-cp310-manylinux_2_17_x86_64.manylinux2014_x86_64.whl", hash = "sha256:4d45dbe4b21a9679c3e8b3f7f4f42a45a7d3ddff8a4a16109dff0e1da30a35b2"},
    {file = "Pillow-9.1.1-cp310-cp310-musllinux_1_1_x86_64.whl", hash = "sha256:e9ed59d1b6ee837f4515b9584f3d26cf0388b742a11ecdae0d9237a94505d03a"},
    {file = "Pillow-9.1.1-cp310-cp310-win32.whl", hash = "sha256:b3fe2ff1e1715d4475d7e2c3e8dabd7c025f4410f79513b4ff2de3d51ce0fa9c"},
    {file = "Pillow-9.1.1-cp310-cp310-win_amd64.whl", hash = "sha256:5b650dbbc0969a4e226d98a0b440c2f07a850896aed9266b6fedc0f7e7834108"},
    {file = "Pillow-9.1.1-cp37-cp37m-macosx_10_10_x86_64.whl", hash = "sha256:0b4d5ad2cd3a1f0d1df882d926b37dbb2ab6c823ae21d041b46910c8f8cd844b"},
    {file = "Pillow-9.1.1-cp37-cp37m-manylinux_2_17_aarch64.manylinux2014_aarch64.whl", hash = "sha256:9370d6744d379f2de5d7fa95cdbd3a4d92f0b0ef29609b4b1687f16bc197063d"},
    {file = "Pillow-9.1.1-cp37-cp37m-manylinux_2_17_i686.manylinux2014_i686.whl", hash = "sha256:b761727ed7d593e49671d1827044b942dd2f4caae6e51bab144d4accf8244a84"},
    {file = "Pillow-9.1.1-cp37-cp37m-manylinux_2_17_x86_64.manylinux2014_x86_64.whl", hash = "sha256:8a66fe50386162df2da701b3722781cbe90ce043e7d53c1fd6bd801bca6b48d4"},
    {file = "Pillow-9.1.1-cp37-cp37m-win32.whl", hash = "sha256:2b291cab8a888658d72b575a03e340509b6b050b62db1f5539dd5cd18fd50578"},
    {file = "Pillow-9.1.1-cp37-cp37m-win_amd64.whl", hash = "sha256:1d4331aeb12f6b3791911a6da82de72257a99ad99726ed6b63f481c0184b6fb9"},
    {file = "Pillow-9.1.1-cp38-cp38-macosx_10_10_x86_64.whl", hash = "sha256:8844217cdf66eabe39567118f229e275f0727e9195635a15e0e4b9227458daaf"},
    {file = "Pillow-9.1.1-cp38-cp38-macosx_11_0_arm64.whl", hash = "sha256:b6617221ff08fbd3b7a811950b5c3f9367f6e941b86259843eab77c8e3d2b56b"},
    {file = "Pillow-9.1.1-cp38-cp38-manylinux_2_17_aarch64.manylinux2014_aarch64.whl", hash = "sha256:20d514c989fa28e73a5adbddd7a171afa5824710d0ab06d4e1234195d2a2e546"},
    {file = "Pillow-9.1.1-cp38-cp38-manylinux_2_17_i686.manylinux2014_i686.whl", hash = "sha256:088df396b047477dd1bbc7de6e22f58400dae2f21310d9e2ec2933b2ef7dfa4f"},
    {file = "Pillow-9.1.1-cp38-cp38-manylinux_2_17_x86_64.manylinux2014_x86_64.whl", hash = "sha256:53c27bd452e0f1bc4bfed07ceb235663a1df7c74df08e37fd6b03eb89454946a"},
    {file = "Pillow-9.1.1-cp38-cp38-musllinux_1_1_x86_64.whl", hash = "sha256:3f6c1716c473ebd1649663bf3b42702d0d53e27af8b64642be0dd3598c761fb1"},
    {file = "Pillow-9.1.1-cp38-cp38-win32.whl", hash = "sha256:c67db410508b9de9c4694c57ed754b65a460e4812126e87f5052ecf23a011a54"},
    {file = "Pillow-9.1.1-cp38-cp38-win_amd64.whl", hash = "sha256:f054b020c4d7e9786ae0404278ea318768eb123403b18453e28e47cdb7a0a4bf"},
    {file = "Pillow-9.1.1-cp39-cp39-macosx_10_10_x86_64.whl", hash = "sha256:c17770a62a71718a74b7548098a74cd6880be16bcfff5f937f900ead90ca8e92"},
    {file = "Pillow-9.1.1-cp39-cp39-macosx_11_0_arm64.whl", hash = "sha256:f3f6a6034140e9e17e9abc175fc7a266a6e63652028e157750bd98e804a8ed9a"},
    {file = "Pillow-9.1.1-cp39-cp39-manylinux_2_17_aarch64.manylinux2014_aarch64.whl", hash = "sha256:f372d0f08eff1475ef426344efe42493f71f377ec52237bf153c5713de987251"},
    {file = "Pillow-9.1.1-cp39-cp39-manylinux_2_17_i686.manylinux2014_i686.whl", hash = "sha256:09e67ef6e430f90caa093528bd758b0616f8165e57ed8d8ce014ae32df6a831d"},
    {file = "Pillow-9.1.1-cp39-cp39-manylinux_2_17_x86_64.manylinux2014_x86_64.whl", hash = "sha256:66daa16952d5bf0c9d5389c5e9df562922a59bd16d77e2a276e575d32e38afd1"},
    {file = "Pillow-9.1.1-cp39-cp39-musllinux_1_1_x86_64.whl", hash = "sha256:d78ca526a559fb84faaaf84da2dd4addef5edb109db8b81677c0bb1aad342601"},
    {file = "Pillow-9.1.1-cp39-cp39-win32.whl", hash = "sha256:55e74faf8359ddda43fee01bffbc5bd99d96ea508d8a08c527099e84eb708f45"},
    {file = "Pillow-9.1.1-cp39-cp39-win_amd64.whl", hash = "sha256:7c150dbbb4a94ea4825d1e5f2c5501af7141ea95825fadd7829f9b11c97aaf6c"},
    {file = "Pillow-9.1.1-pp37-pypy37_pp73-macosx_10_10_x86_64.whl", hash = "sha256:769a7f131a2f43752455cc72f9f7a093c3ff3856bf976c5fb53a59d0ccc704f6"},
    {file = "Pillow-9.1.1-pp37-pypy37_pp73-manylinux_2_17_i686.manylinux2014_i686.whl", hash = "sha256:488f3383cf5159907d48d32957ac6f9ea85ccdcc296c14eca1a4e396ecc32098"},
    {file = "Pillow-9.1.1-pp37-pypy37_pp73-manylinux_2_17_x86_64.manylinux2014_x86_64.whl", hash = "sha256:0b525a356680022b0af53385944026d3486fc8c013638cf9900eb87c866afb4c"},
    {file = "Pillow-9.1.1-pp38-pypy38_pp73-macosx_10_10_x86_64.whl", hash = "sha256:6e760cf01259a1c0a50f3c845f9cad1af30577fd8b670339b1659c6d0e7a41dd"},
    {file = "Pillow-9.1.1-pp38-pypy38_pp73-manylinux_2_17_i686.manylinux2014_i686.whl", hash = "sha256:a4165205a13b16a29e1ac57efeee6be2dfd5b5408122d59ef2145bc3239fa340"},
    {file = "Pillow-9.1.1-pp38-pypy38_pp73-manylinux_2_17_x86_64.manylinux2014_x86_64.whl", hash = "sha256:937a54e5694684f74dcbf6e24cc453bfc5b33940216ddd8f4cd8f0f79167f765"},
    {file = "Pillow-9.1.1-pp38-pypy38_pp73-win_amd64.whl", hash = "sha256:baf3be0b9446a4083cc0c5bb9f9c964034be5374b5bc09757be89f5d2fa247b8"},
    {file = "Pillow-9.1.1.tar.gz", hash = "sha256:7502539939b53d7565f3d11d87c78e7ec900d3c72945d4ee0e2f250d598309a0"},
]
platformdirs = [
    {file = "platformdirs-2.5.2-py3-none-any.whl", hash = "sha256:027d8e83a2d7de06bbac4e5ef7e023c02b863d7ea5d079477e722bb41ab25788"},
    {file = "platformdirs-2.5.2.tar.gz", hash = "sha256:58c8abb07dcb441e6ee4b11d8df0ac856038f944ab98b7be6b27b2a3c7feef19"},
]
pluggy = [
    {file = "pluggy-1.0.0-py2.py3-none-any.whl", hash = "sha256:74134bbf457f031a36d68416e1509f34bd5ccc019f0bcc952c7b909d06b37bd3"},
    {file = "pluggy-1.0.0.tar.gz", hash = "sha256:4224373bacce55f955a878bf9cfa763c1e360858e330072059e10bad68531159"},
]
pre-commit = [
    {file = "pre_commit-2.19.0-py2.py3-none-any.whl", hash = "sha256:10c62741aa5704faea2ad69cb550ca78082efe5697d6f04e5710c3c229afdd10"},
    {file = "pre_commit-2.19.0.tar.gz", hash = "sha256:4233a1e38621c87d9dda9808c6606d7e7ba0e087cd56d3fe03202a01d2919615"},
]
py = [
    {file = "py-1.11.0-py2.py3-none-any.whl", hash = "sha256:607c53218732647dff4acdfcd50cb62615cedf612e72d1724fb1a0cc6405b378"},
    {file = "py-1.11.0.tar.gz", hash = "sha256:51c75c4126074b472f746a24399ad32f6053d1b34b68d2fa41e558e6f4a98719"},
]
pycodestyle = [
    {file = "pycodestyle-2.8.0-py2.py3-none-any.whl", hash = "sha256:720f8b39dde8b293825e7ff02c475f3077124006db4f440dcbc9a20b76548a20"},
    {file = "pycodestyle-2.8.0.tar.gz", hash = "sha256:eddd5847ef438ea1c7870ca7eb78a9d47ce0cdb4851a5523949f2601d0cbbe7f"},
]
pycparser = [
    {file = "pycparser-2.21-py2.py3-none-any.whl", hash = "sha256:8ee45429555515e1f6b185e78100aea234072576aa43ab53aefcae078162fca9"},
    {file = "pycparser-2.21.tar.gz", hash = "sha256:e644fdec12f7872f86c58ff790da456218b10f863970249516d60a5eaca77206"},
]
pydantic = [
    {file = "pydantic-1.9.1-cp310-cp310-macosx_10_9_x86_64.whl", hash = "sha256:c8098a724c2784bf03e8070993f6d46aa2eeca031f8d8a048dff277703e6e193"},
    {file = "pydantic-1.9.1-cp310-cp310-macosx_11_0_arm64.whl", hash = "sha256:c320c64dd876e45254bdd350f0179da737463eea41c43bacbee9d8c9d1021f11"},
    {file = "pydantic-1.9.1-cp310-cp310-manylinux_2_17_x86_64.manylinux2014_x86_64.whl", hash = "sha256:18f3e912f9ad1bdec27fb06b8198a2ccc32f201e24174cec1b3424dda605a310"},
    {file = "pydantic-1.9.1-cp310-cp310-manylinux_2_5_i686.manylinux1_i686.manylinux_2_17_i686.manylinux2014_i686.whl", hash = "sha256:c11951b404e08b01b151222a1cb1a9f0a860a8153ce8334149ab9199cd198131"},
    {file = "pydantic-1.9.1-cp310-cp310-musllinux_1_1_i686.whl", hash = "sha256:8bc541a405423ce0e51c19f637050acdbdf8feca34150e0d17f675e72d119580"},
    {file = "pydantic-1.9.1-cp310-cp310-musllinux_1_1_x86_64.whl", hash = "sha256:e565a785233c2d03724c4dc55464559639b1ba9ecf091288dd47ad9c629433bd"},
    {file = "pydantic-1.9.1-cp310-cp310-win_amd64.whl", hash = "sha256:a4a88dcd6ff8fd47c18b3a3709a89adb39a6373f4482e04c1b765045c7e282fd"},
    {file = "pydantic-1.9.1-cp36-cp36m-macosx_10_9_x86_64.whl", hash = "sha256:447d5521575f18e18240906beadc58551e97ec98142266e521c34968c76c8761"},
    {file = "pydantic-1.9.1-cp36-cp36m-manylinux_2_17_x86_64.manylinux2014_x86_64.whl", hash = "sha256:985ceb5d0a86fcaa61e45781e567a59baa0da292d5ed2e490d612d0de5796918"},
    {file = "pydantic-1.9.1-cp36-cp36m-manylinux_2_5_i686.manylinux1_i686.manylinux_2_17_i686.manylinux2014_i686.whl", hash = "sha256:059b6c1795170809103a1538255883e1983e5b831faea6558ef873d4955b4a74"},
    {file = "pydantic-1.9.1-cp36-cp36m-musllinux_1_1_i686.whl", hash = "sha256:d12f96b5b64bec3f43c8e82b4aab7599d0157f11c798c9f9c528a72b9e0b339a"},
    {file = "pydantic-1.9.1-cp36-cp36m-musllinux_1_1_x86_64.whl", hash = "sha256:ae72f8098acb368d877b210ebe02ba12585e77bd0db78ac04a1ee9b9f5dd2166"},
    {file = "pydantic-1.9.1-cp36-cp36m-win_amd64.whl", hash = "sha256:79b485767c13788ee314669008d01f9ef3bc05db9ea3298f6a50d3ef596a154b"},
    {file = "pydantic-1.9.1-cp37-cp37m-macosx_10_9_x86_64.whl", hash = "sha256:494f7c8537f0c02b740c229af4cb47c0d39840b829ecdcfc93d91dcbb0779892"},
    {file = "pydantic-1.9.1-cp37-cp37m-manylinux_2_17_x86_64.manylinux2014_x86_64.whl", hash = "sha256:f0f047e11febe5c3198ed346b507e1d010330d56ad615a7e0a89fae604065a0e"},
    {file = "pydantic-1.9.1-cp37-cp37m-manylinux_2_5_i686.manylinux1_i686.manylinux_2_17_i686.manylinux2014_i686.whl", hash = "sha256:969dd06110cb780da01336b281f53e2e7eb3a482831df441fb65dd30403f4608"},
    {file = "pydantic-1.9.1-cp37-cp37m-musllinux_1_1_i686.whl", hash = "sha256:177071dfc0df6248fd22b43036f936cfe2508077a72af0933d0c1fa269b18537"},
    {file = "pydantic-1.9.1-cp37-cp37m-musllinux_1_1_x86_64.whl", hash = "sha256:9bcf8b6e011be08fb729d110f3e22e654a50f8a826b0575c7196616780683380"},
    {file = "pydantic-1.9.1-cp37-cp37m-win_amd64.whl", hash = "sha256:a955260d47f03df08acf45689bd163ed9df82c0e0124beb4251b1290fa7ae728"},
    {file = "pydantic-1.9.1-cp38-cp38-macosx_10_9_x86_64.whl", hash = "sha256:9ce157d979f742a915b75f792dbd6aa63b8eccaf46a1005ba03aa8a986bde34a"},
    {file = "pydantic-1.9.1-cp38-cp38-macosx_11_0_arm64.whl", hash = "sha256:0bf07cab5b279859c253d26a9194a8906e6f4a210063b84b433cf90a569de0c1"},
    {file = "pydantic-1.9.1-cp38-cp38-manylinux_2_17_x86_64.manylinux2014_x86_64.whl", hash = "sha256:5d93d4e95eacd313d2c765ebe40d49ca9dd2ed90e5b37d0d421c597af830c195"},
    {file = "pydantic-1.9.1-cp38-cp38-manylinux_2_5_i686.manylinux1_i686.manylinux_2_17_i686.manylinux2014_i686.whl", hash = "sha256:1542636a39c4892c4f4fa6270696902acb186a9aaeac6f6cf92ce6ae2e88564b"},
    {file = "pydantic-1.9.1-cp38-cp38-musllinux_1_1_i686.whl", hash = "sha256:a9af62e9b5b9bc67b2a195ebc2c2662fdf498a822d62f902bf27cccb52dbbf49"},
    {file = "pydantic-1.9.1-cp38-cp38-musllinux_1_1_x86_64.whl", hash = "sha256:fe4670cb32ea98ffbf5a1262f14c3e102cccd92b1869df3bb09538158ba90fe6"},
    {file = "pydantic-1.9.1-cp38-cp38-win_amd64.whl", hash = "sha256:9f659a5ee95c8baa2436d392267988fd0f43eb774e5eb8739252e5a7e9cf07e0"},
    {file = "pydantic-1.9.1-cp39-cp39-macosx_10_9_x86_64.whl", hash = "sha256:b83ba3825bc91dfa989d4eed76865e71aea3a6ca1388b59fc801ee04c4d8d0d6"},
    {file = "pydantic-1.9.1-cp39-cp39-macosx_11_0_arm64.whl", hash = "sha256:1dd8fecbad028cd89d04a46688d2fcc14423e8a196d5b0a5c65105664901f810"},
    {file = "pydantic-1.9.1-cp39-cp39-manylinux_2_17_x86_64.manylinux2014_x86_64.whl", hash = "sha256:02eefd7087268b711a3ff4db528e9916ac9aa18616da7bca69c1871d0b7a091f"},
    {file = "pydantic-1.9.1-cp39-cp39-manylinux_2_5_i686.manylinux1_i686.manylinux_2_17_i686.manylinux2014_i686.whl", hash = "sha256:7eb57ba90929bac0b6cc2af2373893d80ac559adda6933e562dcfb375029acee"},
    {file = "pydantic-1.9.1-cp39-cp39-musllinux_1_1_i686.whl", hash = "sha256:4ce9ae9e91f46c344bec3b03d6ee9612802682c1551aaf627ad24045ce090761"},
    {file = "pydantic-1.9.1-cp39-cp39-musllinux_1_1_x86_64.whl", hash = "sha256:72ccb318bf0c9ab97fc04c10c37683d9eea952ed526707fabf9ac5ae59b701fd"},
    {file = "pydantic-1.9.1-cp39-cp39-win_amd64.whl", hash = "sha256:61b6760b08b7c395975d893e0b814a11cf011ebb24f7d869e7118f5a339a82e1"},
    {file = "pydantic-1.9.1-py3-none-any.whl", hash = "sha256:4988c0f13c42bfa9ddd2fe2f569c9d54646ce84adc5de84228cfe83396f3bd58"},
    {file = "pydantic-1.9.1.tar.gz", hash = "sha256:1ed987c3ff29fff7fd8c3ea3a3ea877ad310aae2ef9889a119e22d3f2db0691a"},
]
pydot = [
    {file = "pydot-1.4.2-py2.py3-none-any.whl", hash = "sha256:66c98190c65b8d2e2382a441b4c0edfdb4f4c025ef9cb9874de478fb0793a451"},
    {file = "pydot-1.4.2.tar.gz", hash = "sha256:248081a39bcb56784deb018977e428605c1c758f10897a339fce1dd728ff007d"},
]
pyflakes = [
    {file = "pyflakes-2.4.0-py2.py3-none-any.whl", hash = "sha256:3bb3a3f256f4b7968c9c788781e4ff07dce46bdf12339dcda61053375426ee2e"},
    {file = "pyflakes-2.4.0.tar.gz", hash = "sha256:05a85c2872edf37a4ed30b0cce2f6093e1d0581f8c19d7393122da7e25b2b24c"},
]
pyjwt = [
    {file = "PyJWT-2.4.0-py3-none-any.whl", hash = "sha256:72d1d253f32dbd4f5c88eaf1fdc62f3a19f676ccbadb9dbc5d07e951b2b26daf"},
    {file = "PyJWT-2.4.0.tar.gz", hash = "sha256:d42908208c699b3b973cbeb01a969ba6a96c821eefb1c5bfe4c390c01d67abba"},
]
pymdgen = [
    {file = "pymdgen-1.0.0.tar.gz", hash = "sha256:d02d298074db01269e6817b41016461cae9cc1a6231720ccff631687bf2f33da"},
]
pyopenssl = [
    {file = "pyOpenSSL-22.0.0-py2.py3-none-any.whl", hash = "sha256:ea252b38c87425b64116f808355e8da644ef9b07e429398bfece610f893ee2e0"},
    {file = "pyOpenSSL-22.0.0.tar.gz", hash = "sha256:660b1b1425aac4a1bea1d94168a85d99f0b3144c869dd4390d27629d0087f1bf"},
]
pyparsing = [
    {file = "pyparsing-3.0.9-py3-none-any.whl", hash = "sha256:5026bae9a10eeaefb61dab2f09052b9f4307d44aee4eda64b309723d8d206bbc"},
    {file = "pyparsing-3.0.9.tar.gz", hash = "sha256:2b020ecf7d21b687f219b71ecad3631f644a47f01403fa1d1036b0c6416d70fb"},
]
pyrsistent = [
    {file = "pyrsistent-0.18.1-cp310-cp310-macosx_10_9_universal2.whl", hash = "sha256:df46c854f490f81210870e509818b729db4488e1f30f2a1ce1698b2295a878d1"},
    {file = "pyrsistent-0.18.1-cp310-cp310-manylinux_2_17_x86_64.manylinux2014_x86_64.whl", hash = "sha256:5d45866ececf4a5fff8742c25722da6d4c9e180daa7b405dc0a2a2790d668c26"},
    {file = "pyrsistent-0.18.1-cp310-cp310-manylinux_2_5_i686.manylinux1_i686.manylinux_2_17_i686.manylinux2014_i686.whl", hash = "sha256:4ed6784ceac462a7d6fcb7e9b663e93b9a6fb373b7f43594f9ff68875788e01e"},
    {file = "pyrsistent-0.18.1-cp310-cp310-win32.whl", hash = "sha256:e4f3149fd5eb9b285d6bfb54d2e5173f6a116fe19172686797c056672689daf6"},
    {file = "pyrsistent-0.18.1-cp310-cp310-win_amd64.whl", hash = "sha256:636ce2dc235046ccd3d8c56a7ad54e99d5c1cd0ef07d9ae847306c91d11b5fec"},
    {file = "pyrsistent-0.18.1-cp37-cp37m-macosx_10_9_x86_64.whl", hash = "sha256:e92a52c166426efbe0d1ec1332ee9119b6d32fc1f0bbfd55d5c1088070e7fc1b"},
    {file = "pyrsistent-0.18.1-cp37-cp37m-manylinux_2_17_x86_64.manylinux2014_x86_64.whl", hash = "sha256:d7a096646eab884bf8bed965bad63ea327e0d0c38989fc83c5ea7b8a87037bfc"},
    {file = "pyrsistent-0.18.1-cp37-cp37m-manylinux_2_5_i686.manylinux1_i686.manylinux_2_17_i686.manylinux2014_i686.whl", hash = "sha256:cdfd2c361b8a8e5d9499b9082b501c452ade8bbf42aef97ea04854f4a3f43b22"},
    {file = "pyrsistent-0.18.1-cp37-cp37m-win32.whl", hash = "sha256:7ec335fc998faa4febe75cc5268a9eac0478b3f681602c1f27befaf2a1abe1d8"},
    {file = "pyrsistent-0.18.1-cp37-cp37m-win_amd64.whl", hash = "sha256:6455fc599df93d1f60e1c5c4fe471499f08d190d57eca040c0ea182301321286"},
    {file = "pyrsistent-0.18.1-cp38-cp38-macosx_10_9_universal2.whl", hash = "sha256:fd8da6d0124efa2f67d86fa70c851022f87c98e205f0594e1fae044e7119a5a6"},
    {file = "pyrsistent-0.18.1-cp38-cp38-manylinux_2_17_x86_64.manylinux2014_x86_64.whl", hash = "sha256:7bfe2388663fd18bd8ce7db2c91c7400bf3e1a9e8bd7d63bf7e77d39051b85ec"},
    {file = "pyrsistent-0.18.1-cp38-cp38-manylinux_2_5_i686.manylinux1_i686.manylinux_2_17_i686.manylinux2014_i686.whl", hash = "sha256:0e3e1fcc45199df76053026a51cc59ab2ea3fc7c094c6627e93b7b44cdae2c8c"},
    {file = "pyrsistent-0.18.1-cp38-cp38-win32.whl", hash = "sha256:b568f35ad53a7b07ed9b1b2bae09eb15cdd671a5ba5d2c66caee40dbf91c68ca"},
    {file = "pyrsistent-0.18.1-cp38-cp38-win_amd64.whl", hash = "sha256:d1b96547410f76078eaf66d282ddca2e4baae8964364abb4f4dcdde855cd123a"},
    {file = "pyrsistent-0.18.1-cp39-cp39-macosx_10_9_universal2.whl", hash = "sha256:f87cc2863ef33c709e237d4b5f4502a62a00fab450c9e020892e8e2ede5847f5"},
    {file = "pyrsistent-0.18.1-cp39-cp39-manylinux_2_17_x86_64.manylinux2014_x86_64.whl", hash = "sha256:6bc66318fb7ee012071b2792024564973ecc80e9522842eb4e17743604b5e045"},
    {file = "pyrsistent-0.18.1-cp39-cp39-manylinux_2_5_i686.manylinux1_i686.manylinux_2_17_i686.manylinux2014_i686.whl", hash = "sha256:914474c9f1d93080338ace89cb2acee74f4f666fb0424896fcfb8d86058bf17c"},
    {file = "pyrsistent-0.18.1-cp39-cp39-win32.whl", hash = "sha256:1b34eedd6812bf4d33814fca1b66005805d3640ce53140ab8bbb1e2651b0d9bc"},
    {file = "pyrsistent-0.18.1-cp39-cp39-win_amd64.whl", hash = "sha256:e24a828f57e0c337c8d8bb9f6b12f09dfdf0273da25fda9e314f0b684b415a07"},
    {file = "pyrsistent-0.18.1.tar.gz", hash = "sha256:d4d61f8b993a7255ba714df3aca52700f8125289f84f704cf80916517c46eb96"},
]
pytest = [
    {file = "pytest-7.1.2-py3-none-any.whl", hash = "sha256:13d0e3ccfc2b6e26be000cb6568c832ba67ba32e719443bfe725814d3c42433c"},
    {file = "pytest-7.1.2.tar.gz", hash = "sha256:a06a0425453864a270bc45e71f783330a7428defb4230fb5e6a731fde06ecd45"},
]
pytest-cov = [
    {file = "pytest-cov-3.0.0.tar.gz", hash = "sha256:e7f0f5b1617d2210a2cabc266dfe2f4c75a8d32fb89eafb7ad9d06f6d076d470"},
    {file = "pytest_cov-3.0.0-py3-none-any.whl", hash = "sha256:578d5d15ac4a25e5f961c938b85a05b09fdaae9deef3bb6de9a6e766622ca7a6"},
]
pytest-django = [
    {file = "pytest-django-4.5.2.tar.gz", hash = "sha256:d9076f759bb7c36939dbdd5ae6633c18edfc2902d1a69fdbefd2426b970ce6c2"},
    {file = "pytest_django-4.5.2-py3-none-any.whl", hash = "sha256:c60834861933773109334fe5a53e83d1ef4828f2203a1d6a0fa9972f4f75ab3e"},
]
pytest-filedata = [
    {file = "pytest_filedata-0.4.0.tar.gz", hash = "sha256:3a2a3f346087ac82dfd313212cd2d61c5fcfd23b0aecaa2484e6c31cfcb32fd5"},
]
pytest-mock = [
    {file = "pytest-mock-3.7.0.tar.gz", hash = "sha256:5112bd92cc9f186ee96e1a92efc84969ea494939c3aead39c50f421c4cc69534"},
    {file = "pytest_mock-3.7.0-py3-none-any.whl", hash = "sha256:6cff27cec936bf81dc5ee87f07132b807bcda51106b5ec4b90a04331cba76231"},
]
python-dateutil = [
    {file = "python-dateutil-2.8.2.tar.gz", hash = "sha256:0123cacc1627ae19ddf3c27a5de5bd67ee4586fbdd6440d9748f8abb483d3e86"},
    {file = "python_dateutil-2.8.2-py2.py3-none-any.whl", hash = "sha256:961d03dc3453ebbc59dbdea9e4e11c5651520a876d0f4db161e8674aae935da9"},
]
python3-openid = [
    {file = "python3-openid-3.2.0.tar.gz", hash = "sha256:33fbf6928f401e0b790151ed2b5290b02545e8775f982485205a066f874aaeaf"},
    {file = "python3_openid-3.2.0-py3-none-any.whl", hash = "sha256:6626f771e0417486701e0b4daff762e7212e820ca5b29fcc0d05f6f8736dfa6b"},
]
pytz = [
    {file = "pytz-2022.1-py2.py3-none-any.whl", hash = "sha256:e68985985296d9a66a881eb3193b0906246245294a881e7c8afe623866ac6a5c"},
    {file = "pytz-2022.1.tar.gz", hash = "sha256:1e760e2fe6a8163bc0b3d9a19c4f84342afa0a2affebfaa84b01b978a02ecaa7"},
]
pyupgrade = [
    {file = "pyupgrade-2.34.0-py2.py3-none-any.whl", hash = "sha256:16617805b8d1138f96a1ff9cdb4b302b39b51804b3fc5474dc36c0326387445a"},
    {file = "pyupgrade-2.34.0.tar.gz", hash = "sha256:ed0d9f282fa6282d0ca3bc0596a022aeb95435edab9daf3fc04c2ba118687b68"},
]
pyyaml = [
    {file = "PyYAML-6.0-cp310-cp310-macosx_10_9_x86_64.whl", hash = "sha256:d4db7c7aef085872ef65a8fd7d6d09a14ae91f691dec3e87ee5ee0539d516f53"},
    {file = "PyYAML-6.0-cp310-cp310-macosx_11_0_arm64.whl", hash = "sha256:9df7ed3b3d2e0ecfe09e14741b857df43adb5a3ddadc919a2d94fbdf78fea53c"},
    {file = "PyYAML-6.0-cp310-cp310-manylinux_2_17_aarch64.manylinux2014_aarch64.whl", hash = "sha256:77f396e6ef4c73fdc33a9157446466f1cff553d979bd00ecb64385760c6babdc"},
    {file = "PyYAML-6.0-cp310-cp310-manylinux_2_17_s390x.manylinux2014_s390x.whl", hash = "sha256:a80a78046a72361de73f8f395f1f1e49f956c6be882eed58505a15f3e430962b"},
    {file = "PyYAML-6.0-cp310-cp310-manylinux_2_5_x86_64.manylinux1_x86_64.manylinux_2_12_x86_64.manylinux2010_x86_64.whl", hash = "sha256:f84fbc98b019fef2ee9a1cb3ce93e3187a6df0b2538a651bfb890254ba9f90b5"},
    {file = "PyYAML-6.0-cp310-cp310-win32.whl", hash = "sha256:2cd5df3de48857ed0544b34e2d40e9fac445930039f3cfe4bcc592a1f836d513"},
    {file = "PyYAML-6.0-cp310-cp310-win_amd64.whl", hash = "sha256:daf496c58a8c52083df09b80c860005194014c3698698d1a57cbcfa182142a3a"},
    {file = "PyYAML-6.0-cp36-cp36m-macosx_10_9_x86_64.whl", hash = "sha256:897b80890765f037df3403d22bab41627ca8811ae55e9a722fd0392850ec4d86"},
    {file = "PyYAML-6.0-cp36-cp36m-manylinux_2_17_aarch64.manylinux2014_aarch64.whl", hash = "sha256:50602afada6d6cbfad699b0c7bb50d5ccffa7e46a3d738092afddc1f9758427f"},
    {file = "PyYAML-6.0-cp36-cp36m-manylinux_2_17_s390x.manylinux2014_s390x.whl", hash = "sha256:48c346915c114f5fdb3ead70312bd042a953a8ce5c7106d5bfb1a5254e47da92"},
    {file = "PyYAML-6.0-cp36-cp36m-manylinux_2_5_x86_64.manylinux1_x86_64.manylinux_2_12_x86_64.manylinux2010_x86_64.whl", hash = "sha256:98c4d36e99714e55cfbaaee6dd5badbc9a1ec339ebfc3b1f52e293aee6bb71a4"},
    {file = "PyYAML-6.0-cp36-cp36m-win32.whl", hash = "sha256:0283c35a6a9fbf047493e3a0ce8d79ef5030852c51e9d911a27badfde0605293"},
    {file = "PyYAML-6.0-cp36-cp36m-win_amd64.whl", hash = "sha256:07751360502caac1c067a8132d150cf3d61339af5691fe9e87803040dbc5db57"},
    {file = "PyYAML-6.0-cp37-cp37m-macosx_10_9_x86_64.whl", hash = "sha256:819b3830a1543db06c4d4b865e70ded25be52a2e0631ccd2f6a47a2822f2fd7c"},
    {file = "PyYAML-6.0-cp37-cp37m-manylinux_2_17_aarch64.manylinux2014_aarch64.whl", hash = "sha256:473f9edb243cb1935ab5a084eb238d842fb8f404ed2193a915d1784b5a6b5fc0"},
    {file = "PyYAML-6.0-cp37-cp37m-manylinux_2_17_s390x.manylinux2014_s390x.whl", hash = "sha256:0ce82d761c532fe4ec3f87fc45688bdd3a4c1dc5e0b4a19814b9009a29baefd4"},
    {file = "PyYAML-6.0-cp37-cp37m-manylinux_2_5_x86_64.manylinux1_x86_64.manylinux_2_12_x86_64.manylinux2010_x86_64.whl", hash = "sha256:231710d57adfd809ef5d34183b8ed1eeae3f76459c18fb4a0b373ad56bedcdd9"},
    {file = "PyYAML-6.0-cp37-cp37m-win32.whl", hash = "sha256:c5687b8d43cf58545ade1fe3e055f70eac7a5a1a0bf42824308d868289a95737"},
    {file = "PyYAML-6.0-cp37-cp37m-win_amd64.whl", hash = "sha256:d15a181d1ecd0d4270dc32edb46f7cb7733c7c508857278d3d378d14d606db2d"},
    {file = "PyYAML-6.0-cp38-cp38-macosx_10_9_x86_64.whl", hash = "sha256:0b4624f379dab24d3725ffde76559cff63d9ec94e1736b556dacdfebe5ab6d4b"},
    {file = "PyYAML-6.0-cp38-cp38-manylinux_2_17_aarch64.manylinux2014_aarch64.whl", hash = "sha256:213c60cd50106436cc818accf5baa1aba61c0189ff610f64f4a3e8c6726218ba"},
    {file = "PyYAML-6.0-cp38-cp38-manylinux_2_17_s390x.manylinux2014_s390x.whl", hash = "sha256:9fa600030013c4de8165339db93d182b9431076eb98eb40ee068700c9c813e34"},
    {file = "PyYAML-6.0-cp38-cp38-manylinux_2_5_x86_64.manylinux1_x86_64.manylinux_2_12_x86_64.manylinux2010_x86_64.whl", hash = "sha256:277a0ef2981ca40581a47093e9e2d13b3f1fbbeffae064c1d21bfceba2030287"},
    {file = "PyYAML-6.0-cp38-cp38-win32.whl", hash = "sha256:d4eccecf9adf6fbcc6861a38015c2a64f38b9d94838ac1810a9023a0609e1b78"},
    {file = "PyYAML-6.0-cp38-cp38-win_amd64.whl", hash = "sha256:1e4747bc279b4f613a09eb64bba2ba602d8a6664c6ce6396a4d0cd413a50ce07"},
    {file = "PyYAML-6.0-cp39-cp39-macosx_10_9_x86_64.whl", hash = "sha256:055d937d65826939cb044fc8c9b08889e8c743fdc6a32b33e2390f66013e449b"},
    {file = "PyYAML-6.0-cp39-cp39-macosx_11_0_arm64.whl", hash = "sha256:e61ceaab6f49fb8bdfaa0f92c4b57bcfbea54c09277b1b4f7ac376bfb7a7c174"},
    {file = "PyYAML-6.0-cp39-cp39-manylinux_2_17_aarch64.manylinux2014_aarch64.whl", hash = "sha256:d67d839ede4ed1b28a4e8909735fc992a923cdb84e618544973d7dfc71540803"},
    {file = "PyYAML-6.0-cp39-cp39-manylinux_2_17_s390x.manylinux2014_s390x.whl", hash = "sha256:cba8c411ef271aa037d7357a2bc8f9ee8b58b9965831d9e51baf703280dc73d3"},
    {file = "PyYAML-6.0-cp39-cp39-manylinux_2_5_x86_64.manylinux1_x86_64.manylinux_2_12_x86_64.manylinux2010_x86_64.whl", hash = "sha256:40527857252b61eacd1d9af500c3337ba8deb8fc298940291486c465c8b46ec0"},
    {file = "PyYAML-6.0-cp39-cp39-win32.whl", hash = "sha256:b5b9eccad747aabaaffbc6064800670f0c297e52c12754eb1d976c57e4f74dcb"},
    {file = "PyYAML-6.0-cp39-cp39-win_amd64.whl", hash = "sha256:b3d267842bf12586ba6c734f89d1f5b871df0273157918b0ccefa29deb05c21c"},
    {file = "PyYAML-6.0.tar.gz", hash = "sha256:68fb519c14306fec9720a2a5b45bc9f0c8d1b9c72adf45c37baedfcd949c35a2"},
]
pyyaml-env-tag = [
    {file = "pyyaml_env_tag-0.1-py3-none-any.whl", hash = "sha256:af31106dec8a4d68c60207c1886031cbf839b68aa7abccdb19868200532c2069"},
    {file = "pyyaml_env_tag-0.1.tar.gz", hash = "sha256:70092675bda14fdec33b31ba77e7543de9ddc88f2e5b99160396572d11525bdb"},
]
qrcode = [
    {file = "qrcode-7.3.1.tar.gz", hash = "sha256:375a6ff240ca9bd41adc070428b5dfc1dcfbb0f2507f1ac848f6cded38956578"},
]
rdap = [
    {file = "rdap-1.2.1-py3-none-any.whl", hash = "sha256:dc2602c1ceaf3cd1c6c5f5ba0428c5efbfcbd974765543d3ac3f7b70c2e501a7"},
    {file = "rdap-1.2.1.tar.gz", hash = "sha256:f2b2d379ba6f9d19027d5cca05ffe35424259754c702f0ab48c2960f4c52d21b"},
]
requests = [
    {file = "requests-2.28.0-py3-none-any.whl", hash = "sha256:bc7861137fbce630f17b03d3ad02ad0bf978c844f3536d0edda6499dafce2b6f"},
    {file = "requests-2.28.0.tar.gz", hash = "sha256:d568723a7ebd25875d8d1eaf5dfa068cd2fc8194b2e483d7b1f7c81918dbec6b"},
]
requests-mock = [
    {file = "requests-mock-1.9.3.tar.gz", hash = "sha256:8d72abe54546c1fc9696fa1516672f1031d72a55a1d66c85184f972a24ba0eba"},
    {file = "requests_mock-1.9.3-py2.py3-none-any.whl", hash = "sha256:0a2d38a117c08bb78939ec163522976ad59a6b7fdd82b709e23bb98004a44970"},
]
requests-oauthlib = [
    {file = "requests-oauthlib-1.3.1.tar.gz", hash = "sha256:75beac4a47881eeb94d5ea5d6ad31ef88856affe2332b9aafb52c6452ccf0d7a"},
    {file = "requests_oauthlib-1.3.1-py2.py3-none-any.whl", hash = "sha256:2577c501a2fb8d05a304c09d090d6e47c306fef15809d102b327cf8364bddab5"},
]
simplejson = [
    {file = "simplejson-3.17.6-cp27-cp27m-macosx_10_9_x86_64.whl", hash = "sha256:a89acae02b2975b1f8e4974cb8cdf9bf9f6c91162fb8dec50c259ce700f2770a"},
    {file = "simplejson-3.17.6-cp27-cp27m-manylinux1_i686.whl", hash = "sha256:82ff356ff91be0ab2293fc6d8d262451eb6ac4fd999244c4b5f863e049ba219c"},
    {file = "simplejson-3.17.6-cp27-cp27m-manylinux1_x86_64.whl", hash = "sha256:0de783e9c2b87bdd75b57efa2b6260c24b94605b5c9843517577d40ee0c3cc8a"},
    {file = "simplejson-3.17.6-cp27-cp27m-manylinux2010_i686.whl", hash = "sha256:d24a9e61df7a7787b338a58abfba975414937b609eb6b18973e25f573bc0eeeb"},
    {file = "simplejson-3.17.6-cp27-cp27m-manylinux2010_x86_64.whl", hash = "sha256:e8603e691580487f11306ecb066c76f1f4a8b54fb3bdb23fa40643a059509366"},
    {file = "simplejson-3.17.6-cp27-cp27mu-manylinux1_i686.whl", hash = "sha256:9b01e7b00654115965a206e3015f0166674ec1e575198a62a977355597c0bef5"},
    {file = "simplejson-3.17.6-cp27-cp27mu-manylinux1_x86_64.whl", hash = "sha256:37bc0cf0e5599f36072077e56e248f3336917ded1d33d2688624d8ed3cefd7d2"},
    {file = "simplejson-3.17.6-cp27-cp27mu-manylinux2010_i686.whl", hash = "sha256:cf6e7d5fe2aeb54898df18db1baf479863eae581cce05410f61f6b4188c8ada1"},
    {file = "simplejson-3.17.6-cp27-cp27mu-manylinux2010_x86_64.whl", hash = "sha256:bdfc54b4468ed4cd7415928cbe782f4d782722a81aeb0f81e2ddca9932632211"},
    {file = "simplejson-3.17.6-cp310-cp310-macosx_10_9_universal2.whl", hash = "sha256:dd16302d39c4d6f4afde80edd0c97d4db643327d355a312762ccd9bd2ca515ed"},
    {file = "simplejson-3.17.6-cp310-cp310-macosx_10_9_x86_64.whl", hash = "sha256:deac4bdafa19bbb89edfb73b19f7f69a52d0b5bd3bb0c4ad404c1bbfd7b4b7fd"},
    {file = "simplejson-3.17.6-cp310-cp310-macosx_11_0_arm64.whl", hash = "sha256:a8bbdb166e2fb816e43ab034c865147edafe28e1b19c72433147789ac83e2dda"},
    {file = "simplejson-3.17.6-cp310-cp310-manylinux_2_17_aarch64.manylinux2014_aarch64.whl", hash = "sha256:a7854326920d41c3b5d468154318fe6ba4390cb2410480976787c640707e0180"},
    {file = "simplejson-3.17.6-cp310-cp310-manylinux_2_5_i686.manylinux1_i686.manylinux_2_12_i686.manylinux2010_i686.whl", hash = "sha256:04e31fa6ac8e326480703fb6ded1488bfa6f1d3f760d32e29dbf66d0838982ce"},
    {file = "simplejson-3.17.6-cp310-cp310-manylinux_2_5_x86_64.manylinux1_x86_64.manylinux_2_12_x86_64.manylinux2010_x86_64.whl", hash = "sha256:f63600ec06982cdf480899026f4fda622776f5fabed9a869fdb32d72bc17e99a"},
    {file = "simplejson-3.17.6-cp310-cp310-musllinux_1_1_aarch64.whl", hash = "sha256:e03c3b8cc7883a54c3f34a6a135c4a17bc9088a33f36796acdb47162791b02f6"},
    {file = "simplejson-3.17.6-cp310-cp310-musllinux_1_1_i686.whl", hash = "sha256:a2d30d6c1652140181dc6861f564449ad71a45e4f165a6868c27d36745b65d40"},
    {file = "simplejson-3.17.6-cp310-cp310-musllinux_1_1_x86_64.whl", hash = "sha256:a1aa6e4cae8e3b8d5321be4f51c5ce77188faf7baa9fe1e78611f93a8eed2882"},
    {file = "simplejson-3.17.6-cp310-cp310-win32.whl", hash = "sha256:97202f939c3ff341fc3fa84d15db86156b1edc669424ba20b0a1fcd4a796a045"},
    {file = "simplejson-3.17.6-cp310-cp310-win_amd64.whl", hash = "sha256:80d3bc9944be1d73e5b1726c3bbfd2628d3d7fe2880711b1eb90b617b9b8ac70"},
    {file = "simplejson-3.17.6-cp36-cp36m-macosx_10_9_x86_64.whl", hash = "sha256:9fa621b3c0c05d965882c920347b6593751b7ab20d8fa81e426f1735ca1a9fc7"},
    {file = "simplejson-3.17.6-cp36-cp36m-manylinux_2_17_aarch64.manylinux2014_aarch64.whl", hash = "sha256:dd2fb11922f58df8528adfca123f6a84748ad17d066007e7ac977720063556bd"},
    {file = "simplejson-3.17.6-cp36-cp36m-manylinux_2_5_i686.manylinux1_i686.manylinux_2_12_i686.manylinux2010_i686.whl", hash = "sha256:724c1fe135aa437d5126138d977004d165a3b5e2ee98fc4eb3e7c0ef645e7e27"},
    {file = "simplejson-3.17.6-cp36-cp36m-manylinux_2_5_x86_64.manylinux1_x86_64.manylinux_2_12_x86_64.manylinux2010_x86_64.whl", hash = "sha256:4ff4ac6ff3aa8f814ac0f50bf218a2e1a434a17aafad4f0400a57a8cc62ef17f"},
    {file = "simplejson-3.17.6-cp36-cp36m-musllinux_1_1_aarch64.whl", hash = "sha256:67093a526e42981fdd954868062e56c9b67fdd7e712616cc3265ad0c210ecb51"},
    {file = "simplejson-3.17.6-cp36-cp36m-musllinux_1_1_i686.whl", hash = "sha256:5d6b4af7ad7e4ac515bc6e602e7b79e2204e25dbd10ab3aa2beef3c5a9cad2c7"},
    {file = "simplejson-3.17.6-cp36-cp36m-musllinux_1_1_x86_64.whl", hash = "sha256:1c9b1ed7ed282b36571638297525f8ef80f34b3e2d600a56f962c6044f24200d"},
    {file = "simplejson-3.17.6-cp36-cp36m-win32.whl", hash = "sha256:632ecbbd2228575e6860c9e49ea3cc5423764d5aa70b92acc4e74096fb434044"},
    {file = "simplejson-3.17.6-cp36-cp36m-win_amd64.whl", hash = "sha256:4c09868ddb86bf79b1feb4e3e7e4a35cd6e61ddb3452b54e20cf296313622566"},
    {file = "simplejson-3.17.6-cp37-cp37m-macosx_10_9_x86_64.whl", hash = "sha256:4b6bd8144f15a491c662f06814bd8eaa54b17f26095bb775411f39bacaf66837"},
    {file = "simplejson-3.17.6-cp37-cp37m-manylinux_2_17_aarch64.manylinux2014_aarch64.whl", hash = "sha256:5decdc78849617917c206b01e9fc1d694fd58caa961be816cb37d3150d613d9a"},
    {file = "simplejson-3.17.6-cp37-cp37m-manylinux_2_5_i686.manylinux1_i686.manylinux_2_12_i686.manylinux2010_i686.whl", hash = "sha256:521877c7bd060470806eb6335926e27453d740ac1958eaf0d8c00911bc5e1802"},
    {file = "simplejson-3.17.6-cp37-cp37m-manylinux_2_5_x86_64.manylinux1_x86_64.manylinux_2_12_x86_64.manylinux2010_x86_64.whl", hash = "sha256:65b998193bd7b0c7ecdfffbc825d808eac66279313cb67d8892bb259c9d91494"},
    {file = "simplejson-3.17.6-cp37-cp37m-musllinux_1_1_aarch64.whl", hash = "sha256:ac786f6cb7aa10d44e9641c7a7d16d7f6e095b138795cd43503769d4154e0dc2"},
    {file = "simplejson-3.17.6-cp37-cp37m-musllinux_1_1_i686.whl", hash = "sha256:3ff5b3464e1ce86a8de8c88e61d4836927d5595c2162cab22e96ff551b916e81"},
    {file = "simplejson-3.17.6-cp37-cp37m-musllinux_1_1_x86_64.whl", hash = "sha256:69bd56b1d257a91e763256d63606937ae4eb890b18a789b66951c00062afec33"},
    {file = "simplejson-3.17.6-cp37-cp37m-win32.whl", hash = "sha256:b81076552d34c27e5149a40187a8f7e2abb2d3185576a317aaf14aeeedad862a"},
    {file = "simplejson-3.17.6-cp37-cp37m-win_amd64.whl", hash = "sha256:07ecaafc1b1501f275bf5acdee34a4ad33c7c24ede287183ea77a02dc071e0c0"},
    {file = "simplejson-3.17.6-cp38-cp38-macosx_10_9_universal2.whl", hash = "sha256:068670af975247acbb9fc3d5393293368cda17026db467bf7a51548ee8f17ee1"},
    {file = "simplejson-3.17.6-cp38-cp38-macosx_10_9_x86_64.whl", hash = "sha256:4d1c135af0c72cb28dd259cf7ba218338f4dc027061262e46fe058b4e6a4c6a3"},
    {file = "simplejson-3.17.6-cp38-cp38-macosx_11_0_arm64.whl", hash = "sha256:23fe704da910ff45e72543cbba152821685a889cf00fc58d5c8ee96a9bad5f94"},
    {file = "simplejson-3.17.6-cp38-cp38-manylinux_2_17_aarch64.manylinux2014_aarch64.whl", hash = "sha256:f444762fed1bc1fd75187ef14a20ed900c1fbb245d45be9e834b822a0223bc81"},
    {file = "simplejson-3.17.6-cp38-cp38-manylinux_2_5_i686.manylinux1_i686.manylinux_2_12_i686.manylinux2010_i686.whl", hash = "sha256:681eb4d37c9a9a6eb9b3245a5e89d7f7b2b9895590bb08a20aa598c1eb0a1d9d"},
    {file = "simplejson-3.17.6-cp38-cp38-manylinux_2_5_x86_64.manylinux1_x86_64.manylinux_2_12_x86_64.manylinux2010_x86_64.whl", hash = "sha256:8e8607d8f6b4f9d46fee11447e334d6ab50e993dd4dbfb22f674616ce20907ab"},
    {file = "simplejson-3.17.6-cp38-cp38-musllinux_1_1_aarch64.whl", hash = "sha256:b10556817f09d46d420edd982dd0653940b90151d0576f09143a8e773459f6fe"},
    {file = "simplejson-3.17.6-cp38-cp38-musllinux_1_1_i686.whl", hash = "sha256:e1ec8a9ee0987d4524ffd6299e778c16cc35fef6d1a2764e609f90962f0b293a"},
    {file = "simplejson-3.17.6-cp38-cp38-musllinux_1_1_x86_64.whl", hash = "sha256:0b4126cac7d69ac06ff22efd3e0b3328a4a70624fcd6bca4fc1b4e6d9e2e12bf"},
    {file = "simplejson-3.17.6-cp38-cp38-win32.whl", hash = "sha256:35a49ebef25f1ebdef54262e54ae80904d8692367a9f208cdfbc38dbf649e00a"},
    {file = "simplejson-3.17.6-cp38-cp38-win_amd64.whl", hash = "sha256:743cd768affaa508a21499f4858c5b824ffa2e1394ed94eb85caf47ac0732198"},
    {file = "simplejson-3.17.6-cp39-cp39-macosx_10_9_universal2.whl", hash = "sha256:fb62d517a516128bacf08cb6a86ecd39fb06d08e7c4980251f5d5601d29989ba"},
    {file = "simplejson-3.17.6-cp39-cp39-macosx_10_9_x86_64.whl", hash = "sha256:12133863178a8080a3dccbf5cb2edfab0001bc41e5d6d2446af2a1131105adfe"},
    {file = "simplejson-3.17.6-cp39-cp39-macosx_11_0_arm64.whl", hash = "sha256:5540fba2d437edaf4aa4fbb80f43f42a8334206ad1ad3b27aef577fd989f20d9"},
    {file = "simplejson-3.17.6-cp39-cp39-manylinux_2_17_aarch64.manylinux2014_aarch64.whl", hash = "sha256:d74ee72b5071818a1a5dab47338e87f08a738cb938a3b0653b9e4d959ddd1fd9"},
    {file = "simplejson-3.17.6-cp39-cp39-manylinux_2_5_i686.manylinux1_i686.manylinux_2_12_i686.manylinux2010_i686.whl", hash = "sha256:28221620f4dcabdeac310846629b976e599a13f59abb21616356a85231ebd6ad"},
    {file = "simplejson-3.17.6-cp39-cp39-manylinux_2_5_x86_64.manylinux1_x86_64.manylinux_2_12_x86_64.manylinux2010_x86_64.whl", hash = "sha256:b09bc62e5193e31d7f9876220fb429ec13a6a181a24d897b9edfbbdbcd678851"},
    {file = "simplejson-3.17.6-cp39-cp39-musllinux_1_1_aarch64.whl", hash = "sha256:7255a37ff50593c9b2f1afa8fafd6ef5763213c1ed5a9e2c6f5b9cc925ab979f"},
    {file = "simplejson-3.17.6-cp39-cp39-musllinux_1_1_i686.whl", hash = "sha256:401d40969cee3df7bda211e57b903a534561b77a7ade0dd622a8d1a31eaa8ba7"},
    {file = "simplejson-3.17.6-cp39-cp39-musllinux_1_1_x86_64.whl", hash = "sha256:a649d0f66029c7eb67042b15374bd93a26aae202591d9afd71e111dd0006b198"},
    {file = "simplejson-3.17.6-cp39-cp39-win32.whl", hash = "sha256:522fad7be85de57430d6d287c4b635813932946ebf41b913fe7e880d154ade2e"},
    {file = "simplejson-3.17.6-cp39-cp39-win_amd64.whl", hash = "sha256:3fe87570168b2ae018391e2b43fbf66e8593a86feccb4b0500d134c998983ccc"},
    {file = "simplejson-3.17.6.tar.gz", hash = "sha256:cf98038d2abf63a1ada5730e91e84c642ba6c225b0198c3684151b1f80c5f8a6"},
]
six = [
    {file = "six-1.16.0-py2.py3-none-any.whl", hash = "sha256:8abb2f1d86890a2dfb989f9a77cfcfd3e47c2a354b01111771326f8aa26e0254"},
    {file = "six-1.16.0.tar.gz", hash = "sha256:1e61c37477a1626458e36f7b1d82aa5c9b094fa4802892072e49de9c60c4c926"},
]
soupsieve = [
    {file = "soupsieve-2.3.2.post1-py3-none-any.whl", hash = "sha256:3b2503d3c7084a42b1ebd08116e5f81aadfaea95863628c80a3b774a11b7c759"},
    {file = "soupsieve-2.3.2.post1.tar.gz", hash = "sha256:fc53893b3da2c33de295667a0e19f078c14bf86544af307354de5fcf12a3f30d"},
]
sqlparse = [
    {file = "sqlparse-0.4.2-py3-none-any.whl", hash = "sha256:48719e356bb8b42991bdbb1e8b83223757b93789c00910a616a071910ca4a64d"},
    {file = "sqlparse-0.4.2.tar.gz", hash = "sha256:0c00730c74263a94e5a9919ade150dfc3b19c574389985446148402998287dae"},
]
structlog = [
    {file = "structlog-21.5.0-py3-none-any.whl", hash = "sha256:fd7922e195262b337da85c2a91c84be94ccab1f8fd1957bd6986f6904e3761c8"},
    {file = "structlog-21.5.0.tar.gz", hash = "sha256:68c4c29c003714fe86834f347cb107452847ba52414390a7ee583472bde00fc9"},
]
tld = [
    {file = "tld-0.12.6-py27-none-any.whl", hash = "sha256:ef5b162d6fa295822dacd4fe4df1b62d8df2550795a97399a8905821b58d3702"},
    {file = "tld-0.12.6-py35-none-any.whl", hash = "sha256:826bbe61dccc8d63144b51caef83e1373fbaac6f9ada46fca7846021f5d36fef"},
    {file = "tld-0.12.6-py36-none-any.whl", hash = "sha256:843844e4256c943983d86366b5af3ac9cd1c9a0b6465f04d9f70e3b4c1a7989f"},
    {file = "tld-0.12.6-py37-none-any.whl", hash = "sha256:a92ac6b84917e7d9e934434b8d37e9be534598f138fbb86b3c0d5426f2621890"},
    {file = "tld-0.12.6-py38-none-any.whl", hash = "sha256:266106ad9035f54cd5cce5f823911a51f697e7c58cb45bfbd6c53b4c2976ece2"},
    {file = "tld-0.12.6-py39-none-any.whl", hash = "sha256:b6650f2d5392a49760064bc55d73ce3397a378ef24ded96efb516c6b8ec68c26"},
    {file = "tld-0.12.6.tar.gz", hash = "sha256:69fed19d26bb3f715366fb4af66fdeace896c55c052b00e8aaba3a7b63f3e7f0"},
]
tokenize-rt = [
    {file = "tokenize_rt-4.2.1-py2.py3-none-any.whl", hash = "sha256:08a27fa032a81cf45e8858d0ac706004fcd523e8463415ddf1442be38e204ea8"},
    {file = "tokenize_rt-4.2.1.tar.gz", hash = "sha256:0d4f69026fed520f8a1e0103aa36c406ef4661417f20ca643f913e33531b3b94"},
]
toml = [
    {file = "toml-0.10.2-py2.py3-none-any.whl", hash = "sha256:806143ae5bfb6a3c6e736a764057db0e6a0e05e338b5630894a5f779cabb4f9b"},
    {file = "toml-0.10.2.tar.gz", hash = "sha256:b3bda1d108d5dd99f4a20d24d9c348e91c4db7ab1b749200bded2f839ccbe68f"},
]
tomli = [
    {file = "tomli-2.0.1-py3-none-any.whl", hash = "sha256:939de3e7a6161af0c887ef91b7d41a53e7c5a1ca976325f429cb46ea9bc30ecc"},
    {file = "tomli-2.0.1.tar.gz", hash = "sha256:de526c12914f0c550d15924c62d72abc48d6fe7364aa87328337a31007fe8a4f"},
]
"twentyc.rpc" = [
    {file = "twentyc.rpc-0.4.0.tar.gz", hash = "sha256:c6a08a0fa8610332f430911061a662efee8c251a5568c1ffd592c566d9da0768"},
]
typing-extensions = [
    {file = "typing_extensions-4.2.0-py3-none-any.whl", hash = "sha256:6657594ee297170d19f67d55c05852a874e7eb634f4f753dbd667855e07c1708"},
    {file = "typing_extensions-4.2.0.tar.gz", hash = "sha256:f1c24655a0da0d1b67f07e17a5e6b2a105894e6824b92096378bb3668ef02376"},
]
unidecode = [
    {file = "Unidecode-1.3.4-py3-none-any.whl", hash = "sha256:afa04efcdd818a93237574791be9b2817d7077c25a068b00f8cff7baa4e59257"},
    {file = "Unidecode-1.3.4.tar.gz", hash = "sha256:8e4352fb93d5a735c788110d2e7ac8e8031eb06ccbfe8d324ab71735015f9342"},
]
uritemplate = [
    {file = "uritemplate-4.1.1-py2.py3-none-any.whl", hash = "sha256:830c08b8d99bdd312ea4ead05994a38e8936266f84b9a7878232db50b044e02e"},
    {file = "uritemplate-4.1.1.tar.gz", hash = "sha256:4346edfc5c3b79f694bccd6d6099a322bbeb628dbf2cd86eea55a456ce5124f0"},
]
urllib3 = [
    {file = "urllib3-1.26.9-py2.py3-none-any.whl", hash = "sha256:44ece4d53fb1706f667c9bd1c648f5469a2ec925fcf3a776667042d645472c14"},
    {file = "urllib3-1.26.9.tar.gz", hash = "sha256:aabaf16477806a5e1dd19aa41f8c2b7950dd3c746362d7e3223dbe6de6ac448e"},
]
uwsgi = [
    {file = "uwsgi-2.0.20.tar.gz", hash = "sha256:88ab9867d8973d8ae84719cf233b7dafc54326fcaec89683c3f9f77c002cdff9"},
]
virtualenv = [
    {file = "virtualenv-20.14.1-py2.py3-none-any.whl", hash = "sha256:e617f16e25b42eb4f6e74096b9c9e37713cf10bf30168fb4a739f3fa8f898a3a"},
    {file = "virtualenv-20.14.1.tar.gz", hash = "sha256:ef589a79795589aada0c1c5b319486797c03b67ac3984c48c669c0e4f50df3a5"},
]
watchdog = [
    {file = "watchdog-2.1.9-cp310-cp310-macosx_10_9_universal2.whl", hash = "sha256:a735a990a1095f75ca4f36ea2ef2752c99e6ee997c46b0de507ba40a09bf7330"},
    {file = "watchdog-2.1.9-cp310-cp310-macosx_10_9_x86_64.whl", hash = "sha256:6b17d302850c8d412784d9246cfe8d7e3af6bcd45f958abb2d08a6f8bedf695d"},
    {file = "watchdog-2.1.9-cp310-cp310-macosx_11_0_arm64.whl", hash = "sha256:ee3e38a6cc050a8830089f79cbec8a3878ec2fe5160cdb2dc8ccb6def8552658"},
    {file = "watchdog-2.1.9-cp36-cp36m-macosx_10_9_x86_64.whl", hash = "sha256:64a27aed691408a6abd83394b38503e8176f69031ca25d64131d8d640a307591"},
    {file = "watchdog-2.1.9-cp37-cp37m-macosx_10_9_x86_64.whl", hash = "sha256:195fc70c6e41237362ba720e9aaf394f8178bfc7fa68207f112d108edef1af33"},
    {file = "watchdog-2.1.9-cp38-cp38-macosx_10_9_universal2.whl", hash = "sha256:bfc4d351e6348d6ec51df007432e6fe80adb53fd41183716017026af03427846"},
    {file = "watchdog-2.1.9-cp38-cp38-macosx_10_9_x86_64.whl", hash = "sha256:8250546a98388cbc00c3ee3cc5cf96799b5a595270dfcfa855491a64b86ef8c3"},
    {file = "watchdog-2.1.9-cp38-cp38-macosx_11_0_arm64.whl", hash = "sha256:117ffc6ec261639a0209a3252546b12800670d4bf5f84fbd355957a0595fe654"},
    {file = "watchdog-2.1.9-cp39-cp39-macosx_10_9_universal2.whl", hash = "sha256:97f9752208f5154e9e7b76acc8c4f5a58801b338de2af14e7e181ee3b28a5d39"},
    {file = "watchdog-2.1.9-cp39-cp39-macosx_10_9_x86_64.whl", hash = "sha256:247dcf1df956daa24828bfea5a138d0e7a7c98b1a47cf1fa5b0c3c16241fcbb7"},
    {file = "watchdog-2.1.9-cp39-cp39-macosx_11_0_arm64.whl", hash = "sha256:226b3c6c468ce72051a4c15a4cc2ef317c32590d82ba0b330403cafd98a62cfd"},
    {file = "watchdog-2.1.9-pp37-pypy37_pp73-macosx_10_9_x86_64.whl", hash = "sha256:d9820fe47c20c13e3c9dd544d3706a2a26c02b2b43c993b62fcd8011bcc0adb3"},
    {file = "watchdog-2.1.9-pp38-pypy38_pp73-macosx_10_9_x86_64.whl", hash = "sha256:70af927aa1613ded6a68089a9262a009fbdf819f46d09c1a908d4b36e1ba2b2d"},
    {file = "watchdog-2.1.9-pp39-pypy39_pp73-macosx_10_9_x86_64.whl", hash = "sha256:ed80a1628cee19f5cfc6bb74e173f1b4189eb532e705e2a13e3250312a62e0c9"},
    {file = "watchdog-2.1.9-py3-none-manylinux2014_aarch64.whl", hash = "sha256:9f05a5f7c12452f6a27203f76779ae3f46fa30f1dd833037ea8cbc2887c60213"},
    {file = "watchdog-2.1.9-py3-none-manylinux2014_armv7l.whl", hash = "sha256:255bb5758f7e89b1a13c05a5bceccec2219f8995a3a4c4d6968fe1de6a3b2892"},
    {file = "watchdog-2.1.9-py3-none-manylinux2014_i686.whl", hash = "sha256:d3dda00aca282b26194bdd0adec21e4c21e916956d972369359ba63ade616153"},
    {file = "watchdog-2.1.9-py3-none-manylinux2014_ppc64.whl", hash = "sha256:186f6c55abc5e03872ae14c2f294a153ec7292f807af99f57611acc8caa75306"},
    {file = "watchdog-2.1.9-py3-none-manylinux2014_ppc64le.whl", hash = "sha256:083171652584e1b8829581f965b9b7723ca5f9a2cd7e20271edf264cfd7c1412"},
    {file = "watchdog-2.1.9-py3-none-manylinux2014_s390x.whl", hash = "sha256:b530ae007a5f5d50b7fbba96634c7ee21abec70dc3e7f0233339c81943848dc1"},
    {file = "watchdog-2.1.9-py3-none-manylinux2014_x86_64.whl", hash = "sha256:4f4e1c4aa54fb86316a62a87b3378c025e228178d55481d30d857c6c438897d6"},
    {file = "watchdog-2.1.9-py3-none-win32.whl", hash = "sha256:5952135968519e2447a01875a6f5fc8c03190b24d14ee52b0f4b1682259520b1"},
    {file = "watchdog-2.1.9-py3-none-win_amd64.whl", hash = "sha256:7a833211f49143c3d336729b0020ffd1274078e94b0ae42e22f596999f50279c"},
    {file = "watchdog-2.1.9-py3-none-win_ia64.whl", hash = "sha256:ad576a565260d8f99d97f2e64b0f97a48228317095908568a9d5c786c829d428"},
    {file = "watchdog-2.1.9.tar.gz", hash = "sha256:43ce20ebb36a51f21fa376f76d1d4692452b2527ccd601950d69ed36b9e21609"},
]
webauthn = [
    {file = "webauthn-1.5.2-py3-none-any.whl", hash = "sha256:85b0780329755d3bb0cf9bf456002cddddf8718daa42293316d26c09c1eceec4"},
    {file = "webauthn-1.5.2.tar.gz", hash = "sha256:44d57d953d712ac3db543b77ad69f176dc7ec531bd677e779951e3380ee6f5e6"},
]
webencodings = [
    {file = "webencodings-0.5.1-py2.py3-none-any.whl", hash = "sha256:a0af1213f3c2226497a97e2b3aa01a7e4bee4f403f95be16fc9acd2947514a78"},
    {file = "webencodings-0.5.1.tar.gz", hash = "sha256:b36a1c245f2d304965eb4e0a82848379241dc04b865afcc4aab16748587e1923"},
]
whoosh = [
    {file = "Whoosh-2.7.4-py2.py3-none-any.whl", hash = "sha256:aa39c3c3426e3fd107dcb4bde64ca1e276a65a889d9085a6e4b54ba82420a852"},
    {file = "Whoosh-2.7.4.tar.gz", hash = "sha256:7ca5633dbfa9e0e0fa400d3151a8a0c4bec53bd2ecedc0a67705b17565c31a83"},
    {file = "Whoosh-2.7.4.zip", hash = "sha256:e0857375f63e9041e03fedd5b7541f97cf78917ac1b6b06c1fcc9b45375dda69"},
]
wrapt = [
    {file = "wrapt-1.14.1-cp27-cp27m-macosx_10_9_x86_64.whl", hash = "sha256:1b376b3f4896e7930f1f772ac4b064ac12598d1c38d04907e696cc4d794b43d3"},
    {file = "wrapt-1.14.1-cp27-cp27m-manylinux1_i686.whl", hash = "sha256:903500616422a40a98a5a3c4ff4ed9d0066f3b4c951fa286018ecdf0750194ef"},
    {file = "wrapt-1.14.1-cp27-cp27m-manylinux1_x86_64.whl", hash = "sha256:5a9a0d155deafd9448baff28c08e150d9b24ff010e899311ddd63c45c2445e28"},
    {file = "wrapt-1.14.1-cp27-cp27m-manylinux2010_i686.whl", hash = "sha256:ddaea91abf8b0d13443f6dac52e89051a5063c7d014710dcb4d4abb2ff811a59"},
    {file = "wrapt-1.14.1-cp27-cp27m-manylinux2010_x86_64.whl", hash = "sha256:36f582d0c6bc99d5f39cd3ac2a9062e57f3cf606ade29a0a0d6b323462f4dd87"},
    {file = "wrapt-1.14.1-cp27-cp27mu-manylinux1_i686.whl", hash = "sha256:7ef58fb89674095bfc57c4069e95d7a31cfdc0939e2a579882ac7d55aadfd2a1"},
    {file = "wrapt-1.14.1-cp27-cp27mu-manylinux1_x86_64.whl", hash = "sha256:e2f83e18fe2f4c9e7db597e988f72712c0c3676d337d8b101f6758107c42425b"},
    {file = "wrapt-1.14.1-cp27-cp27mu-manylinux2010_i686.whl", hash = "sha256:ee2b1b1769f6707a8a445162ea16dddf74285c3964f605877a20e38545c3c462"},
    {file = "wrapt-1.14.1-cp27-cp27mu-manylinux2010_x86_64.whl", hash = "sha256:833b58d5d0b7e5b9832869f039203389ac7cbf01765639c7309fd50ef619e0b1"},
    {file = "wrapt-1.14.1-cp310-cp310-macosx_10_9_x86_64.whl", hash = "sha256:80bb5c256f1415f747011dc3604b59bc1f91c6e7150bd7db03b19170ee06b320"},
    {file = "wrapt-1.14.1-cp310-cp310-macosx_11_0_arm64.whl", hash = "sha256:07f7a7d0f388028b2df1d916e94bbb40624c59b48ecc6cbc232546706fac74c2"},
    {file = "wrapt-1.14.1-cp310-cp310-manylinux_2_17_aarch64.manylinux2014_aarch64.whl", hash = "sha256:02b41b633c6261feff8ddd8d11c711df6842aba629fdd3da10249a53211a72c4"},
    {file = "wrapt-1.14.1-cp310-cp310-manylinux_2_5_i686.manylinux1_i686.manylinux_2_17_i686.manylinux2014_i686.whl", hash = "sha256:2fe803deacd09a233e4762a1adcea5db5d31e6be577a43352936179d14d90069"},
    {file = "wrapt-1.14.1-cp310-cp310-manylinux_2_5_x86_64.manylinux1_x86_64.manylinux_2_17_x86_64.manylinux2014_x86_64.whl", hash = "sha256:257fd78c513e0fb5cdbe058c27a0624c9884e735bbd131935fd49e9fe719d310"},
    {file = "wrapt-1.14.1-cp310-cp310-musllinux_1_1_aarch64.whl", hash = "sha256:4fcc4649dc762cddacd193e6b55bc02edca674067f5f98166d7713b193932b7f"},
    {file = "wrapt-1.14.1-cp310-cp310-musllinux_1_1_i686.whl", hash = "sha256:11871514607b15cfeb87c547a49bca19fde402f32e2b1c24a632506c0a756656"},
    {file = "wrapt-1.14.1-cp310-cp310-musllinux_1_1_x86_64.whl", hash = "sha256:8ad85f7f4e20964db4daadcab70b47ab05c7c1cf2a7c1e51087bfaa83831854c"},
    {file = "wrapt-1.14.1-cp310-cp310-win32.whl", hash = "sha256:a9a52172be0b5aae932bef82a79ec0a0ce87288c7d132946d645eba03f0ad8a8"},
    {file = "wrapt-1.14.1-cp310-cp310-win_amd64.whl", hash = "sha256:6d323e1554b3d22cfc03cd3243b5bb815a51f5249fdcbb86fda4bf62bab9e164"},
    {file = "wrapt-1.14.1-cp35-cp35m-manylinux1_i686.whl", hash = "sha256:43ca3bbbe97af00f49efb06e352eae40434ca9d915906f77def219b88e85d907"},
    {file = "wrapt-1.14.1-cp35-cp35m-manylinux1_x86_64.whl", hash = "sha256:6b1a564e6cb69922c7fe3a678b9f9a3c54e72b469875aa8018f18b4d1dd1adf3"},
    {file = "wrapt-1.14.1-cp35-cp35m-manylinux2010_i686.whl", hash = "sha256:00b6d4ea20a906c0ca56d84f93065b398ab74b927a7a3dbd470f6fc503f95dc3"},
    {file = "wrapt-1.14.1-cp35-cp35m-manylinux2010_x86_64.whl", hash = "sha256:a85d2b46be66a71bedde836d9e41859879cc54a2a04fad1191eb50c2066f6e9d"},
    {file = "wrapt-1.14.1-cp35-cp35m-win32.whl", hash = "sha256:dbcda74c67263139358f4d188ae5faae95c30929281bc6866d00573783c422b7"},
    {file = "wrapt-1.14.1-cp35-cp35m-win_amd64.whl", hash = "sha256:b21bb4c09ffabfa0e85e3a6b623e19b80e7acd709b9f91452b8297ace2a8ab00"},
    {file = "wrapt-1.14.1-cp36-cp36m-macosx_10_9_x86_64.whl", hash = "sha256:9e0fd32e0148dd5dea6af5fee42beb949098564cc23211a88d799e434255a1f4"},
    {file = "wrapt-1.14.1-cp36-cp36m-manylinux_2_17_aarch64.manylinux2014_aarch64.whl", hash = "sha256:9736af4641846491aedb3c3f56b9bc5568d92b0692303b5a305301a95dfd38b1"},
    {file = "wrapt-1.14.1-cp36-cp36m-manylinux_2_5_i686.manylinux1_i686.manylinux_2_17_i686.manylinux2014_i686.whl", hash = "sha256:5b02d65b9ccf0ef6c34cba6cf5bf2aab1bb2f49c6090bafeecc9cd81ad4ea1c1"},
    {file = "wrapt-1.14.1-cp36-cp36m-manylinux_2_5_x86_64.manylinux1_x86_64.manylinux_2_17_x86_64.manylinux2014_x86_64.whl", hash = "sha256:21ac0156c4b089b330b7666db40feee30a5d52634cc4560e1905d6529a3897ff"},
    {file = "wrapt-1.14.1-cp36-cp36m-musllinux_1_1_aarch64.whl", hash = "sha256:9f3e6f9e05148ff90002b884fbc2a86bd303ae847e472f44ecc06c2cd2fcdb2d"},
    {file = "wrapt-1.14.1-cp36-cp36m-musllinux_1_1_i686.whl", hash = "sha256:6e743de5e9c3d1b7185870f480587b75b1cb604832e380d64f9504a0535912d1"},
    {file = "wrapt-1.14.1-cp36-cp36m-musllinux_1_1_x86_64.whl", hash = "sha256:d79d7d5dc8a32b7093e81e97dad755127ff77bcc899e845f41bf71747af0c569"},
    {file = "wrapt-1.14.1-cp36-cp36m-win32.whl", hash = "sha256:81b19725065dcb43df02b37e03278c011a09e49757287dca60c5aecdd5a0b8ed"},
    {file = "wrapt-1.14.1-cp36-cp36m-win_amd64.whl", hash = "sha256:b014c23646a467558be7da3d6b9fa409b2c567d2110599b7cf9a0c5992b3b471"},
    {file = "wrapt-1.14.1-cp37-cp37m-macosx_10_9_x86_64.whl", hash = "sha256:88bd7b6bd70a5b6803c1abf6bca012f7ed963e58c68d76ee20b9d751c74a3248"},
    {file = "wrapt-1.14.1-cp37-cp37m-manylinux_2_17_aarch64.manylinux2014_aarch64.whl", hash = "sha256:b5901a312f4d14c59918c221323068fad0540e34324925c8475263841dbdfe68"},
    {file = "wrapt-1.14.1-cp37-cp37m-manylinux_2_5_i686.manylinux1_i686.manylinux_2_17_i686.manylinux2014_i686.whl", hash = "sha256:d77c85fedff92cf788face9bfa3ebaa364448ebb1d765302e9af11bf449ca36d"},
    {file = "wrapt-1.14.1-cp37-cp37m-manylinux_2_5_x86_64.manylinux1_x86_64.manylinux_2_17_x86_64.manylinux2014_x86_64.whl", hash = "sha256:8d649d616e5c6a678b26d15ece345354f7c2286acd6db868e65fcc5ff7c24a77"},
    {file = "wrapt-1.14.1-cp37-cp37m-musllinux_1_1_aarch64.whl", hash = "sha256:7d2872609603cb35ca513d7404a94d6d608fc13211563571117046c9d2bcc3d7"},
    {file = "wrapt-1.14.1-cp37-cp37m-musllinux_1_1_i686.whl", hash = "sha256:ee6acae74a2b91865910eef5e7de37dc6895ad96fa23603d1d27ea69df545015"},
    {file = "wrapt-1.14.1-cp37-cp37m-musllinux_1_1_x86_64.whl", hash = "sha256:2b39d38039a1fdad98c87279b48bc5dce2c0ca0d73483b12cb72aa9609278e8a"},
    {file = "wrapt-1.14.1-cp37-cp37m-win32.whl", hash = "sha256:60db23fa423575eeb65ea430cee741acb7c26a1365d103f7b0f6ec412b893853"},
    {file = "wrapt-1.14.1-cp37-cp37m-win_amd64.whl", hash = "sha256:709fe01086a55cf79d20f741f39325018f4df051ef39fe921b1ebe780a66184c"},
    {file = "wrapt-1.14.1-cp38-cp38-macosx_10_9_x86_64.whl", hash = "sha256:8c0ce1e99116d5ab21355d8ebe53d9460366704ea38ae4d9f6933188f327b456"},
    {file = "wrapt-1.14.1-cp38-cp38-macosx_11_0_arm64.whl", hash = "sha256:e3fb1677c720409d5f671e39bac6c9e0e422584e5f518bfd50aa4cbbea02433f"},
    {file = "wrapt-1.14.1-cp38-cp38-manylinux_2_17_aarch64.manylinux2014_aarch64.whl", hash = "sha256:642c2e7a804fcf18c222e1060df25fc210b9c58db7c91416fb055897fc27e8cc"},
    {file = "wrapt-1.14.1-cp38-cp38-manylinux_2_5_i686.manylinux1_i686.manylinux_2_17_i686.manylinux2014_i686.whl", hash = "sha256:7b7c050ae976e286906dd3f26009e117eb000fb2cf3533398c5ad9ccc86867b1"},
    {file = "wrapt-1.14.1-cp38-cp38-manylinux_2_5_x86_64.manylinux1_x86_64.manylinux_2_17_x86_64.manylinux2014_x86_64.whl", hash = "sha256:ef3f72c9666bba2bab70d2a8b79f2c6d2c1a42a7f7e2b0ec83bb2f9e383950af"},
    {file = "wrapt-1.14.1-cp38-cp38-musllinux_1_1_aarch64.whl", hash = "sha256:01c205616a89d09827986bc4e859bcabd64f5a0662a7fe95e0d359424e0e071b"},
    {file = "wrapt-1.14.1-cp38-cp38-musllinux_1_1_i686.whl", hash = "sha256:5a0f54ce2c092aaf439813735584b9537cad479575a09892b8352fea5e988dc0"},
    {file = "wrapt-1.14.1-cp38-cp38-musllinux_1_1_x86_64.whl", hash = "sha256:2cf71233a0ed05ccdabe209c606fe0bac7379fdcf687f39b944420d2a09fdb57"},
    {file = "wrapt-1.14.1-cp38-cp38-win32.whl", hash = "sha256:aa31fdcc33fef9eb2552cbcbfee7773d5a6792c137b359e82879c101e98584c5"},
    {file = "wrapt-1.14.1-cp38-cp38-win_amd64.whl", hash = "sha256:d1967f46ea8f2db647c786e78d8cc7e4313dbd1b0aca360592d8027b8508e24d"},
    {file = "wrapt-1.14.1-cp39-cp39-macosx_10_9_x86_64.whl", hash = "sha256:3232822c7d98d23895ccc443bbdf57c7412c5a65996c30442ebe6ed3df335383"},
    {file = "wrapt-1.14.1-cp39-cp39-macosx_11_0_arm64.whl", hash = "sha256:988635d122aaf2bdcef9e795435662bcd65b02f4f4c1ae37fbee7401c440b3a7"},
    {file = "wrapt-1.14.1-cp39-cp39-manylinux_2_17_aarch64.manylinux2014_aarch64.whl", hash = "sha256:9cca3c2cdadb362116235fdbd411735de4328c61425b0aa9f872fd76d02c4e86"},
    {file = "wrapt-1.14.1-cp39-cp39-manylinux_2_5_i686.manylinux1_i686.manylinux_2_17_i686.manylinux2014_i686.whl", hash = "sha256:d52a25136894c63de15a35bc0bdc5adb4b0e173b9c0d07a2be9d3ca64a332735"},
    {file = "wrapt-1.14.1-cp39-cp39-manylinux_2_5_x86_64.manylinux1_x86_64.manylinux_2_17_x86_64.manylinux2014_x86_64.whl", hash = "sha256:40e7bc81c9e2b2734ea4bc1aceb8a8f0ceaac7c5299bc5d69e37c44d9081d43b"},
    {file = "wrapt-1.14.1-cp39-cp39-musllinux_1_1_aarch64.whl", hash = "sha256:b9b7a708dd92306328117d8c4b62e2194d00c365f18eff11a9b53c6f923b01e3"},
    {file = "wrapt-1.14.1-cp39-cp39-musllinux_1_1_i686.whl", hash = "sha256:6a9a25751acb379b466ff6be78a315e2b439d4c94c1e99cb7266d40a537995d3"},
    {file = "wrapt-1.14.1-cp39-cp39-musllinux_1_1_x86_64.whl", hash = "sha256:34aa51c45f28ba7f12accd624225e2b1e5a3a45206aa191f6f9aac931d9d56fe"},
    {file = "wrapt-1.14.1-cp39-cp39-win32.whl", hash = "sha256:dee0ce50c6a2dd9056c20db781e9c1cfd33e77d2d569f5d1d9321c641bb903d5"},
    {file = "wrapt-1.14.1-cp39-cp39-win_amd64.whl", hash = "sha256:dee60e1de1898bde3b238f18340eec6148986da0455d8ba7848d50470a7a32fb"},
    {file = "wrapt-1.14.1.tar.gz", hash = "sha256:380a85cf89e0e69b7cfbe2ea9f765f004ff419f34194018a6827ac0e3edfed4d"},
]
zipp = [
    {file = "zipp-3.8.0-py3-none-any.whl", hash = "sha256:c4f6e5bbf48e74f7a38e7cc5b0480ff42b0ae5178957d564d18932525d5cf099"},
    {file = "zipp-3.8.0.tar.gz", hash = "sha256:56bf8aadb83c24db6c4b577e13de374ccfb67da2078beba1d037c17980bf43ad"},
]<|MERGE_RESOLUTION|>--- conflicted
+++ resolved
@@ -320,11 +320,7 @@
 [[package]]
 name = "django-bootstrap5"
 version = "21.3"
-<<<<<<< HEAD
-description = "Bootstrap 5 support for Django projects"
-=======
 description = "Bootstrap 5 for Django"
->>>>>>> 44a2650c
 category = "main"
 optional = false
 python-versions = ">=3.7"
