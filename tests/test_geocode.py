--- conflicted
+++ resolved
@@ -7,154 +7,9 @@
 from django.contrib.auth.models import Group, AnonymousUser
 from django.contrib.auth import get_user
 from django.core.management import call_command
-<<<<<<< HEAD
-=======
 from django.core.exceptions import ValidationError
->>>>>>> 06d7a3fd
 
 import peeringdb_server.models as models
-
-
-<<<<<<< HEAD
-class ViewTestCase(TestCase):
-    @classmethod
-    def setUpTestData(cls):
-
-        # create organizations
-        cls.organizations = {
-            k: models.Organization.objects.create(
-                name="Geocode Org %s" % k, status="ok"
-            )
-            for k in ["a", "b", "c", "d"]
-        }
-
-        # create facilities
-        cls.facilities = {
-            k: models.Facility.objects.create(
-                name=f"Geocode Fac {k}",
-                status="ok",
-                org=cls.organizations[k],
-                address1="Some street",
-                address2=k,
-                city="Chicago",
-                country="US",
-                state="IL",
-                zipcode="1234",
-                latitude=1.23,
-                longitude=-1.23,
-                geocode_status=True,
-            )
-            for k in ["a", "b", "c", "d"]
-        }
-
-    def test_base(self):
-        self.assertEqual(
-            self.facilities["a"].geocode_address, "Some street a, Chicago, IL 1234"
-        )
-        self.assertEqual(self.facilities["a"].geocode_coordinates, (1.23, -1.23))
-
-    def test_change(self):
-        self.assertEqual(self.facilities["b"].geocode_status, True)
-        self.facilities["b"].address1 = "Another street b"
-        self.facilities["b"].save()
-        self.assertEqual(self.facilities["b"].geocode_status, False)
-        self.assertEqual(self.facilities["c"].geocode_status, True)
-        self.facilities["c"].lat = 4567.0
-        self.facilities["c"].save()
-        self.assertEqual(self.facilities["c"].geocode_status, True)
-        self.assertEqual(self.facilities["d"].geocode_status, True)
-        self.facilities["d"].website = "http://www.test.com"
-        self.facilities["d"].save()
-        self.assertEqual(self.facilities["d"].geocode_status, True)
-
-    def test_command(self):
-        self.assertEqual(self.facilities["a"].geocode_status, True)
-
-        # change address to flag facility for geocoding
-
-        self.facilities["a"].address1 = "Another street a"
-
-        # test unicode output from command by adding special characters
-        # to the new address
-
-        self.facilities["a"].name = "sdílených služeb"
-        self.facilities["a"].save()
-
-        out = io.StringIO()
-        call_command("pdb_geosync", "fac", limit=1, stdout=out)
-        out = out.getvalue()
-
-        assert "[fac 1/1 ID:{}]".format(self.facilities["a"].id) in out
-=======
-# class ViewTestCase(TestCase):
-#     @classmethod
-#     def setUpTestData(cls):
-
-#         # create organizations
-#         cls.organizations = {
-#             k: models.Organization.objects.create(
-#                 name="Geocode Org %s" % k, status="ok"
-#             )
-#             for k in ["a", "b", "c", "d"]
-#         }
-
-#         # create facilities
-#         cls.facilities = {
-#             k: models.Facility.objects.create(
-#                 name=f"Geocode Fac {k}",
-#                 status="ok",
-#                 org=cls.organizations[k],
-#                 address1="Some street",
-#                 address2=k,
-#                 city="Chicago",
-#                 country="US",
-#                 state="IL",
-#                 zipcode="1234",
-#                 latitude=1.23,
-#                 longitude=-1.23,
-#                 geocode_status=True,
-#             )
-#             for k in ["a", "b", "c", "d"]
-#         }
-
-#     def test_base(self):
-#         self.assertEqual(
-#             self.facilities["a"].geocode_address, "Some street a, Chicago, IL 1234"
-#         )
-#         self.assertEqual(self.facilities["a"].geocode_coordinates, (1.23, -1.23))
-
-#     def test_change(self):
-#         self.assertEqual(self.facilities["b"].geocode_status, True)
-#         self.facilities["b"].address1 = "Another street b"
-#         self.facilities["b"].save()
-#         self.assertEqual(self.facilities["b"].geocode_status, False)
-#         self.assertEqual(self.facilities["c"].geocode_status, True)
-#         self.facilities["c"].lat = 4567.0
-#         self.facilities["c"].save()
-#         self.assertEqual(self.facilities["c"].geocode_status, True)
-#         self.assertEqual(self.facilities["d"].geocode_status, True)
-#         self.facilities["d"].website = "http://www.test.com"
-#         self.facilities["d"].save()
-#         self.assertEqual(self.facilities["d"].geocode_status, True)
-
-#     def test_command(self):
-#         self.assertEqual(self.facilities["a"].geocode_status, True)
-
-#         # change address to flag facility for geocoding
-
-#         self.facilities["a"].address1 = "Another street a"
-
-#         # test unicode output from command by adding special characters
-#         # to the new address
-
-#         self.facilities["a"].name = "sdílených služeb"
-#         self.facilities["a"].save()
-
-#         out = io.StringIO()
-#         call_command("pdb_geosync", "fac", limit=1, stdout=out)
-#         out = out.getvalue()
-
-#         assert "[fac 1/1 ID:1]" in out
 
 @pytest.fixture
 def fac():
@@ -233,6 +88,3 @@
 
 def test_geo_model_parse_reverse(fac, reverse, reverse_parsed):
     assert fac.parse_reverse_geocode(reverse) == reverse_parsed
-
-
->>>>>>> 06d7a3fd
