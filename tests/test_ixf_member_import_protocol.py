import json
import os
from pprint import pprint
import pytest
import reversion
import requests
import jsonschema
import time
import io
import datetime
import ipaddress

from django.test import override_settings
from django.conf import settings

from peeringdb_server.models import (
    Organization,
    Network,
    NetworkIXLan,
    NetworkContact,
    IXLan,
    IXLanPrefix,
    InternetExchange,
    IXFMemberData,
    IXLanIXFMemberImportLog,
    User,
    DeskProTicket,
    IXFImportEmail,
)
from peeringdb_server import ixf


@pytest.mark.django_db
def test_resolve_local_ixf(entities, use_ip, save):
    """
    Netixlan exists, remote data matches the netixlan, and there is a local-ixf
    entry that also matches all the data.
    """
    data = setup_test_data("ixf.member.0")
    network = entities["net"]["UPDATE_ENABLED"]
    ixlan = entities["ixlan"][0]

    entities["netixlan"].append(
        NetworkIXLan.objects.create(
            network=network,
            ixlan=ixlan,
            asn=network.asn,
            speed=10000,
            ipaddr4=use_ip(4, "195.69.147.250"),
            ipaddr6=use_ip(6, "2001:7f8:1::a500:2906:1"),
            status="ok",
            is_rs_peer=True,
            operational=True,
        )
    )

    # Create a local IXF that matches remote details
    IXFMemberData.objects.create(
        asn=network.asn,
        ipaddr4=use_ip(4, "195.69.147.250"),
        ipaddr6=use_ip(6, "2001:7f8:1::a500:2906:1"),
        ixlan=ixlan,
        speed=10000,
        fetched=datetime.datetime.now(datetime.timezone.utc),
        operational=True,
        is_rs_peer=True,
        status="ok",
    )

    importer = ixf.Importer()

    if not save:
        return assert_idempotent(importer, ixlan, data, save=False)

    importer.update(ixlan, data=data)
    importer.notify_proposals()

    assert IXFMemberData.objects.count() == 0

    # We do not email upon resolve
    assert_no_emails(network, ixlan.ix)

    # Test idempotent
    assert_idempotent(importer, ixlan, data)


@pytest.mark.django_db
def test_update_data_attributes(entities, use_ip, save):
    """
    The NetIXLan differs from the remote data, but allow_ixp_update is enabled
    so we update automatically.
    """
    data = setup_test_data("ixf.member.0")
    network = entities["net"]["UPDATE_ENABLED"]
    ixlan = entities["ixlan"][0]
    ix_updated = ixlan.ix.updated

    with reversion.create_revision():
        entities["netixlan"].append(
            NetworkIXLan.objects.create(
                network=network,
                ixlan=ixlan,
                asn=network.asn,
                speed=20000,
                ipaddr4=use_ip(4, "195.69.147.250"),
                ipaddr6=use_ip(6, "2001:7f8:1::a500:2906:1"),
                status="ok",
                is_rs_peer=False,
                operational=False,
            )
        )

    importer = ixf.Importer()

    if not save:
        return assert_idempotent(importer, ixlan, data, save=False)

    importer.update(ixlan, data=data)
    importer.notify_proposals()

    # assert that the exchange's `updated` field was not
    # altered by the import (#812)
    ixlan.ix.refresh_from_db()
    assert ixlan.ix.updated == ix_updated

    assert IXFMemberData.objects.count() == 0

    if (network.ipv4_support and not use_ip(4)) or (
        network.ipv6_support and not use_ip(6)
    ):

        # test (delete+add) consolidation (#770)

        assert len(importer.log["data"]) == 2
        log_delete = importer.log["data"][0]
        log_add = importer.log["data"][1]
        assert log_delete["action"] == "delete"
        assert log_add["action"] == "add"

    else:

        # test modify
        assert len(importer.log["data"]) == 1
        log = importer.log["data"][0]

        assert log["action"] == "modify"
        assert "operational" in log["reason"]

        # #793 we are currently ignoring is_rs_peer
        # and speed for modifies
        assert "is_rs_peer" not in log["reason"]
        assert "speed" not in log["reason"]

    netixlan = NetworkIXLan.objects.filter(status="ok").first()
    assert netixlan.operational == True

    # #793 we are currently ignoring is_rs_peer
    # and speed for modifies
    assert netixlan.is_rs_peer == False
    assert netixlan.speed == 20000

    # Assert idempotent
    assert_idempotent(importer, ixlan, data)

    # Assert no emails
    assert_no_emails(network, ixlan.ix)

    # test rollback
    import_log = IXLanIXFMemberImportLog.objects.first()
    import_log.rollback()
    netixlan = NetworkIXLan.objects.filter(status="ok").first()
    assert netixlan.operational == False
    assert netixlan.is_rs_peer == False
    assert netixlan.speed == 20000
    assert netixlan.ipaddr4 == use_ip(4, "195.69.147.250")
    assert netixlan.ipaddr6 == use_ip(6, "2001:7f8:1::a500:2906:1")


@pytest.mark.django_db
def test_update_data_attributes_no_routeserver(entities, save):
    """
    The NetIXLan differs from the remote data, but allow_ixp_update is enabled
    so we update automatically.

    routeserver attribute is missing from remote, we ignore it
    """
    data = setup_test_data("ixf.member.4")
    network = entities["net"]["UPDATE_ENABLED"]
    ixlan = entities["ixlan"][0]

    with reversion.create_revision():
        entities["netixlan"].append(
            NetworkIXLan.objects.create(
                network=network,
                ixlan=ixlan,
                asn=network.asn,
                speed=20000,
                ipaddr4="195.69.147.250",
                ipaddr6="2001:7f8:1::a500:2906:1",
                status="ok",
                is_rs_peer=True,
                operational=False,
            )
        )

    importer = ixf.Importer()

    if not save:
        return assert_idempotent(importer, ixlan, data, save=False)

    importer.update(ixlan, data=data)
    importer.notify_proposals()

    assert IXFMemberData.objects.count() == 0

    netixlan = entities["netixlan"][-1]
    netixlan.refresh_from_db()
    assert netixlan.is_rs_peer == True


@pytest.mark.django_db
def test_suggest_modify_local_ixf(entities, use_ip, save):
    """
    a) Netixlan is different from remote in terms of speed, operational, and is_rs_peer
    BUT there is already a local-ixf for the update.

    Automatic updates are disabled (so netixlan will not change).
    We do nothing and confirm the local-ixf stays the same.

    b) Netixlan is different from remote in terms of speed, operational, and is_rs_peer
    BUT there is already a local-ixf for the update, however IX-F data suggest
    to add one of the missing ip addresses (eg. signature changed)

    """
    data = setup_test_data("ixf.member.1")
    network = entities["net"]["UPDATE_DISABLED"]
    ixlan = entities["ixlan"][0]

    entities["netixlan"].append(
        NetworkIXLan.objects.create(
            network=network,
            ixlan=ixlan,
            asn=network.asn,
            speed=20000,
            ipaddr4=use_ip(4, "195.69.147.250"),
            ipaddr6=use_ip(6, "2001:7f8:1::a500:2906:1"),
            status="ok",
            is_rs_peer=False,
            operational=False,
        )
    )

    # Matches the json data, doesn't match the existing netixlan.
    preexisting_ixfmember_data = IXFMemberData.objects.create(
        asn=network.asn,
        ipaddr4=use_ip(4, "195.69.147.250"),
        ipaddr6=use_ip(6, "2001:7f8:1::a500:2906:1"),
        ixlan=ixlan,
        speed=10000,
        fetched=datetime.datetime.now(datetime.timezone.utc),
        operational=True,
        is_rs_peer=True,
        status="ok",
        data={"foo": "bar"},
    )

    importer = ixf.Importer()

    if not save:
        return assert_idempotent(importer, ixlan, data, save=False)

    importer.update(ixlan, data=data)
    importer.notify_proposals()

    for email in IXFImportEmail.objects.all():
        print(email.message)

    if (network.ipv4_support and not network.ipv6_support and not use_ip(4)) or (
        network.ipv6_support and not network.ipv4_support and not use_ip(6)
    ):

        # edge case where network has the one ip set that
        # its not supporting and the other ip nto set at all
        # (see #771 and #770) and the existing suggestion was for
        # a different combination protocols supported and signature
        #
        # this will generate a new proposal notification for the entry
        # and there is nothing we can do about it at this point
        #
        # should only happen very rarely

        email_info = [
            (
                "MODIFY",
                network.asn,
                use_ip(4, "195.69.147.250"),
                use_ip(6, "2001:7f8:1::a500:2906:1"),
            )
        ]

        assert_ix_email(ixlan.ix, email_info)
        assert_network_email(network, email_info)

        assert IXFMemberData.objects.count() == 2
        ixf_member_data_delete = IXFMemberData.objects.all()[0]
        ixf_member_data_modify = IXFMemberData.objects.all()[1]
        assert ixf_member_data_modify.action == "modify"
        assert ixf_member_data_delete.action == "delete"

        assert ixf_member_data_delete.requirement_of == ixf_member_data_modify

    elif (network.ipv4_support and network.ipv6_support and not use_ip(4)) or (
        network.ipv6_support and network.ipv4_support and not use_ip(6)
    ):

        # network supports both protocols, old ix-f data only has one
        # of the ips set, suggest adding the other
        # #770 #771

        email_info = [
            (
                "MODIFY",
                network.asn,
                use_ip(4, "195.69.147.250"),
                use_ip(6, "2001:7f8:1::a500:2906:1"),
            )
        ]

        assert_ix_email(ixlan.ix, email_info)
        assert_network_email(network, email_info)

        assert IXFMemberData.objects.count() == 2
        ixf_member_data_delete = IXFMemberData.objects.all()[0]
        ixf_member_data_modify = IXFMemberData.objects.all()[1]
        assert ixf_member_data_modify.action == "modify"
        assert ixf_member_data_delete.action == "delete"
        assert ixf_member_data_delete.requirement_of == ixf_member_data_modify

    else:

        assert_no_emails(network, ixlan.ix)
        assert IXFMemberData.objects.count() == 1
        assert preexisting_ixfmember_data == IXFMemberData.objects.first()

    # Assert idempotent
    assert_idempotent(importer, ixlan, data)


@pytest.mark.django_db
def test_suggest_modify(entities, use_ip, save):
    """
    Netixlan is different from remote in terms of speed, operational, and is_rs_peer.
    There is no local-ixf existing.

    We need to send out notifications to net and ix
    """
    data = setup_test_data("ixf.member.1")
    network = entities["net"]["UPDATE_DISABLED"]
    ixlan = entities["ixlan"][0]
    entities["netixlan"].append(
        NetworkIXLan.objects.create(
            network=network,
            ixlan=ixlan,
            asn=network.asn,
            speed=20000,
            ipaddr4=use_ip(4, "195.69.147.250"),
            ipaddr6=use_ip(6, "2001:7f8:1::a500:2906:1"),
            status="ok",
            is_rs_peer=False,
            operational=False,
        )
    )

    importer = ixf.Importer()

    if not save:
        return assert_idempotent(importer, ixlan, data, save=False)

    importer.update(ixlan, data=data)
    importer.notify_proposals()

    print(importer.log)

    # Create local ixf
    if (not network.ipv4_support and not use_ip(6)) or (
        not network.ipv6_support and not use_ip(4)
    ):

        # data changes and signature (ip) change with
        # partial ip protocol support
        # #770 and #771

        assert IXFMemberData.objects.count() == 2
    elif (network.ipv4_support and network.ipv6_support) and (
        not use_ip(6) or not use_ip(4)
    ):

        # data changes and signature (ip) change with
        # full ip protocol support
        # #770 and #771

        assert IXFMemberData.objects.count() == 2
    else:
        assert IXFMemberData.objects.count() == 1
    assert len(importer.log["data"]) == 1
    log = importer.log["data"][0]
    assert log["action"] == "suggest-modify"

    # NetIXLAN is unchanged
    assert NetworkIXLan.objects.first().speed == 20000
    assert NetworkIXLan.objects.first().is_rs_peer == False
    assert NetworkIXLan.objects.first().operational == False

    # Consolidated email is sent to the Network and the IX
    email_info = [
        (
            "MODIFY",
            network.asn,
            use_ip(4, "195.69.147.250"),
            use_ip(6, "2001:7f8:1::a500:2906:1"),
        )
    ]
    assert_ix_email(ixlan.ix, email_info)
    assert_network_email(network, email_info)

    # Test idempotent
    assert_idempotent(importer, ixlan, data, save=save)


@pytest.mark.django_db
def test_suggest_modify_no_routeserver(entities, save):
    """
    Netixlan is different from remote in terms of speed, operational, and is_rs_peer.
    There is no local-ixf existing.

    We need to send out notifications to net and ix

    Routerserver attribute missing from remote, we ignore it
    """
    data = setup_test_data("ixf.member.5")
    network = entities["net"]["UPDATE_DISABLED"]
    ixlan = entities["ixlan"][0]
    entities["netixlan"].append(
        NetworkIXLan.objects.create(
            network=network,
            ixlan=ixlan,
            asn=network.asn,
            speed=20000,
            ipaddr4="195.69.147.250",
            ipaddr6="2001:7f8:1::a500:2906:1",
            status="ok",
            is_rs_peer=True,
            operational=False,
        )
    )

    importer = ixf.Importer()

    if not save:
        return assert_idempotent(importer, ixlan, data, save=False)

    importer.update(ixlan, data=data)
    importer.notify_proposals()

    assert NetworkIXLan.objects.last().is_rs_peer == True
    assert IXFMemberData.objects.first().is_rs_peer == None

    # Test idempotent
    assert_idempotent(importer, ixlan, data, save=save)


@pytest.mark.django_db
def test_add_netixlan(entities, use_ip, save):
    """
    No NetIXLan exists but remote IXF data has information
    to create one (without conflicts). Updates are enabled
    so we create the NetIXLan.
    """
    data = setup_test_data("ixf.member.0")
    network = entities["net"]["UPDATE_ENABLED"]
    ixlan = entities["ixlan"][0]

    ix_updated = ixlan.ix.updated

    importer = ixf.Importer()

    if not save:
        return assert_idempotent(importer, ixlan, data, save=False)

    importer.update(ixlan, data=data)
    importer.notify_proposals()

    # assert that the exchange's `updated` field was not
    # altered by the import (#812)
    ixlan.ix.refresh_from_db()
    assert ixlan.ix.updated == ix_updated

    log = importer.log["data"][0]
    assert log["action"] == "add"
    assert NetworkIXLan.objects.count() == 1

    # Test idempotent
    importer.update(ixlan, data=data)
    importer.notify_proposals()

    assert IXFMemberData.objects.count() == 0
    assert NetworkIXLan.objects.count() == 1

    assert_no_emails(network, ixlan.ix)

    # test rollback
    import_log = IXLanIXFMemberImportLog.objects.first()
    import_log.rollback()
    assert NetworkIXLan.objects.first().status == "deleted"
    assert NetworkIXLan.objects.first().ipaddr4 == None
    assert NetworkIXLan.objects.first().ipaddr6 == None


@pytest.mark.django_db
def test_add_netixlan_no_routeserver(entities, use_ip, save):
    """
    No NetIXLan exists but remote IXF data has information
    to create one (without conflicts). Updates are enabled
    so we create the NetIXLan.

    routeserver attribute isnt present at remote ,we ignore it
    """
    data = setup_test_data("ixf.member.4")
    network = entities["net"]["UPDATE_ENABLED"]
    ixlan = entities["ixlan"][0]

    importer = ixf.Importer()

    if not save:
        return assert_idempotent(importer, ixlan, data, save=False)

    importer.update(ixlan, data=data)
    importer.notify_proposals()

    assert IXFMemberData.objects.count() == 0
    assert NetworkIXLan.objects.count() == 1
    assert NetworkIXLan.objects.first().is_rs_peer == False


@pytest.mark.django_db
def test_add_netixlan_conflict_local_ixf(entities, use_ip, save):
    """
    No NetIXLan exists. Network allows auto updates. While remote IXF data has information
    to create a new NetIXLan, there are conflicts with the ipaddresses that
    prevent it from being created.
    There is already a local-ixf so we do nothing.
    """

    data = setup_test_data("ixf.member.0")
    network = entities["net"]["UPDATE_ENABLED"]

    ixlan = entities["ixlan"][1]  # So we have conflicts with IPAddresses

    # invalid prefix space error will only be raised if
    # the other ipaddress (v6 in this case) matches
    # so we move that prefix over

    if use_ip(4):
        ixpfx = entities["ixlan"][0].ixpfx_set.filter(protocol="IPv6").first()
        invalid_ip = 4
    else:
        ixpfx = entities["ixlan"][0].ixpfx_set.filter(protocol="IPv4").first()
        invalid_ip = 6
    ixpfx.ixlan = entities["ixlan"][1]
    ixpfx.save()

    preexisting_ixfmember_data = IXFMemberData.objects.create(
        asn=network.asn,
        # Matches remote-ixf, but conflicts with IXLan
        ipaddr4=use_ip(4, "195.69.147.250"),
        # Matches remote-ixf, but conflicts with IXLan
        ipaddr6=use_ip(6, "2001:7f8:1::a500:2906:1"),
        ixlan=ixlan,
        speed=10000,
        fetched=datetime.datetime.now(datetime.timezone.utc),
        operational=True,
        is_rs_peer=True,
        status="ok",
        data=json.dumps({"foo": "bar"}),
        error=json.dumps(
            {"ipaddr4": ["IPv4 195.69.147.250 does not match any prefix on this ixlan"]}
        ),
    )

    importer = ixf.Importer()

    if not save:
        return assert_idempotent(importer, ixlan, data, save=False)

    importer.update(ixlan, data=data)
    importer.notify_proposals()

    ixfmemberdata = IXFMemberData.objects.first()

    for email in IXFImportEmail.objects.all():
        print(email.message)

    if (not network.ipv4_support and invalid_ip == 4) or (
        not network.ipv6_support and invalid_ip == 6
    ):

        # edge case, signature changed, and invalid ip
        # is on unsupported protocol, making the proposal
        # irrelevant

        assert IXFMemberData.objects.count() == 0
        assert_no_emails(network, ixlan.ix)
        assert_idempotent(importer, ixlan, data, save=save)

    elif (network.ipv4_support and not use_ip(4)) or (
        network.ipv6_support and not use_ip(6)
    ):

        # edge case, signature changed, and invalid and
        # conflicting ip changed causing a drop of the original
        # erorring proposal, and a creation of a new one
        # on the next one

        email_info = [
            ("CREATE", network.asn, "195.69.147.250", "2001:7f8:1::a500:2906:1",)
        ]
        assert_no_emails(network, ixlan.ix)

        assert IXFMemberData.objects.count() == 0
        assert NetworkIXLan.objects.count() == 0

        importer.update(ixlan, data=data)
        importer.notify_proposals()

        assert IXFMemberData.objects.count() == 1
        assert NetworkIXLan.objects.count() == 0

        assert_ix_email(ixlan.ix, email_info)
        assert_no_network_email(network)

        assert_idempotent(importer, ixlan, data, save=save)

    else:
        assert IXFMemberData.objects.count() == 1
        assert NetworkIXLan.objects.count() == 0

        assert_no_emails(network, ixlan.ix)
        assert_idempotent(importer, ixlan, data, save=save)


@pytest.mark.django_db
def test_add_netixlan_conflict(entities, save):
    """
    No NetIXLan exists. Network allows auto updates. While remote IXF data has information
    to create a new NetIXLan, there are conflicts with the ipaddresses that
    prevent it from being created.
    There is no local-ixf so we create one.
    """

    data = setup_test_data("ixf.member.0")
    network = entities["net"]["UPDATE_ENABLED"]
    ixlan = entities["ixlan"][1]  # So we have conflicts with IPAddresses

    # invalid prefix space error will only be raised if
    # the other ipaddress (v6 in this case) matches
    # so we move that prefix over

    if network.ipv6_support:
        ixpfx = entities["ixlan"][0].ixpfx_set.filter(protocol="IPv6").first()
    else:
        ixpfx = entities["ixlan"][0].ixpfx_set.filter(protocol="IPv4").first()

    ixpfx.ixlan = entities["ixlan"][1]
    ixpfx.save()

    importer = ixf.Importer()

    if not save:
        return assert_idempotent(importer, ixlan, data, save=False)

    importer.update(ixlan, data=data)
    importer.notify_proposals()

    ixfmemberdata = IXFMemberData.objects.first()

    if network.ipv4_support and network.ipv6_support:
        assert IXFMemberData.objects.count() == 1
        email_info = [
            ("CREATE", network.asn, "195.69.147.250", "2001:7f8:1::a500:2906:1")
        ]
        assert_ix_email(ixlan.ix, email_info)
        assert_no_network_email(network)

        assert "does not match any prefix on this ixlan" in ixfmemberdata.error

        # Assert that message to IX also includes the error
        assert (
            "A validation error was raised when the IX-F importer attempted to process this change."
            in IXFImportEmail.objects.filter(ix=ixlan.ix.id).first().message
        )

    else:

        # invalid ip is on unsupported protocol, so it was ignored
        # #771

        assert IXFMemberData.objects.count() == 0
        assert_no_emails(network, ixlan.ix)

    # Test idempotent
    assert_idempotent(importer, ixlan, data, save=save)


@pytest.mark.django_db
def test_suggest_add_local_ixf(entities, use_ip, save):
    """
    The netixlan described in the remote-ixf doesn't exist,
    but there is a relationship btw the network and ix (ie a different netixlan).
    The network does not have automatic updates.
    There's a local-ixf that matches the remote-ixf so we do nothing.
    """
    data = setup_test_data("ixf.member.3")
    network = entities["net"]["UPDATE_DISABLED"]
    ixlan = entities["ixlan"][0]
    ix_updated = ixlan.ix.updated

    # This appears in the remote-ixf data so should not
    # create a IXFMemberData instance

    entities["netixlan"].append(
        NetworkIXLan.objects.create(
            network=network,
            ixlan=ixlan,
            asn=network.asn,
            speed=10000,
            ipaddr4=use_ip(4, "195.69.147.251"),
            ipaddr6=use_ip(6, "2001:7f8:1::a500:2906:3"),
            status="ok",
            is_rs_peer=True,
            operational=True,
        )
    )

    preexisting_ixfmember_data = IXFMemberData.objects.create(
        # Matches remote-ixf data
        asn=1001,
        # Matches remote-ixf data
        ipaddr4=use_ip(4, "195.69.147.250"),
        # Matches remote-ixf data
        ipaddr6=use_ip(6, "2001:7f8:1::a500:2906:1"),
        ixlan=ixlan,
        speed=10000,
        fetched=datetime.datetime.now(datetime.timezone.utc),
        operational=True,
        is_rs_peer=True,
        data=json.dumps({"foo": "bar"}),
        status="ok",
    )

    importer = ixf.Importer()

    if not save:
        return assert_idempotent(importer, ixlan, data, save=False)

    importer.update(ixlan, data=data)
    importer.notify_proposals()

    # assert that the exchange's `updated` field was not
    # altered by the import (#812)
    ixlan.ix.refresh_from_db()
    assert ixlan.ix.updated == ix_updated

    if (not network.ipv4_support and use_ip(4) and not use_ip(6)) or (
        not network.ipv6_support and use_ip(6) and not use_ip(4)
    ):
        # edge case, supported protocols changed
        # one of the ips on an unsupported protocol
        # effectively changing the signature, send
        # out create notifications for both

        assert IXFMemberData.objects.count() == 3
        assert NetworkIXLan.objects.count() == 1

        email_info = [
            (
                "CREATE",
                network.asn,
                use_ip(6, "195.69.147.251"),
                use_ip(4, "2001:7f8:1::a500:2906:3"),
            )
        ]

        assert_ix_email(ixlan.ix, email_info)
        assert_network_email(network, email_info)

    elif (network.ipv4_support and network.ipv6_support and not use_ip(4)) or (
        network.ipv4_support and network.ipv6_support and not use_ip(6)
    ):

        # edge case, supported protocols changed
        # effectively changing the signature, send
        # out modify to the existing netixlan and re-create
        # for the existing ixfmemberdata

        assert IXFMemberData.objects.count() == 3
        assert NetworkIXLan.objects.count() == 1

        email_info = [
            ("CREATE", network.asn, "195.69.147.250", "2001:7f8:1::a500:2906:1"),
            (
                "MODIFY",
                network.asn,
                use_ip(4, "195.69.147.251"),
                use_ip(6, "2001:7f8:1::a500:2906:3"),
            ),
        ]

        assert_ix_email(ixlan.ix, email_info)
        assert_network_email(network, email_info)

    else:
        assert IXFMemberData.objects.count() == 1
        assert NetworkIXLan.objects.count() == 1

        assert_no_emails(network, ixlan.ix)

    # Test idempotent
    assert_idempotent(importer, ixlan, data, save=save)


@pytest.mark.django_db
def test_suggest_add(entities, use_ip, save):
    """
    The netixlan described in the remote-ixf doesn't exist,
    but there is a relationship btw the network and ix (ie a different netixlan).
    The network does not have automatic updates.
    There isn't a local-ixf that matches the remote-ixf.
    We suggest adding the netixlan, create an admin ticket, and send emails to the
    network and IX.
    """

    data = setup_test_data("ixf.member.3")  # asn1001
    network = entities["net"]["UPDATE_DISABLED"]  # asn1001
    ixlan = entities["ixlan"][0]

    # This appears in the remote-ixf data so should not
    # create a IXFMemberData instance
    entities["netixlan"].append(
        NetworkIXLan.objects.create(
            network=network,
            ixlan=ixlan,
            asn=network.asn,
            speed=10000,
            ipaddr4=use_ip(4, "195.69.147.251"),
            ipaddr6=use_ip(6, "2001:7f8:1::a500:2906:3"),
            status="ok",
            is_rs_peer=True,
            operational=True,
        )
    )

    importer = ixf.Importer()

    if not save:
        return assert_idempotent(importer, ixlan, data, save=False)

    importer.update(ixlan, data=data)
    importer.notify_proposals()

    print(importer.log)

    if (not network.ipv4_support and use_ip(4) and not use_ip(6)) or (
        not network.ipv6_support and use_ip(6) and not use_ip(4)
    ):
        # edge case, supported protocols changed
        # one of the ips on an unsupported protocol
        # effectively changing the signature, send
        # out create with the apprp

        assert IXFMemberData.objects.count() == 3
        assert NetworkIXLan.objects.count() == 1

        email_info = [
            (
                "CREATE",
                network.asn,
                use_ip(6, "195.69.147.250"),
                use_ip(4, "2001:7f8:1::a500:2906:1"),
            )
        ]

        log_250 = importer.log["data"][0]
        log_251 = importer.log["data"][1]

        assert log_250["action"] == "suggest-add"
        assert log_251["action"] == "suggest-modify"

        if use_ip(4):
            assert log_250["peer"]["ipaddr4"] == ""
            assert log_251["peer"]["ipaddr4"] == ""
            assert log_250["peer"]["ipaddr6"] == "2001:7f8:1::a500:2906:1"
            assert log_251["peer"]["ipaddr6"] == "2001:7f8:1::a500:2906:3"
        elif use_ip(6):
            assert log_250["peer"]["ipaddr4"] == "195.69.147.250"
            assert log_251["peer"]["ipaddr4"] == "195.69.147.251"
            assert log_250["peer"]["ipaddr6"] == ""
            assert log_251["peer"]["ipaddr6"] == ""

        assert_ix_email(ixlan.ix, email_info)
        assert_network_email(network, email_info)

    elif (network.ipv4_support and network.ipv6_support and not use_ip(4)) or (
        network.ipv4_support and network.ipv6_support and not use_ip(6)
    ):

        # edge case, supported protocols changed
        # effectively changing the signature, send
        # out modify to the existing netixlan and re-create
        # for the existing ixfmemberdata

        assert IXFMemberData.objects.count() == 3
        assert NetworkIXLan.objects.count() == 1

        email_info = [
            ("CREATE", network.asn, "195.69.147.250", "2001:7f8:1::a500:2906:1"),
            (
                "MODIFY",
                network.asn,
                use_ip(4, "195.69.147.251"),
                use_ip(6, "2001:7f8:1::a500:2906:3"),
            ),
        ]

        assert_ix_email(ixlan.ix, email_info)
        assert_network_email(network, email_info)

    else:
        assert IXFMemberData.objects.count() == 1
        assert NetworkIXLan.objects.count() == 1

        log = importer.log["data"][0]
        assert log["action"] == "suggest-add"

        if network.ipv4_support and network.ipv6_support:
            email_info = [
                ("CREATE", network.asn, "195.69.147.250", "2001:7f8:1::a500:2906:1")
            ]
        elif network.ipv4_support:
            email_info = [("CREATE", network.asn, "195.69.147.250", None)]
        elif network.ipv6_support:
            email_info = [("CREATE", network.asn, None, "2001:7f8:1::a500:2906:1")]

        assert_ix_email(ixlan.ix, email_info)
        assert_network_email(network, email_info)

    # Test idempotent
    assert_idempotent(importer, ixlan, data)

@pytest.mark.django_db
def test_suggest_add_delete(entities, use_ip_alt, save):
    """
    Tests suggesting a netixlan create and a deletion
    at the same time while one of the ips is nulled.

    This was observed in issue #832
    """

    data = setup_test_data("ixf.member.3")  # asn1001
    network = entities["net"]["UPDATE_DISABLED"]  # asn1001
    ixlan = entities["ixlan"][0]

    # remove ip from ix-f data as per use_ip_alt fixture
    if not use_ip_alt(4):
        del data["member_list"][0]["connection_list"][0]["vlan_list"][0]["ipv4"]
    elif not use_ip_alt(6):
        del data["member_list"][0]["connection_list"][0]["vlan_list"][0]["ipv6"]


    # we don't want the extra ix-f entry for this test
    del data["member_list"][0]["connection_list"][1]

    # This appears in the remote-ixf data so should not
    # create a IXFMemberData instance
    entities["netixlan"].append(
        NetworkIXLan.objects.create(
            network=network,
            ixlan=ixlan,
            asn=network.asn,
            speed=10000,
            ipaddr4=use_ip_alt(4, "195.69.147.252"),
            ipaddr6=use_ip_alt(6, "2001:7f8:1::a500:2906:2"),
            status="ok",
            is_rs_peer=True,
            operational=True,
        )
    )

    importer = ixf.Importer()

    if not save:
        return assert_idempotent(importer, ixlan, data, save=False)

    importer.update(ixlan, data=data)
    importer.notify_proposals()

    if (not network.ipv6_support and not use_ip_alt(4)) or \
       (not network.ipv4_support and not use_ip_alt(6)):

        #edge case: network not supporting the only provided ip
        #do nothing
        assert IXFMemberData.objects.all().count() == 0

        assert_no_emails(network, ixlan.ix)

    else:
        assert IXFMemberData.objects.all().count() == 2

        email_info = [
            ("REMOVE", network.asn, use_ip_alt(4, "195.69.147.252"), use_ip_alt(6, "2001:7f8:1::a500:2906:2")),
            ("CREATE", network.asn, use_ip_alt(4, "195.69.147.250"), use_ip_alt(6, "2001:7f8:1::a500:2906:1"))
        ]

        assert_ix_email(ixlan.ix, email_info)
        assert_network_email(network, email_info)

        assert IXFMemberData.objects.get(
            ipaddr4=use_ip_alt(4,"195.69.147.252"),
            ipaddr6=use_ip_alt(6,"2001:7f8:1::a500:2906:2")
        ).action == "delete"

        assert IXFMemberData.objects.get(
            ipaddr4=use_ip_alt(4,"195.69.147.250"),
            ipaddr6=use_ip_alt(6,"2001:7f8:1::a500:2906:1")
        ).action == "add"


    # Test idempotent
    assert_idempotent(importer, ixlan, data)



@pytest.mark.django_db
def test_suggest_add_no_netixlan_local_ixf(entities, use_ip, save):
    """
    There isn't any netixlan between ix and network.
    Network does not have automatic updates.
    There is a local-ixf that matches the remote-ixf so we do nothing
    """
    data = setup_test_data("ixf.member.1")  # asn1001
    network = entities["net"]["UPDATE_DISABLED"]  # asn1001
    ixlan = entities["ixlan"][0]

    preexisting_ixfmember_data = IXFMemberData.objects.create(
        # Matches remote-ixf data
        asn=1001,
        # Matches remote-ixf data
        ipaddr4=use_ip(4, "195.69.147.250"),
        # Matches remote-ixf data
        ipaddr6=use_ip(6, "2001:7f8:1::a500:2906:1"),
        ixlan=ixlan,
        speed=10000,
        fetched=datetime.datetime.now(datetime.timezone.utc),
        operational=True,
        is_rs_peer=True,
        status="ok",
    )

    importer = ixf.Importer()

    if not save:
        return assert_idempotent(importer, ixlan, data, save=False)

    importer.update(ixlan, data=data)
    importer.notify_proposals()

    assert IXFMemberData.objects.count() == 1
    assert NetworkIXLan.objects.count() == 0

    if (not network.ipv4_support and use_ip(4) and not use_ip(6)) or (
        not network.ipv6_support and use_ip(6) and not use_ip(4)
    ):

        # edge case where the network has only one ip
        # set and its on an unsupported protocol
        # we re-create the ixfmemberdata and re notify the
        # network

        email_info = [
            (
                "CREATE",
                network.asn,
                use_ip(6, "195.69.147.250"),
                use_ip(4, "2001:7f8:1::a500:2906:1"),
            )
        ]

        assert_network_email(network, email_info)

    elif (network.ipv4_support and network.ipv6_support and not use_ip(4)) or (
        network.ipv4_support and network.ipv6_support and not use_ip(6)
    ):

        # edge case, supported protocols changed
        # effectively changing the signature, send
        # we re-create the ixfmemberdata and re notify the
        # network

        email_info = [
            ("CREATE", network.asn, "195.69.147.250", "2001:7f8:1::a500:2906:1"),
        ]

        assert_network_email(network, email_info)

    else:
        assert_no_emails(network, ixlan.ix)

    # Test idempotent
    assert_idempotent(importer, ixlan, data)


@pytest.mark.django_db
def test_suggest_add_no_netixlan(entities, use_ip, save):
    """
    There isn't any netixlan between ix and network.
    Network does not have automatic updates.
    There isn't a local-ixf that matches the remote-ixf.
    We create local-ixf[as,ip4,ip6] and email the network
    but don't create a ticket or email the IX.
    """
    data = setup_test_data("ixf.member.1")  # asn1001
    network = entities["net"]["UPDATE_DISABLED"]  # asn1001
    ixlan = entities["ixlan"][0]

    importer = ixf.Importer()

    if not save:
        return assert_idempotent(importer, ixlan, data, save=False)

    importer.update(ixlan, data=data)
    importer.notify_proposals()

    assert IXFMemberData.objects.count() == 1
    assert NetworkIXLan.objects.count() == 0

    log = importer.log["data"][0]
    assert log["action"] == "suggest-add"

    if network.ipv4_support and network.ipv6_support:
        email_info = [
            ("CREATE", network.asn, "195.69.147.250", "2001:7f8:1::a500:2906:1")
        ]
    elif network.ipv4_support:
        email_info = [("CREATE", network.asn, "195.69.147.250", None)]
    elif network.ipv6_support:
        email_info = [("CREATE", network.asn, None, "2001:7f8:1::a500:2906:1")]

    assert_network_email(network, email_info)

    if network.ipv4_support and network.ipv6_support:
        assert_no_ix_email(ixlan.ix)
    else:
        assert_protocol_conflict_email(network, ix=ixlan.ix)

    # Test idempotent
    assert_idempotent(importer, ixlan, data)


@pytest.mark.django_db
def test_single_ipaddr_matches(entities, save):
    """
    If only one ipaddr matches, that's still a conflict.
    Here we expect to delete the two netixlans and create a new one
    from the remote-ixf.

    There are no notifications since updates are enabled.
    """

    data = setup_test_data("ixf.member.0")
    network = entities["net"]["UPDATE_ENABLED"]
    ixlan = entities["ixlan"][0]

    entities["netixlan"].append(
        NetworkIXLan.objects.create(
            network=network,
            ixlan=ixlan,
            asn=network.asn,
            speed=10000,
            ipaddr4="195.69.147.250",
            ipaddr6=None,
            status="ok",
            is_rs_peer=True,
            operational=True,
        )
    )

    entities["netixlan"].append(
        NetworkIXLan.objects.create(
            network=network,
            ixlan=ixlan,
            asn=network.asn,
            speed=10000,
            ipaddr4=None,
            ipaddr6="2001:7f8:1::a500:2906:1",
            status="ok",
            is_rs_peer=True,
            operational=True,
        )
    )

    importer = ixf.Importer()

    if not save:
        return assert_idempotent(importer, ixlan, data, save=False)

    importer.update(ixlan, data=data)
    importer.notify_proposals()

    if not network.ipv4_support or not network.ipv6_support:

        # edge case
        #
        # one protocol is turned off, in this case we actually
        # delete the  netixlan on the unsupported protocol and keep
        # and keep the one on the supported protocol (since we
        # cant update it with the unsupported ip either)

        assert len(importer.log["data"]) == 1
        assert importer.log["data"][0]["action"] == "delete"
    else:
        assert len(importer.log["data"]) == 3

        assert NetworkIXLan.objects.filter(status="ok").count() == 1

        assert importer.log["data"][0]["action"] == "delete"
        assert importer.log["data"][1]["action"] == "delete"
        assert importer.log["data"][2]["action"] == "add"

    assert_no_emails(network, ixlan.ix)

    # Test idempotent
    assert_idempotent(importer, ixlan, data)


@pytest.mark.django_db
def test_single_ipaddr_matches_no_auto_update(entities, use_ip, save):
    """
    For the Netixlan, Ipaddr4 matches the remote date but Ipaddr6 is Null.
    In terms of IXFMemberData, we suggest delete the two Netixlans and create a new one.
    In terms of notifications, we consolidate that deletions + addition into a single
    MODIFY proposal.
    This tests the changes in issue #770.
    """

    data = setup_test_data("ixf.member.1")
    network = entities["net"]["UPDATE_DISABLED"]
    ixlan = entities["ixlan"][0]

    entities["netixlan"].append(
        NetworkIXLan.objects.create(
            network=network,
            ixlan=ixlan,
            asn=network.asn,
            speed=10000,
            ipaddr4=use_ip(4, "195.69.147.250"),
            ipaddr6=use_ip(6, "2001:7f8:1::a500:2906:1"),
            status="ok",
            is_rs_peer=True,
            operational=True,
        )
    )
    importer = ixf.Importer()

    if not save:
        return assert_idempotent(importer, ixlan, data, save=False)

    importer.update(ixlan, data=data)
    importer.notify_proposals()

    if use_ip(4) and use_ip(6):
        assert_no_emails(network, ixlan.ix)
        assert IXFMemberData.objects.count() == 0
        assert NetworkIXLan.objects.count() == 1

    elif (
        (not network.ipv6_support or not network.ipv4_support)
        and not (network.ipv4_support and use_ip(6) and not use_ip(4))
        and not (network.ipv6_support and use_ip(4) and not use_ip(6))
    ):

        assert len(importer.log["data"]) == 0
        assert_no_emails(network, ixlan.ix)

    else:

        # Assert NetworkIXLan is unchanged
        assert NetworkIXLan.objects.filter(status="ok").count() == 1

        # We consolidate notifications into a single MODIFY
        assert len(importer.log["data"]) == 1
        assert importer.log["data"][0]["action"] == "suggest-modify"

        ixf_member_del = IXFMemberData.objects.get(id=1)
        ixf_member_add = IXFMemberData.objects.get(id=2)

        assert ixf_member_del.requirement_of == ixf_member_add
        assert ixf_member_add.action == "modify"

        netixlan = NetworkIXLan.objects.filter(status="ok").first()

        email_info = [("MODIFY", network.asn, netixlan.ipaddr4, netixlan.ipaddr6)]
        assert_ix_email(ixlan.ix, email_info)
        assert_network_email(network, email_info)

    # Test idempotent
    assert_idempotent(importer, ixlan, data)


@pytest.mark.django_db
def test_816_edge_case(entities, use_ip, save):
    """
    Test that #770 protocol only triggers when the
    depending deletion is towards the same asn AND
    not already handled (dependency == noop)
    """

    data = setup_test_data("ixf.member.1")
    network = entities["net"]["UPDATE_DISABLED_2"]
    ixlan = entities["ixlan"][0]

    entities["netixlan"].append(
        NetworkIXLan.objects.create(
            network=network,
            ixlan=ixlan,
            asn=network.asn,
            speed=10000,
            ipaddr4=use_ip(4, "195.69.147.250"),
            ipaddr6=use_ip(6, "2001:7f8:1::a500:2906:1"),
            status="ok",
            is_rs_peer=True,
            operational=True,
        )
    )
    importer = ixf.Importer()

    if not save:
        return assert_idempotent(importer, ixlan, data, save=False)

    importer.update(ixlan, data=data)
    importer.notify_proposals()

    assert IXFMemberData.objects.count() == 2
    assert IXFMemberData.objects.get(asn=1001).action == "add"

    assert IXFImportEmail.objects.filter(
        net__asn=1001, message__contains="CREATE"
    ).exists()
    assert not IXFImportEmail.objects.filter(
        net__asn=1001, message__contains="MODIFY"
    ).exists()

    # Test idempotent
    assert_idempotent(importer, ixlan, data)


@pytest.mark.django_db
def test_two_missing_ipaddrs_no_auto_update(entities, save):
    """
    Now we have two Netixlans, each missing 1 ipaddr. The remote has data for a single netixlan with
    both ip addressses.

    In terms of IXFMemberData, we suggest delete the two Netixlans and create a new one.
    In terms of notifications, we consolidate that deletions + addition into a single
    MODIFY proposal.

    This tests the changes in issue #770.
    """

    data = setup_test_data("ixf.member.1")
    network = entities["net"]["UPDATE_DISABLED"]
    ixlan = entities["ixlan"][0]

    entities["netixlan"].append(
        NetworkIXLan.objects.create(
            network=network,
            ixlan=ixlan,
            asn=network.asn,
            speed=10000,
            ipaddr4="195.69.147.250",
            ipaddr6=None,
            status="ok",
            is_rs_peer=True,
            operational=True,
        )
    )

    entities["netixlan"].append(
        NetworkIXLan.objects.create(
            network=network,
            ixlan=ixlan,
            asn=network.asn,
            speed=10000,
            ipaddr4=None,
            ipaddr6="2001:7f8:1::a500:2906:1",
            status="ok",
            is_rs_peer=True,
            operational=True,
        )
    )

    importer = ixf.Importer()

    if not save:
        return assert_idempotent(importer, ixlan, data, save=False)

    importer.update(ixlan, data=data)
    importer.notify_proposals()
    # Assert NetworkIXLans are unchanged
    assert NetworkIXLan.objects.filter(status="ok").count() == 2

    if not network.ipv4_support or not network.ipv6_support:

        # only one of the protocols is supported by the network
        # suggest deletion of the other ip address

        assert IXFMemberData.objects.count() == 1

        assert importer.log["data"][0]["action"] == "suggest-delete"

        if not network.ipv4_support:
            ipaddr4 = "195.69.147.250"
        else:
            ipaddr4 = None

        if not network.ipv6_support:
            ipaddr6 = "2001:7f8:1::a500:2906:1"
        else:
            ipaddr6 = None

        email_info = [("REMOVE", network.asn, ipaddr4, ipaddr6)]

        assert_network_email(network, email_info)
        assert_ix_email(ixlan.ix, email_info)

    else:
        # On the IXFMemberData side, we create instances
        # for two deletions and one addition.
        # The deletions will be the requirement of the addition.

        assert IXFMemberData.objects.count() == 3
        ixfmdata_d4 = IXFMemberData.objects.filter(
            ipaddr4="195.69.147.250", ipaddr6=None
        ).first()
        ixfmdata_d6 = IXFMemberData.objects.filter(
            ipaddr4=None, ipaddr6="2001:7f8:1::a500:2906:1"
        ).first()
        ixfmdata_m = IXFMemberData.objects.filter(
            ipaddr4="195.69.147.250", ipaddr6="2001:7f8:1::a500:2906:1"
        ).first()

        assert ixfmdata_d4.action == "delete"
        assert ixfmdata_d6.action == "delete"
        assert ixfmdata_m.action == "modify"
        assert ixfmdata_d4.requirement_of == ixfmdata_m
        assert ixfmdata_d6.requirement_of == ixfmdata_m

        assert ixfmdata_m.primary_requirement == ixfmdata_d4
        assert ixfmdata_m.secondary_requirements == [ixfmdata_d6]

        # We consolidate notifications into a single MODIFY
        assert len(importer.log["data"]) == 1
        assert importer.log["data"][0]["action"] == "suggest-modify"

        # We only create an email for the primary requirement
        email_info_4 = [("MODIFY", network.asn, "195.69.147.250", "IPv6 not set")]
        assert IXFImportEmail.objects.count() == 2
        assert_ix_email(ixlan.ix, email_info_4)
        assert_network_email(network, email_info_4)

    # Test idempotent
    assert_idempotent(importer, ixlan, data)


@pytest.mark.django_db
def test_delete(entities, save):
    """
    The ixf-remote doesn't contain an existing NetIXlan.
    Automatic updates are enabled so we delete it.
    """
    data = setup_test_data("ixf.member.0")
    network = entities["net"]["UPDATE_ENABLED"]
    ixlan = entities["ixlan"][0]
    ix_updated = ixlan.ix.updated

    with reversion.create_revision():
        entities["netixlan"].append(
            NetworkIXLan.objects.create(
                network=network,
                ixlan=ixlan,
                asn=network.asn,
                speed=10000,
                ipaddr4="195.69.147.250",
                ipaddr6="2001:7f8:1::a500:2906:1",
                status="ok",
                is_rs_peer=True,
                operational=True,
            )
        )

        entities["netixlan"].append(
            NetworkIXLan.objects.create(
                network=network,
                ixlan=ixlan,
                asn=network.asn,
                speed=20000,
                ipaddr4="195.69.147.251",
                ipaddr6=None,
                status="ok",
                is_rs_peer=False,
                operational=False,
            )
        )

    importer = ixf.Importer()

    if not save:
        return assert_idempotent(importer, ixlan, data, save=False)

    importer.update(ixlan, data=data)
    importer.notify_proposals()

    # assert that the exchange's `updated` field was not
    # altered by the import (#812)
    ixlan.ix.refresh_from_db()
    assert ixlan.ix.updated == ix_updated

    assert len(importer.log["data"]) == 1
    log = importer.log["data"][0]

    assert log["action"] == "delete"
    assert NetworkIXLan.objects.filter(status="ok").count() == 1
    assert_no_emails(network, ixlan.ix)

    # Test idempotent
    assert_idempotent(importer, ixlan, data)

    # test rollback
    import_log = IXLanIXFMemberImportLog.objects.first()
    import_log.rollback()
    assert NetworkIXLan.objects.filter(status="ok").count() == 2


@pytest.mark.django_db
def test_suggest_delete_local_ixf_has_flag(entities, save):
    """
    Automatic updates for network are disabled.
    There is no remote-ixf corresponding to an existing netixlan.
    There is a local-ixf flagging that netixlan for deletion.
    We want to do nothing.

    """
    data = setup_test_data("ixf.member.1")
    network = entities["net"]["UPDATE_DISABLED"]
    ixlan = entities["ixlan"][0]

    entities["netixlan"].append(
        NetworkIXLan.objects.create(
            network=network,
            ixlan=ixlan,
            asn=network.asn,
            speed=10000,
            ipaddr4="195.69.147.250",
            ipaddr6="2001:7f8:1::a500:2906:1",
            status="ok",
            is_rs_peer=True,
            operational=True,
        )
    )

    entities["netixlan"].append(
        NetworkIXLan.objects.create(
            network=network,
            ixlan=ixlan,
            asn=network.asn,
            speed=20000,
            ipaddr4="195.69.147.251",
            ipaddr6=None,
            status="ok",
            is_rs_peer=False,
            operational=False,
        )
    )

    preexisting_ixfmember_data = IXFMemberData.objects.create(
        asn=1001,
        ipaddr4="195.69.147.251",
        ipaddr6=None,
        ixlan=ixlan,
        speed=10000,
        fetched=datetime.datetime.now(datetime.timezone.utc),
        operational=True,
        is_rs_peer=True,
        status="ok",
        data={},  # Makes self.remote_data_missing and self.marked_for_removal True
    )

    importer = ixf.Importer()

    if not save:
        return assert_idempotent(importer, ixlan, data, save=False)

    importer.update(ixlan, data=data)
    importer.notify_proposals()

    assert NetworkIXLan.objects.count() == 2
    assert IXFMemberData.objects.count() == 1

    assert_no_emails(network, ixlan.ix)

    # Test idempotent
    assert_idempotent(importer, ixlan, data)


@pytest.mark.django_db
def test_suggest_delete_local_ixf_no_flag(entities, save):
    """
    Automatic updates for network are disabled.
    There is no remote-ixf corresponding to an existing netixlan.
    There is a local-ixf corresponding to that netixlan but it does not flag it
    for deletion.
    We flag the local-ixf for deletion, and email the ix and network.
    """
    data = setup_test_data("ixf.member.1")
    network = entities["net"]["UPDATE_DISABLED"]
    ixlan = entities["ixlan"][0]

    entities["netixlan"].append(
        NetworkIXLan.objects.create(
            network=network,
            ixlan=ixlan,
            asn=network.asn,
            speed=10000,
            ipaddr4="195.69.147.250",
            ipaddr6="2001:7f8:1::a500:2906:1",
            status="ok",
            is_rs_peer=True,
            operational=True,
        )
    )

    entities["netixlan"].append(
        NetworkIXLan.objects.create(
            network=network,
            ixlan=ixlan,
            asn=network.asn,
            speed=20000,
            ipaddr4="195.69.147.251",
            ipaddr6=None,
            status="ok",
            is_rs_peer=True,
            operational=True,
        )
    )

    ixf_member_data_field = {
        "ixp_id": 42,
        "connected_since": "2009-02-04T00:00:00Z",
        "state": "connected",
        "if_list": [{"switch_id": 1, "if_speed": 20000, "if_type": "LR4"}],
        "vlan_list": [
            {
                "vlan_id": 0,
                "ipv4": {
                    "address": "195.69.147.251",
                    "routeserver": True,
                    "max_prefix": 42,
                    "as_macro": "AS-NFLX-V4",
                    "mac_address": ["00:0a:95:9d:68:16"],
                },
            }
        ],
    }

    preexisting_ixfmember_data = IXFMemberData.objects.create(
        asn=1001,
        ipaddr4="195.69.147.251",
        ipaddr6=None,
        ixlan=ixlan,
        speed=20000,
        fetched=datetime.datetime.now(datetime.timezone.utc),
        operational=True,
        is_rs_peer=True,
        status="ok",
        data=json.dumps(ixf_member_data_field),
    )

    importer = ixf.Importer()

    if not save:
        return assert_idempotent(importer, ixlan, data, save=False)

    importer.update(ixlan, data=data)
    importer.notify_proposals()

    assert importer.log["data"][0]["action"] == "suggest-delete"
    assert NetworkIXLan.objects.count() == 2

    assert IXFMemberData.objects.count() == 1

    email_info = [("REMOVE", 1001, "195.69.147.251", "IPv6 not set")]
    assert_ix_email(ixlan.ix, email_info)
    assert_network_email(network, email_info)

    # Test idempotent
    assert_idempotent(importer, ixlan, data)


@pytest.mark.django_db
def test_suggest_delete_no_local_ixf(entities, save):
    """
    Automatic updates for network are disabled.
    There is no remote-ixf corresponding to an existing netixlan.
    We flag the local-ixf for deletion, and email the ix and network.
    """

    data = setup_test_data("ixf.member.1")
    network = entities["net"]["UPDATE_DISABLED"]
    ixlan = entities["ixlan"][0]

    entities["netixlan"].append(
        NetworkIXLan.objects.create(
            network=network,
            ixlan=ixlan,
            asn=network.asn,
            speed=10000,
            ipaddr4="195.69.147.250",
            ipaddr6="2001:7f8:1::a500:2906:1",
            status="ok",
            is_rs_peer=True,
            operational=True,
        )
    )

    entities["netixlan"].append(
        NetworkIXLan.objects.create(
            network=network,
            ixlan=ixlan,
            asn=network.asn,
            speed=20000,
            ipaddr4="195.69.147.251",
            ipaddr6=None,
            status="ok",
            is_rs_peer=False,
            operational=False,
        )
    )

    importer = ixf.Importer()

    if not save:
        return assert_idempotent(importer, ixlan, data, save=False)

    importer.update(ixlan, data=data)
    importer.notify_proposals()

    assert importer.log["data"][0]["action"] == "suggest-delete"
    assert NetworkIXLan.objects.count() == 2
    assert IXFMemberData.objects.count() == 1

    email_info = [("REMOVE", 1001, "195.69.147.251", "IPv6 not set")]
    assert_ix_email(ixlan.ix, email_info)
    assert_network_email(network, email_info)

    # Test idempotent
    assert_idempotent(importer, ixlan, data)


@pytest.mark.django_db
def test_mark_invalid_remote_w_local_ixf_auto_update(entities, save):
    """
    Our network allows automatic updates.
    Remote-ixf[as,ip4,ip6] contains invalid data **but** it can be parsed.
    There is already a local-ixf flagging that invalid data.
    Do nothing.
    """
    data = setup_test_data("ixf.member.invalid.0")
    network = entities["net"]["UPDATE_ENABLED"]
    ixlan = entities["ixlan"][0]

    # Just to create a connection between the network and ix
    entities["netixlan"].append(
        NetworkIXLan.objects.create(
            network=network,
            ixlan=ixlan,
            asn=network.asn,
            speed=10000,
            ipaddr4="195.69.147.200",
            ipaddr6="2001:7f8:1::a500:2906:2",
            status="ok",
            is_rs_peer=False,
            operational=True,
        )
    )

    preexisting_ixfmember_data = IXFMemberData.objects.create(
        asn=2906,
        ipaddr4="195.69.147.200",
        ipaddr6="2001:7f8:1::a500:2906:2",
        ixlan=ixlan,
        speed=0,
        fetched=datetime.datetime.now(datetime.timezone.utc),
        operational=True,
        is_rs_peer=True,
        status="ok",
        error=json.dumps({"speed": "Invalid speed value: this is not valid"}),
    )

    preexisting_ixfmember_data = IXFMemberData.objects.create(
        asn=2906,
        ipaddr4="195.69.147.100",
        ipaddr6="2001:7f8:1::a500:2906:4",
        ixlan=ixlan,
        speed=0,
        fetched=datetime.datetime.now(datetime.timezone.utc),
        operational=True,
        is_rs_peer=True,
        status="ok",
        error=json.dumps({"speed": "Invalid speed value: this is not valid"}),
    )

    importer = ixf.Importer()
    data = importer.sanitize(data)

    if not save:
        return assert_idempotent(importer, ixlan, data, save=False)

    importer.update(ixlan, data=data)
    importer.notify_proposals()

    # #793 count should be 2 if we were not ignoring changes
    # to is_rs_peer and speed, but because we currently are
    # one of the pre-existing ixfmemberdata entries gets resolved
    assert IXFMemberData.objects.count() == 1

    assert_no_emails(network, ixlan.ix)

    # Test idempotent
    assert_idempotent(importer, ixlan, data)


@pytest.mark.django_db
def test_mark_invalid_remote_auto_update(entities, save):
    """
    The network does enable automatic updates.
    Remote-ixf[as,ip4,ip6] contains invalid data **but** it can be parsed.
    There is not a local-ixf flagging that invalid data.
    We create a local-ixf[as,ip4,ip6] and flag as invalid
    Email the ix
    """

    data = setup_test_data("ixf.member.invalid.0")
    network = entities["net"]["UPDATE_ENABLED"]
    ixlan = entities["ixlan"][0]

    # Just to create a connection between the network and ix
    entities["netixlan"].append(
        NetworkIXLan.objects.create(
            network=network,
            ixlan=ixlan,
            asn=network.asn,
            speed=10000,
            ipaddr4="195.69.147.200",
            ipaddr6="2001:7f8:1::a500:2906:2",
            status="ok",
            is_rs_peer=False,
            operational=True,
        )
    )

    importer = ixf.Importer()
    data = importer.sanitize(data)

    if not save:
        return assert_idempotent(importer, ixlan, data, save=False)

    importer.update(ixlan, data=data)
    importer.notify_proposals()

    assert NetworkIXLan.objects.count() == 1
    assert IXFMemberData.objects.count() == 1

    # We email to say there is invalid data
    if network.ipv4_support and network.ipv6_support:
        email_info = [
            ("CREATE", network.asn, "195.69.147.100", "2001:7f8:1::a500:2906:4"),
            # #793 no modifies to speed or is_rs_peer for now
            # ("MODIFY", network.asn, "195.69.147.200", "2001:7f8:1::a500:2906:2"),
        ]
    elif network.ipv4_support:
        email_info = [
            ("CREATE", network.asn, "195.69.147.100", None),
            # #793 no modifies to speed or is_rs_peer for now
            # ("MODIFY", network.asn, "195.69.147.200", "2001:7f8:1::a500:2906:2"),
        ]
    elif network.ipv6_support:
        email_info = [
            ("CREATE", network.asn, None, "2001:7f8:1::a500:2906:4"),
            # #793 no modifies to speed or is_rs_peer for now
            # ("MODIFY", network.asn, "195.69.147.200", "2001:7f8:1::a500:2906:2"),
        ]

    assert_ix_email(ixlan.ix, email_info)
    assert (
        "Invalid speed value: This is invalid"
        in IXFImportEmail.objects.filter(ix=ixlan.ix.id).first().message
    )

    # Test idempotent
    assert_idempotent(importer, ixlan, data)


@pytest.mark.django_db
def test_mark_invalid_remote_w_local_ixf_no_auto_update(entities, save):
    """
    Our network does not allow automatic updates.
    Remote-ixf[as,ip4,ip6] contains invalid data **but** it can be parsed.
    There is already a local-ixf flagging that invalid data.
    Do nothing.
    """

    data = setup_test_data("ixf.member.invalid.1")
    network = entities["net"]["UPDATE_DISABLED"]
    ixlan = entities["ixlan"][0]

    # Just to create a connection between the network and ix
    entities["netixlan"].append(
        NetworkIXLan.objects.create(
            network=network,
            ixlan=ixlan,
            asn=network.asn,
            speed=10000,
            ipaddr4="195.69.147.200",
            ipaddr6="2001:7f8:1::a500:2906:2",
            status="ok",
            is_rs_peer=True,
            operational=True,
        )
    )

    # this will get resolved since invalid speed means no changes
    # to the existing netixlan, thus it becomes noop (#792)

    preexisting_ixfmember_data = IXFMemberData.objects.create(
        asn=1001,
        ipaddr4="195.69.147.200",
        ipaddr6="2001:7f8:1::a500:2906:2",
        ixlan=ixlan,
        speed=0,
        fetched=datetime.datetime.now(datetime.timezone.utc),
        operational=True,
        is_rs_peer=True,
        status="ok",
        error=json.dumps({"speed": "Invalid speed value: this is not valid"}),
    )

    # this suggests adding a new netixlan, and will be made
    # but with an error note attached that the speed could
    # not be parsed (#792)

    preexisting_ixfmember_data = IXFMemberData.objects.create(
        asn=1001,
        ipaddr4="195.69.147.100",
        ipaddr6="2001:7f8:1::a500:2906:4",
        ixlan=ixlan,
        speed=0,
        fetched=datetime.datetime.now(datetime.timezone.utc),
        operational=True,
        is_rs_peer=True,
        status="ok",
        error=json.dumps({"speed": "Invalid speed value: this is not valid"}),
    )

    importer = ixf.Importer()
    data = importer.sanitize(data)

    if not save:
        return assert_idempotent(importer, ixlan, data, save=False)

    importer.update(ixlan, data=data)
    importer.notify_proposals()

    # for email in IXFImportEmail.objects.all():
    #   print(email.message)

    for ixf_member in IXFMemberData.objects.all():
        print(ixf_member, ixf_member.id)

    assert IXFMemberData.objects.count() == 1
    assert_no_emails(network, ixlan.ix)

    # Test idempotent
    assert_idempotent(importer, ixlan, data)


@pytest.mark.django_db
def test_mark_invalid_remote_no_auto_update(entities, save):
    """
    Our network does not allow automatic updates.
    Remote-ixf[as,ip4,ip6] contains invalid data **but** it can be parsed.
    There is not a local-ixf flagging that invalid data.
    We create a local-ixf[as,ip4,ip6] and flag as invalid
    Email the ix
    """

    data = setup_test_data("ixf.member.invalid.2")
    network = entities["net"]["UPDATE_DISABLED"]
    ixlan = entities["ixlan"][0]

    # Just to create a connection between the network and ix
    entities["netixlan"].append(
        NetworkIXLan.objects.create(
            network=network,
            ixlan=ixlan,
            asn=network.asn,
            speed=10000,
            ipaddr4="195.69.147.200",
            ipaddr6="2001:7f8:1::a500:2906:2",
            status="ok",
            is_rs_peer=True,
            operational=True,
        )
    )

    importer = ixf.Importer()
    data = importer.sanitize(data)

    if not save:
        return assert_idempotent(importer, ixlan, data, save=False)

    importer.update(ixlan, data=data)
    importer.notify_proposals()

    assert IXFMemberData.objects.count() == 1

    # We send an email about the updates
    # But it also contains information about the invalid speed
    if network.ipv4_support and network.ipv6_support:
        email_info = [
            ("CREATE", network.asn, "195.69.147.100", "2001:7f8:1::a500:2906:4"),
            # #793 no modifies to speed or is_rs_peer for now
            # ("MODIFY", network.asn, "195.69.147.200", "2001:7f8:1::a500:2906:2"),
        ]
    elif network.ipv4_support:
        email_info = [
            ("CREATE", network.asn, "195.69.147.100", None),
            # #793 no modifies to speed or is_rs_peer for now
            # ("MODIFY", network.asn, "195.69.147.200", "2001:7f8:1::a500:2906:2"),
        ]
    elif network.ipv6_support:
        email_info = [
            ("CREATE", network.asn, None, "2001:7f8:1::a500:2906:4"),
            # #793 no modifies to speed or is_rs_peer for now
            # ("MODIFY", network.asn, "195.69.147.200", "2001:7f8:1::a500:2906:2"),
        ]

    assert_ix_email(ixlan.ix, email_info)

    assert (
        "Invalid speed value: This is invalid" in IXFImportEmail.objects.first().message
    )
    assert_no_network_email(network)

    # Test idempotent
    assert_idempotent(importer, ixlan, data)


@pytest.mark.django_db
def test_remote_cannot_be_parsed(entities, save):
    """
    Remote cannot be parsed. We create a ticket, email the IX, and create a lock.
    """
    data = setup_test_data("ixf.member.unparsable")
    ixlan = entities["ixlan"][0]
    start = datetime.datetime.now(datetime.timezone.utc)
    importer = ixf.Importer()
    importer.sanitize(data)

    if not save:
        return assert_idempotent(importer, ixlan, data, save=False)

    importer.update(ixlan, data=data)
    importer.notify_proposals()

    ERROR_MESSAGE = "No entries in any of the vlan_list lists, aborting"
    assert importer.ixlan.ixf_ixp_import_error_notified > start  # This sets the lock
    assert ERROR_MESSAGE in importer.ixlan.ixf_ixp_import_error
    assert (
        ERROR_MESSAGE in IXFImportEmail.objects.filter(ix=ixlan.ix.id).first().message
    )

    # Assert idempotent / lock
    importer.sanitize(data)
    importer.update(ixlan, data=data)

    assert ERROR_MESSAGE in importer.ixlan.ixf_ixp_import_error
    assert IXFImportEmail.objects.filter(ix=ixlan.ix.id).count() == 1


def test_validate_json_schema():
    schema_url_base = "https://raw.githubusercontent.com/euro-ix/json-schemas/master/versions/ixp-member-list-{}.schema.json"

    for v in ["0.4", "0.5", "0.6", "0.7", "1.0"]:
        schema = requests.get(schema_url_base.format(v)).json()

        for fn in [
            "ixf.member.0",
            "ixf.member.1",
            "ixf.member.2",
            "ixf.member.unparsable",
        ]:
            data = setup_test_data(fn)
            jsonschema.validate(data, schema)

        for fn in ["ixf.member.invalid.0", "ixf.member.invalid.1"]:
            data = setup_test_data(fn)
            with pytest.raises(jsonschema.exceptions.ValidationError):
                jsonschema.validate(data, schema)


@pytest.mark.django_db
def test_create_deskpro_tickets_after_x_days(entities):
    data = setup_test_data("ixf.member.2")
    network = entities["net"]["UPDATE_DISABLED"]
    ixlan = entities["ixlan"][0]

    # disable while #793 is active
    """
    entities["netixlan"].append(
        NetworkIXLan.objects.create(
            network=network,
            ixlan=ixlan,
            asn=network.asn,
            speed=10000,
            ipaddr4="195.69.147.252",
            ipaddr6="2001:7f8:1::a500:2906:2",
            status="ok",
            is_rs_peer=True,
            operational=True,
        )
    )
    """

    entities["netixlan"].append(
        NetworkIXLan.objects.create(
            network=network,
            ixlan=ixlan,
            asn=network.asn,
            speed=10000,
            ipaddr4="195.69.147.240",
            ipaddr6="2001:7f8:1::a500:2905:1",
            status="ok",
            is_rs_peer=True,
            operational=True,
        )
    )
    importer = ixf.Importer()
    importer.update(ixlan, data=data)
    importer.notify_proposals()

    for ixfmd in IXFMemberData.objects.all():
        # Edit so that they've been created two weeks ago
        ixfmd.created = datetime.datetime.now(
            datetime.timezone.utc
        ) - datetime.timedelta(days=14)
        ixfmd.save()
        print(ixfmd.ixf_id, ixfmd.action)

    importer.update(ixlan, data=data)

    # Assert IXFMemberData still the same
    assert IXFMemberData.objects.count() == 4

    # Assert DeskProTickets are created
    assert DeskProTicket.objects.count() == 4

    # Assert emails go to IX and Network for each Ticket
    deskpro_refs = [dpt.deskpro_ref for dpt in DeskProTicket.objects.all()]
    for dpt in deskpro_refs:
        assert IXFImportEmail.objects.filter(
            subject__contains=dpt, ix=ixlan.ix.id
        ).exists()
        assert IXFImportEmail.objects.filter(
            subject__contains=dpt, net=network.id
        ).exists()


@pytest.mark.django_db
def test_create_deskpro_tickets_no_contacts(entities):
    data = setup_test_data("ixf.member.2")
    network = entities["net"]["UPDATE_DISABLED"]
    ixlan = entities["ixlan"][0]
    ix = ixlan.ix

    # Delete contacts
    for netcontact in entities["netcontact"]:
        netcontact.delete()

    ix.tech_email = ""
    ix.save()

    entities["netixlan"].append(
        NetworkIXLan.objects.create(
            network=network,
            ixlan=ixlan,
            asn=network.asn,
            speed=10000,
            ipaddr4="195.69.147.251",
            ipaddr6="2001:7f8:1::a500:2906:2",
            status="ok",
            is_rs_peer=True,
            operational=True,
        )
    )
    entities["netixlan"].append(
        NetworkIXLan.objects.create(
            network=network,
            ixlan=ixlan,
            asn=network.asn,
            speed=10000,
            ipaddr4="195.69.147.240",
            ipaddr6="2001:7f8:1::a500:2905:1",
            status="ok",
            is_rs_peer=True,
            operational=True,
        )
    )
    importer = ixf.Importer()
    importer.update(ixlan, data=data)
    importer.notify_proposals()

    # Assert Tickets are created immediately
    if network.ipv6_support:
        assert DeskProTicket.objects.count() == 4
    else:
        assert DeskProTicket.objects.count() == 3


@pytest.mark.django_db
def test_resolve_deskpro_ticket(entities):
    data = setup_test_data("ixf.member.1")
    network = entities["net"]["UPDATE_DISABLED"]
    ixlan = entities["ixlan"][0]

    importer = ixf.Importer()
    importer.update(ixlan, data=data)
    importer.notify_proposals()

    assert IXFMemberData.objects.count() == 1
    ixf_member_data = IXFMemberData.objects.first()

    assert not ixf_member_data.deskpro_id
    assert not ixf_member_data.deskpro_ref

    # Edit so that they've been created two weeks ago
    ixf_member_data.created = datetime.datetime.now(
        datetime.timezone.utc
    ) - datetime.timedelta(days=14)
    ixf_member_data.save_without_update()

    # re run importer to create tickets
    importer.notifications = []
    importer.update(ixlan, data=data)
    importer.notify_proposals()

    assert DeskProTicket.objects.count() == 1

    ticket = DeskProTicket.objects.first()
    assert ticket.deskpro_id
    assert ticket.deskpro_ref

    # 1 member data instance
    assert IXFMemberData.objects.count() == 1
    ixf_member_data = IXFMemberData.objects.first()
    assert ixf_member_data.deskpro_id == ticket.deskpro_id
    assert ixf_member_data.deskpro_ref == ticket.deskpro_ref

    # 4 emails total
    # 2 emails for initial consolidated notification
    # 2 emails for ticket
    if network.ipv4_support and network.ipv6_support:
        assert IXFImportEmail.objects.count() == 3
    else:
        assert IXFImportEmail.objects.count() == 4
    conflict_emails = IXFImportEmail.objects.filter(subject__icontains="conflict")
    consolid_emails = IXFImportEmail.objects.exclude(subject__icontains="conflict")
    assert conflict_emails.count() == 2

    for email in consolid_emails:

        # if network is only supporting one ip protocol
        # since the ix is sending both it should be mentioned
        if not network.ipv4_support:
            assert "IX-F data provides IPv4 addresses" in email.message
        if not network.ipv6_support:
            assert "IX-F data provides IPv6 addresses" in email.message

    for email in conflict_emails:
        assert ticket.deskpro_ref in email.subject

    # Resolve issue
    entities["netixlan"].append(
        NetworkIXLan.objects.create(
            network=network,
            ixlan=ixlan,
            asn=network.asn,
            speed=10000,
            ipaddr4="195.69.147.250",
            ipaddr6="2001:7f8:1::a500:2906:1",
            status="ok",
            is_rs_peer=True,
            operational=True,
        )
    )

    # Re run import to notify resolution
    importer.notifications = []
    importer.update(ixlan, data=data)
    importer.notify_proposals()

    # resolved
    assert IXFMemberData.objects.count() == 0

    # resolution tickets created
    assert DeskProTicket.objects.count() == 2

    ticket_r = DeskProTicket.objects.last()
    assert ticket_r.deskpro_id == ticket.deskpro_id
    assert ticket_r.deskpro_ref == ticket.deskpro_ref
    assert "resolved" in ticket_r.body

    conflict_emails = IXFImportEmail.objects.filter(subject__icontains="conflict")
    assert conflict_emails.count() == 4

    for email in conflict_emails.order_by("-id")[:2]:
        assert "resolved" in email.message
        assert ticket.deskpro_ref in email.subject


def test_vlan_sanitize(data_ixf_vlan):
    """
    test that various vlan_list setups are sanitized correctly
    """
    importer = ixf.Importer()
    sanitized = importer.sanitize_vlans(json.loads(data_ixf_vlan.input)["vlan_list"])
    assert sanitized == data_ixf_vlan.expected["vlan_list"]


<<<<<<< HEAD
@override_settings(MAIL_DEBUG=False)
@pytest.mark.django_db
def test_send_email(entities, use_ip):
    # Setup is from test_suggest_add()
    print(f"Debug mode for mail: {settings.MAIL_DEBUG}")
    data = setup_test_data("ixf.member.3")  # asn1001
    network = entities["net"]["UPDATE_DISABLED"]  # asn1001
    ixlan = entities["ixlan"][0]

    # This appears in the remote-ixf data so should not
    # create a IXFMemberData instance
    entities["netixlan"].append(
        NetworkIXLan.objects.create(
            network=network,
            ixlan=ixlan,
            asn=network.asn,
            speed=10000,
            ipaddr4=use_ip(4, "195.69.147.251"),
            ipaddr6=use_ip(6, "2001:7f8:1::a500:2906:3"),
            status="ok",
            is_rs_peer=True,
            operational=True,
        )
    )

    importer = ixf.Importer()
    importer.update(ixlan, data=data)

    # This should actually send an email
    importer.notify_proposals()
    assert importer.emails == 2


=======
>>>>>>> 14748af5
# FIXTURES
@pytest.fixture(params=[True, False])
def save(request):
    return request.param


def entities_ipv4_only(_entities):
    """
    Same as entities, but network gets configured
    to only support IPv4
    """
    for net in _entities["net"].values():
        net.info_ipv6 = False
        net.info_unicast = True
        net.save()
    return _entities


def entities_ipv6_only(_entities):
    """
    Same as entities, but network gets configured
    to only support IPv6
    """
    for net in _entities["net"].values():
        net.info_unicast = False
        net.info_ipv6 = True
        net.save()
    return _entities


def entities_ipv4_ipv6_implied(_entities):
    """
    Same as entities, but network gets configured
    to imply support for both protocols by having
    neither set.
    """
    for net in _entities["net"].values():
        net.info_unicast = False
        net.info_ipv6 = False
        net.save()
    return _entities


def entities_ipv4_ipv6(_entities):
    for net in _entities["net"].values():
        net.info_unicast = True
        net.info_ipv6 = True
        net.save()
    return _entities


def entities_base():
    entities = {}
    with reversion.create_revision():
        entities["org"] = [Organization.objects.create(name="Netflix", status="ok")]

        # create exchange(s)
        entities["ix"] = [
            InternetExchange.objects.create(
                name="Test Exchange One",
                org=entities["org"][0],
                status="ok",
                tech_email="ix1@localhost",
            ),
            InternetExchange.objects.create(
                name="Test Exchange Two",
                org=entities["org"][0],
                status="ok",
                tech_email="ix2@localhost",
            ),
        ]

        # create ixlan(s)
        entities["ixlan"] = [ix.ixlan for ix in entities["ix"]]

        # create ixlan prefix(s)
        entities["ixpfx"] = [
            IXLanPrefix.objects.create(
                ixlan=entities["ixlan"][0],
                status="ok",
                prefix="195.69.144.0/22",
                protocol="IPv4",
            ),
            IXLanPrefix.objects.create(
                ixlan=entities["ixlan"][0],
                status="ok",
                prefix="2001:7f8:1::/64",
                protocol="IPv6",
            ),
            IXLanPrefix.objects.create(
                ixlan=entities["ixlan"][1],
                status="ok",
                prefix="195.66.224.0/22",
                protocol="IPv4",
            ),
            IXLanPrefix.objects.create(
                ixlan=entities["ixlan"][1],
                status="ok",
                prefix="2001:7f8:4::/64",
                protocol="IPv6",
            ),
        ]

        # create network(s)
        entities["net"] = {
            "UPDATE_ENABLED": Network.objects.create(
                name="Network w allow ixp update enabled",
                org=entities["org"][0],
                asn=2906,
                info_prefixes4=42,
                info_prefixes6=42,
                website="http://netflix.com/",
                policy_general="Open",
                policy_url="https://www.netflix.com/openconnect/",
                allow_ixp_update=True,
                status="ok",
                irr_as_set="AS-NFLX",
                info_unicast=True,
                info_ipv6=True,
            ),
            "UPDATE_DISABLED": Network.objects.create(
                name="Network w allow ixp update disabled",
                org=entities["org"][0],
                asn=1001,
                allow_ixp_update=False,
                status="ok",
                info_prefixes4=42,
                info_prefixes6=42,
                website="http://netflix.com/",
                policy_general="Open",
                policy_url="https://www.netflix.com/openconnect/",
                info_unicast=True,
                info_ipv6=True,
            ),
            "UPDATE_DISABLED_2": Network.objects.create(
                name="Network w allow ixp update disabled (2)",
                org=entities["org"][0],
                asn=1101,
                allow_ixp_update=False,
                status="ok",
                info_prefixes4=42,
                info_prefixes6=42,
                website="http://netflix.com/",
                policy_general="Open",
                policy_url="https://www.netflix.com/openconnect/",
                info_unicast=True,
                info_ipv6=True,
            ),
        }

        entities["netcontact"] = [
            NetworkContact.objects.create(
                email="network1@localhost",
                network=entities["net"]["UPDATE_ENABLED"],
                status="ok",
                role="Policy",
            ),
            NetworkContact.objects.create(
                email="network2@localhost",
                network=entities["net"]["UPDATE_DISABLED"],
                status="ok",
                role="Policy",
            ),
        ]
        entities["netixlan"] = []
        admin_user = User.objects.create_user("admin", "admin@localhost", "admin")
        ixf_importer_user = User.objects.create_user(
            "ixf_importer", "ixf_importer@localhost", "ixf_importer"
        )
        entities["org"][0].admin_usergroup.user_set.add(admin_user)
    return entities


@pytest.fixture(
    params=[
        entities_ipv4_ipv6,
        entities_ipv4_ipv6_implied,
        entities_ipv4_only,
        entities_ipv6_only,
    ]
)
def entities(request):
    _entities = entities_base()
    _func = request.param
    return _func(_entities)


class UseIPAddrWrapper:

    """
    To help test what happens when a network only
    sets either ip4 or ip6 address on their netixlan
    as well as both
    """

    def __init__(self, use_ipv4, use_ipv6):
        self.use_ipv4 = use_ipv4
        self.use_ipv6 = use_ipv6

    def __call__(self, ipv, value=True):
        if ipv == 4:
            if self.use_ipv4:
                return ipaddress.ip_address(value)
            return None
        elif ipv == 6:
            if self.use_ipv6:
                return ipaddress.ip_address(value)
            return None
        raise ValueError(ipv)


@pytest.fixture(params=[(True, True), (True, False), (False, True)])
def use_ip(request):
    """
    Fixture that gives back 3 instances of UseIpAddrWrapper

    1) use ip4, use ip6
    2) use ip4, dont use ip6
    3) dont use ip4, use ip6
    """

    use_ipv4, use_ipv6 = request.param

    return UseIPAddrWrapper(use_ipv4, use_ipv6)


@pytest.fixture(params=[(True, False), (False, True)])
def use_ip_alt(request):
    """
    Fixture that gives back 2 instances of UseIpAddrWrapper

    1) use ip4, dont use ip6
    2) dont use ip4, use ip6
    """

    use_ipv4, use_ipv6 = request.param

    return UseIPAddrWrapper(use_ipv4, use_ipv6)


# TEST FUNCTIONS
def setup_test_data(filename):
    json_data = {}
    entities = {}

    with open(
        os.path.join(
            os.path.dirname(__file__), "data", "json_members_list", f"{filename}.json",
        ),
    ) as fh:
        json_data = json.load(fh)

    return json_data


# CUSTOM ASSERTIONS
def assert_ticket_exists(ticket_info):
    """
    Input is a list of tuples containing (asn, ipaddr4, ipaddr6) that should appear
    in deskpro tickets
    """
    assert DeskProTicket.objects.count() == len(ticket_info)

    for ticket in DeskProTicket.objects.all():
        print(ticket.subject)
        print("-" * 80)

    for asn, ip4, ip6 in ticket_info:
        assert DeskProTicket.objects.filter(
            subject__endswith=f"AS{asn} {ip4} {ip6}"
        ).exists()


def assert_network_email(network, email_info):
    network_email = IXFImportEmail.objects.filter(net=network.id).first()
    print("Network email")
    print("Body:")
    print(network_email.message)

    for email_i in email_info:
        email_str = create_email_str(email_i)
        assert email_str in network_email.message


def assert_ix_email(ix, email_info):
    ix_email = IXFImportEmail.objects.filter(ix=ix.id).first()
    print("IX email")
    print("Body:")
    print(ix_email.message)
    for email_i in email_info:
        email_str = create_email_str(email_i)
        assert email_str in ix_email.message


def create_email_str(email):

    email = list(email)

    if not email[2]:
        email[2] = "IPv4 not set"
    if not email[3]:
        email[3] = "IPv6 not set"

    return "{} AS{} - {} - {}".format(*email)


def assert_no_ticket_exists():
    assert DeskProTicket.objects.count() == 0


def assert_no_emails(network=None, ix=None):
    if network and (not network.ipv4_support or not network.ipv6_support):
        assert_protocol_conflict_email(network, ix=ix, network=network)
    else:
        assert IXFImportEmail.objects.count() == 0


def assert_no_ix_email(ix):
    assert IXFImportEmail.objects.filter(ix=ix.id).count() == 0


def assert_protocol_conflict_email(protocols, ix=None, network=None, solo=True):

    """
    Here we assert that protocol conflict notifications go out

    protocols should be the network instance that defines the protocol
    support

    if ix is set we assert the notification exists for the ix
    if network is set we assert the notification exists for the network
    if solo is True we assert that this is the only notification that exists
    """

    if not protocols.ipv4_support:
        unsupported = 4
    elif not protocols.ipv6_support:
        unsupported = 6
    else:
        raise Exception("Both protocols appear supported")

    search = f"data provides IPv{unsupported} addresses for some "

    if network:
        qset = IXFImportEmail.objects.filter(net=network)
        if solo:
            assert qset.count() == 1
            assert qset.filter(message__contains=search).count() == 1
            assert not qset.filter(message__contains="CREATE").exists()
            assert not qset.filter(message__contains="MODIFY").exists()
            assert not qset.filter(message__contains="REMOVE").exists()
        else:
            assert qset.filter(message__contains=search).exists

    if ix:
        qset = IXFImportEmail.objects.filter(ix=ix)
        if solo:
            assert qset.count() == 1
            assert qset.filter(message__contains=search).count() == 1
            assert not qset.filter(message__contains="CREATE").exists()
            assert not qset.filter(message__contains="MODIFY").exists()
            assert not qset.filter(message__contains="REMOVE").exists()
        else:
            assert qset.filter(message__contains=search).exists


def assert_no_network_email(network):
    if network.ipv4_support and network.ipv6_support:
        assert IXFImportEmail.objects.filter(net=network.id).count() == 0
    else:
        assert_protocol_conflict_email(
            protocols=network, network=network,
        )


def ticket_list():
    return [(t.id, t.subject) for t in DeskProTicket.objects.all().order_by("id")]


def email_list():
    return [(t.id, t.subject) for t in IXFImportEmail.objects.all().order_by("id")]


def ixf_member_data_list():
    return [
        (m.id, m.ipaddr4, m.ipaddr6, m.updated)
        for m in IXFMemberData.objects.all().order_by("id")
    ]


def netixlan_list():
    return [
        (n.id, n.status, n.ipaddr4, n.ipaddr6, n.updated)
        for n in NetworkIXLan.objects.all().order_by("id")
    ]


def assert_idempotent(importer, ixlan, data, save=True):

    """
    run the importer for ixlan against data and
    assert that there are

    - no changes made to netixlan
    - no changes made to deskpro ticket
    - no changes made to ixf member data
    """

    ixf_members = ixf_member_data_list()
    tickets = ticket_list()
    netixlans = netixlan_list()
    emails = email_list()

    def assert_no_changes():
        assert ixf_members == ixf_member_data_list()
        assert tickets == ticket_list()
        assert netixlans == netixlan_list()
        assert emails == email_list()

    # Test idempotent
    importer.notifications = []
    importer.update(ixlan, data=data, save=save)
    importer.notify_proposals()
    assert_no_changes()

    # Test idempotent when running against single
    # non-existing asn
    importer.update(ixlan, data=data, asn=12345, save=save)
    importer.notify_proposals()
    assert_no_changes()<|MERGE_RESOLUTION|>--- conflicted
+++ resolved
@@ -2354,7 +2354,6 @@
     assert sanitized == data_ixf_vlan.expected["vlan_list"]
 
 
-<<<<<<< HEAD
 @override_settings(MAIL_DEBUG=False)
 @pytest.mark.django_db
 def test_send_email(entities, use_ip):
@@ -2388,8 +2387,6 @@
     assert importer.emails == 2
 
 
-=======
->>>>>>> 14748af5
 # FIXTURES
 @pytest.fixture(params=[True, False])
 def save(request):
