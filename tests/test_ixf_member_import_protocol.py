import json
import os
from pprint import pprint
import pytest
import reversion
import requests
import jsonschema
import time
import io
import datetime
import ipaddress

from django.test import override_settings
from django.conf import settings

from peeringdb_server.models import (
    Organization,
    Network,
    NetworkIXLan,
    NetworkContact,
    IXLan,
    IXLanPrefix,
    InternetExchange,
    IXFMemberData,
    IXLanIXFMemberImportLog,
    User,
    DeskProTicket,
    IXFImportEmail,
)
from peeringdb_server import ixf
from peeringdb_server.deskpro import FailingMockAPIClient

from .util import setup_test_data


@pytest.mark.django_db
def test_invalid_member_type(entities):
    data = setup_test_data("ixf.invalid.member.0")
    importer = ixf.Importer()
    ixlan = entities["ixlan"][0]
    importer.update(ixlan, data=data)
    for entry in importer.log["data"]:
        assert "Invalid member type:" in entry["reason"]


@pytest.mark.django_db
def test_add_deleted_netixlan(entities, use_ip, save):
    """
    Check that we can add back a netixlan if (asn, ip4, ip6) in the ixf member data
    matches a deleted netixlan. Check also that if speed, operational, or is_rs_peer
    values are different, they take on the new ixf member data values.
    """

    data = setup_test_data("ixf.member.speed.0")
    network = entities["net"]["UPDATE_ENABLED"]
    ixlan = entities["ixlan"][0]

    netixlan = NetworkIXLan.objects.create(
        network=network,
        ixlan=ixlan,
        asn=network.asn,
        speed=1,
        ipaddr4=use_ip(4, "195.69.147.250"),
        ipaddr6=use_ip(6, "2001:7f8:1::a500:2906:1"),
        status="ok",
        is_rs_peer=True,
        operational=False,
    )

    netixlan.delete()

    assert NetworkIXLan.objects.filter(status="ok").count() == 0
    importer = ixf.Importer()

    if not save:
        return assert_idempotent(importer, ixlan, data, save=False)

    importer.update(ixlan, data=data)
    importer.notify_proposals()

    assert_no_emails(network, ixlan.ix)

    netixlan = NetworkIXLan.objects.filter(status="ok").first()
    # Assert data values are updated
    assert netixlan.is_rs_peer == True
    assert netixlan.operational == True
    assert netixlan.speed == 0


@pytest.mark.django_db
def test_resolve_local_ixf(entities, use_ip, save):
    """
    Netixlan exists, remote data matches the netixlan, and there is a local-ixf
    entry that also matches all the data.
    """
    data = setup_test_data("ixf.member.0")
    network = entities["net"]["UPDATE_ENABLED"]
    ixlan = entities["ixlan"][0]

    entities["netixlan"].append(
        NetworkIXLan.objects.create(
            network=network,
            ixlan=ixlan,
            asn=network.asn,
            speed=10000,
            ipaddr4=use_ip(4, "195.69.147.250"),
            ipaddr6=use_ip(6, "2001:7f8:1::a500:2906:1"),
            status="ok",
            is_rs_peer=True,
            operational=True,
        )
    )

    # Create a local IXF that matches remote details
    IXFMemberData.objects.create(
        asn=network.asn,
        ipaddr4=use_ip(4, "195.69.147.250"),
        ipaddr6=use_ip(6, "2001:7f8:1::a500:2906:1"),
        ixlan=ixlan,
        speed=10000,
        fetched=datetime.datetime.now(datetime.timezone.utc),
        operational=True,
        is_rs_peer=True,
        status="ok",
    )

    importer = ixf.Importer()

    if not save:
        return assert_idempotent(importer, ixlan, data, save=False)

    importer.update(ixlan, data=data)
    importer.notify_proposals()

    assert IXFMemberData.objects.count() == 0

    # We do not email upon resolve
    assert_no_emails(network, ixlan.ix)

    # Test idempotent
    assert_idempotent(importer, ixlan, data)


@pytest.mark.django_db
def test_update_data_attributes(entities, use_ip, save):
    """
    The NetIXLan differs from the remote data, but allow_ixp_update is enabled
    so we update automatically.
    """
    data = setup_test_data("ixf.member.0")
    network = entities["net"]["UPDATE_ENABLED"]
    ixlan = entities["ixlan"][0]
    ix_updated = ixlan.ix.updated

    with reversion.create_revision():
        entities["netixlan"].append(
            NetworkIXLan.objects.create(
                network=network,
                ixlan=ixlan,
                asn=network.asn,
                speed=20000,
                ipaddr4=use_ip(4, "195.69.147.250"),
                ipaddr6=use_ip(6, "2001:7f8:1::a500:2906:1"),
                status="ok",
                is_rs_peer=False,
                operational=False,
            )
        )

    importer = ixf.Importer()

    if not save:
        return assert_idempotent(importer, ixlan, data, save=False)

    importer.update(ixlan, data=data)
    importer.notify_proposals()

    # assert that the exchange's `updated` field was not
    # altered by the import (#812)
    ixlan.ix.refresh_from_db()
    assert ixlan.ix.updated == ix_updated

    assert IXFMemberData.objects.count() == 0

    if (network.ipv4_support and not use_ip(4)) or (
        network.ipv6_support and not use_ip(6)
    ):

        # test (delete+add) consolidation (#770)

        assert len(importer.log["data"]) == 2
        log_delete = importer.log["data"][0]
        log_add = importer.log["data"][1]
        assert log_delete["action"] == "delete"
        assert log_add["action"] == "add"

    else:

        # test modify
        assert len(importer.log["data"]) == 1
        log = importer.log["data"][0]

        assert log["action"] == "modify"
        assert "operational" in log["reason"]

        # #793 we are currently ignoring is_rs_peer
        # and speed for modifies
        assert "is_rs_peer" not in log["reason"]
        assert "speed" not in log["reason"]

    netixlan = NetworkIXLan.objects.filter(status="ok").first()
    assert netixlan.operational == True

    # #793 we are currently ignoring is_rs_peer
    # and speed for modifies
    assert netixlan.is_rs_peer == False
    assert netixlan.speed == 20000

    # Assert idempotent
    assert_idempotent(importer, ixlan, data)

    # Assert no emails
    assert_no_emails(network, ixlan.ix)

    # test revision user
    version = reversion.models.Version.objects.get_for_object(netixlan)
    assert version.first().revision.user == importer.ticket_user


    # test rollback
    import_log = IXLanIXFMemberImportLog.objects.first()
    import_log.rollback()
    netixlan = NetworkIXLan.objects.filter(status="ok").first()
    assert netixlan.operational == False
    assert netixlan.is_rs_peer == False
    assert netixlan.speed == 20000
    assert netixlan.ipaddr4 == use_ip(4, "195.69.147.250")
    assert netixlan.ipaddr6 == use_ip(6, "2001:7f8:1::a500:2906:1")


@pytest.mark.django_db
def test_update_data_attributes_no_routeserver(entities, save):
    """
    The NetIXLan differs from the remote data, but allow_ixp_update is enabled
    so we update automatically.

    routeserver attribute is missing from remote, we ignore it
    """
    data = setup_test_data("ixf.member.4")
    network = entities["net"]["UPDATE_ENABLED"]
    ixlan = entities["ixlan"][0]

    with reversion.create_revision():
        entities["netixlan"].append(
            NetworkIXLan.objects.create(
                network=network,
                ixlan=ixlan,
                asn=network.asn,
                speed=20000,
                ipaddr4="195.69.147.250",
                ipaddr6="2001:7f8:1::a500:2906:1",
                status="ok",
                is_rs_peer=True,
                operational=False,
            )
        )

    importer = ixf.Importer()

    if not save:
        return assert_idempotent(importer, ixlan, data, save=False)

    importer.update(ixlan, data=data)
    importer.notify_proposals()

    assert IXFMemberData.objects.count() == 0

    netixlan = entities["netixlan"][-1]
    netixlan.refresh_from_db()
    assert netixlan.is_rs_peer == True


@pytest.mark.django_db
def test_suggest_modify_local_ixf(entities, use_ip, save):
    """
    a) Netixlan is different from remote in terms of speed, operational, and is_rs_peer
    BUT there is already a local-ixf for the update.

    Automatic updates are disabled (so netixlan will not change).
    We do nothing and confirm the local-ixf stays the same.

    b) Netixlan is different from remote in terms of speed, operational, and is_rs_peer
    BUT there is already a local-ixf for the update, however IX-F data suggest
    to add one of the missing ip addresses (eg. signature changed)

    """
    data = setup_test_data("ixf.member.1")
    network = entities["net"]["UPDATE_DISABLED"]
    ixlan = entities["ixlan"][0]

    entities["netixlan"].append(
        NetworkIXLan.objects.create(
            network=network,
            ixlan=ixlan,
            asn=network.asn,
            speed=20000,
            ipaddr4=use_ip(4, "195.69.147.250"),
            ipaddr6=use_ip(6, "2001:7f8:1::a500:2906:1"),
            status="ok",
            is_rs_peer=False,
            operational=False,
        )
    )

    # Matches the json data, doesn't match the existing netixlan.
    preexisting_ixfmember_data = IXFMemberData.objects.create(
        asn=network.asn,
        ipaddr4=use_ip(4, "195.69.147.250"),
        ipaddr6=use_ip(6, "2001:7f8:1::a500:2906:1"),
        ixlan=ixlan,
        speed=10000,
        fetched=datetime.datetime.now(datetime.timezone.utc),
        operational=True,
        is_rs_peer=True,
        status="ok",
        data={"foo": "bar"},
    )

    importer = ixf.Importer()

    if not save:
        return assert_idempotent(importer, ixlan, data, save=False)

    importer.update(ixlan, data=data)
    importer.notify_proposals()

    for email in IXFImportEmail.objects.all():
        print(email.message)

    if (network.ipv4_support and not network.ipv6_support and not use_ip(4)) or (
        network.ipv6_support and not network.ipv4_support and not use_ip(6)
    ):

        # edge case where network has the one ip set that
        # its not supporting and the other ip nto set at all
        # (see #771 and #770) and the existing suggestion was for
        # a different combination protocols supported and signature
        #
        # this will generate a new proposal notification for the entry
        # and there is nothing we can do about it at this point
        #
        # should only happen very rarely

        email_info = [
            (
                "MODIFY",
                network.asn,
                use_ip(4, "195.69.147.250"),
                use_ip(6, "2001:7f8:1::a500:2906:1"),
            )
        ]

        assert_ix_email(ixlan.ix, email_info)
        assert_network_email(network, email_info)

        assert IXFMemberData.objects.count() == 2
        ixf_member_data_delete = IXFMemberData.objects.all()[0]
        ixf_member_data_modify = IXFMemberData.objects.all()[1]
        assert ixf_member_data_modify.action == "modify"
        assert ixf_member_data_delete.action == "delete"

        assert ixf_member_data_delete.requirement_of == ixf_member_data_modify

    elif (network.ipv4_support and network.ipv6_support and not use_ip(4)) or (
        network.ipv6_support and network.ipv4_support and not use_ip(6)
    ):

        # network supports both protocols, old ix-f data only has one
        # of the ips set, suggest adding the other
        # #770 #771

        email_info = [
            (
                "MODIFY",
                network.asn,
                use_ip(4, "195.69.147.250"),
                use_ip(6, "2001:7f8:1::a500:2906:1"),
            )
        ]

        assert_ix_email(ixlan.ix, email_info)
        assert_network_email(network, email_info)

        assert IXFMemberData.objects.count() == 2
        ixf_member_data_delete = IXFMemberData.objects.all()[0]
        ixf_member_data_modify = IXFMemberData.objects.all()[1]
        assert ixf_member_data_modify.action == "modify"
        assert ixf_member_data_delete.action == "delete"
        assert ixf_member_data_delete.requirement_of == ixf_member_data_modify

    else:

        assert_no_emails(network, ixlan.ix)
        assert IXFMemberData.objects.count() == 1
        assert preexisting_ixfmember_data == IXFMemberData.objects.first()

    # Assert idempotent
    assert_idempotent(importer, ixlan, data)


@pytest.mark.django_db
def test_suggest_modify(entities, use_ip, save):
    """
    Netixlan is different from remote in terms of speed, operational, and is_rs_peer.
    There is no local-ixf existing.

    We need to send out notifications to net and ix
    """
    data = setup_test_data("ixf.member.1")
    network = entities["net"]["UPDATE_DISABLED"]
    ixlan = entities["ixlan"][0]
    entities["netixlan"].append(
        NetworkIXLan.objects.create(
            network=network,
            ixlan=ixlan,
            asn=network.asn,
            speed=20000,
            ipaddr4=use_ip(4, "195.69.147.250"),
            ipaddr6=use_ip(6, "2001:7f8:1::a500:2906:1"),
            status="ok",
            is_rs_peer=False,
            operational=False,
        )
    )

    importer = ixf.Importer()

    if not save:
        return assert_idempotent(importer, ixlan, data, save=False)

    importer.update(ixlan, data=data)
    importer.notify_proposals()

    print(importer.log)

    # Create local ixf
    if (not network.ipv4_support and not use_ip(6)) or (
        not network.ipv6_support and not use_ip(4)
    ):

        # data changes and signature (ip) change with
        # partial ip protocol support
        # #770 and #771

        assert IXFMemberData.objects.count() == 2
    elif (network.ipv4_support and network.ipv6_support) and (
        not use_ip(6) or not use_ip(4)
    ):

        # data changes and signature (ip) change with
        # full ip protocol support
        # #770 and #771

        assert IXFMemberData.objects.count() == 2
    else:
        assert IXFMemberData.objects.count() == 1
    assert len(importer.log["data"]) == 1
    log = importer.log["data"][0]
    assert log["action"] == "suggest-modify"

    # NetIXLAN is unchanged
    assert NetworkIXLan.objects.first().speed == 20000
    assert NetworkIXLan.objects.first().is_rs_peer == False
    assert NetworkIXLan.objects.first().operational == False

    # Consolidated email is sent to the Network and the IX
    email_info = [
        (
            "MODIFY",
            network.asn,
            use_ip(4, "195.69.147.250"),
            use_ip(6, "2001:7f8:1::a500:2906:1"),
        )
    ]
    assert_ix_email(ixlan.ix, email_info)
    assert_network_email(network, email_info)

    # Test idempotent
    assert_idempotent(importer, ixlan, data, save=save)


@pytest.mark.django_db
def test_suggest_modify_no_routeserver(entities, save):
    """
    Netixlan is different from remote in terms of speed, operational, and is_rs_peer.
    There is no local-ixf existing.

    We need to send out notifications to net and ix

    Routerserver attribute missing from remote, we ignore it
    """
    data = setup_test_data("ixf.member.5")
    network = entities["net"]["UPDATE_DISABLED"]
    ixlan = entities["ixlan"][0]
    entities["netixlan"].append(
        NetworkIXLan.objects.create(
            network=network,
            ixlan=ixlan,
            asn=network.asn,
            speed=20000,
            ipaddr4="195.69.147.250",
            ipaddr6="2001:7f8:1::a500:2906:1",
            status="ok",
            is_rs_peer=True,
            operational=False,
        )
    )

    importer = ixf.Importer()

    if not save:
        return assert_idempotent(importer, ixlan, data, save=False)

    importer.update(ixlan, data=data)
    importer.notify_proposals()

    assert NetworkIXLan.objects.last().is_rs_peer == True
    assert IXFMemberData.objects.first().is_rs_peer == None

    # Test idempotent
    assert_idempotent(importer, ixlan, data, save=save)


@pytest.mark.django_db
def test_add_netixlan(entities, use_ip, save):
    """
    No NetIXLan exists but remote IXF data has information
    to create one (without conflicts). Updates are enabled
    so we create the NetIXLan.
    """
    data = setup_test_data("ixf.member.0")
    network = entities["net"]["UPDATE_ENABLED"]
    ixlan = entities["ixlan"][0]

    ix_updated = ixlan.ix.updated

    importer = ixf.Importer()

    if not save:
        return assert_idempotent(importer, ixlan, data, save=False)

    importer.update(ixlan, data=data)
    importer.notify_proposals()

    # assert that the exchange's `updated` field was not
    # altered by the import (#812)
    ixlan.ix.refresh_from_db()
    assert ixlan.ix.updated == ix_updated

    log = importer.log["data"][0]
    assert log["action"] == "add"
    assert NetworkIXLan.objects.count() == 1

    # Test idempotent
    importer.update(ixlan, data=data)
    importer.notify_proposals()

    assert IXFMemberData.objects.count() == 0
    assert NetworkIXLan.objects.count() == 1

    assert_no_emails(network, ixlan.ix)

    # test rollback
    import_log = IXLanIXFMemberImportLog.objects.first()
    import_log.rollback()
    assert NetworkIXLan.objects.first().status == "deleted"
    assert NetworkIXLan.objects.first().ipaddr4 == None
    assert NetworkIXLan.objects.first().ipaddr6 == None


@pytest.mark.django_db
def test_add_netixlan_no_routeserver(entities, use_ip, save):
    """
    No NetIXLan exists but remote IXF data has information
    to create one (without conflicts). Updates are enabled
    so we create the NetIXLan.

    routeserver attribute isnt present at remote ,we ignore it
    """
    data = setup_test_data("ixf.member.4")
    network = entities["net"]["UPDATE_ENABLED"]
    ixlan = entities["ixlan"][0]

    importer = ixf.Importer()

    if not save:
        return assert_idempotent(importer, ixlan, data, save=False)

    importer.update(ixlan, data=data)
    importer.notify_proposals()

    assert IXFMemberData.objects.count() == 0
    assert NetworkIXLan.objects.count() == 1
    assert NetworkIXLan.objects.first().is_rs_peer == False


@pytest.mark.django_db
def test_add_netixlan_conflict_local_ixf(entities, use_ip, save):
    """
    No NetIXLan exists. Network allows auto updates. While remote IXF data has information
    to create a new NetIXLan, there are conflicts with the ipaddresses that
    prevent it from being created.
    There is already a local-ixf so we do nothing.
    """

    data = setup_test_data("ixf.member.0")
    network = entities["net"]["UPDATE_ENABLED"]

    ixlan = entities["ixlan"][1]  # So we have conflicts with IPAddresses

    # invalid prefix space error will only be raised if
    # the other ipaddress (v6 in this case) matches
    # so we move that prefix over

    if use_ip(4):
        ixpfx = entities["ixlan"][0].ixpfx_set.filter(protocol="IPv6").first()
        invalid_ip = 4
    else:
        ixpfx = entities["ixlan"][0].ixpfx_set.filter(protocol="IPv4").first()
        invalid_ip = 6
    ixpfx.ixlan = entities["ixlan"][1]
    ixpfx.save()

    preexisting_ixfmember_data = IXFMemberData.objects.create(
        asn=network.asn,
        # Matches remote-ixf, but conflicts with IXLan
        ipaddr4=use_ip(4, "195.69.147.250"),
        # Matches remote-ixf, but conflicts with IXLan
        ipaddr6=use_ip(6, "2001:7f8:1::a500:2906:1"),
        ixlan=ixlan,
        speed=10000,
        fetched=datetime.datetime.now(datetime.timezone.utc),
        operational=True,
        is_rs_peer=True,
        status="ok",
        data=json.dumps({"foo": "bar"}),
        error=json.dumps(
            {"ipaddr4": ["IPv4 195.69.147.250 does not match any prefix on this ixlan"]}
        ),
    )

    importer = ixf.Importer()

    if not save:
        return assert_idempotent(importer, ixlan, data, save=False)

    importer.update(ixlan, data=data)
    importer.notify_proposals()

    ixfmemberdata = IXFMemberData.objects.first()

    for email in IXFImportEmail.objects.all():
        print(email.message)

    if (not network.ipv4_support and invalid_ip == 4) or (
        not network.ipv6_support and invalid_ip == 6
    ):

        # edge case, signature changed, and invalid ip
        # is on unsupported protocol, making the proposal
        # irrelevant

        assert IXFMemberData.objects.count() == 0
        assert_no_emails(network, ixlan.ix)
        assert_idempotent(importer, ixlan, data, save=save)

    elif (network.ipv4_support and not use_ip(4)) or (
        network.ipv6_support and not use_ip(6)
    ):

        # edge case, signature changed, and invalid and
        # conflicting ip changed causing a drop of the original
        # erorring proposal, and a creation of a new one
        # on the next one

        email_info = [
            (
                "CREATE",
                network.asn,
                "195.69.147.250",
                "2001:7f8:1::a500:2906:1",
            )
        ]
        assert_no_emails(network, ixlan.ix)

        assert IXFMemberData.objects.count() == 0
        assert NetworkIXLan.objects.count() == 0

        importer.update(ixlan, data=data)
        importer.notify_proposals()

        assert IXFMemberData.objects.count() == 1
        assert NetworkIXLan.objects.count() == 0

        assert_ix_email(ixlan.ix, email_info)
        assert_no_network_email(network)

        assert_idempotent(importer, ixlan, data, save=save)

    else:
        assert IXFMemberData.objects.count() == 1
        assert NetworkIXLan.objects.count() == 0

        assert_no_emails(network, ixlan.ix)
        assert_idempotent(importer, ixlan, data, save=save)


@pytest.mark.django_db
def test_add_netixlan_conflict(entities, save):
    """
    No NetIXLan exists. Network allows auto updates. While remote IXF data has information
    to create a new NetIXLan, there are conflicts with the ipaddresses that
    prevent it from being created.
    There is no local-ixf so we create one.
    """

    data = setup_test_data("ixf.member.0")
    network = entities["net"]["UPDATE_ENABLED"]
    ixlan = entities["ixlan"][1]  # So we have conflicts with IPAddresses

    # invalid prefix space error will only be raised if
    # the other ipaddress (v6 in this case) matches
    # so we move that prefix over

    if network.ipv6_support:
        ixpfx = entities["ixlan"][0].ixpfx_set.filter(protocol="IPv6").first()
    else:
        ixpfx = entities["ixlan"][0].ixpfx_set.filter(protocol="IPv4").first()

    ixpfx.ixlan = entities["ixlan"][1]
    ixpfx.save()

    importer = ixf.Importer()

    if not save:
        return assert_idempotent(importer, ixlan, data, save=False)

    importer.update(ixlan, data=data)
    importer.notify_proposals()

    ixfmemberdata = IXFMemberData.objects.first()

    if network.ipv4_support and network.ipv6_support:
        assert IXFMemberData.objects.count() == 1
        email_info = [
            ("CREATE", network.asn, "195.69.147.250", "2001:7f8:1::a500:2906:1")
        ]
        assert_ix_email(ixlan.ix, email_info)
        assert_no_network_email(network)

        assert "does not match any prefix on this ixlan" in ixfmemberdata.error

        # Assert that message to IX also includes the error
        assert (
            "A validation error was raised when the IX-F importer attempted to process this change."
            in IXFImportEmail.objects.filter(ix=ixlan.ix.id).first().message
        )

    else:

        # invalid ip is on unsupported protocol, so it was ignored
        # #771

        assert IXFMemberData.objects.count() == 0
        assert_no_emails(network, ixlan.ix)

    # Test idempotent
    assert_idempotent(importer, ixlan, data, save=save)


@pytest.mark.django_db
def test_suggest_add_local_ixf(entities, use_ip, save):
    """
    The netixlan described in the remote-ixf doesn't exist,
    but there is a relationship btw the network and ix (ie a different netixlan).
    The network does not have automatic updates.
    There's a local-ixf that matches the remote-ixf so we do nothing.
    """
    data = setup_test_data("ixf.member.3")
    network = entities["net"]["UPDATE_DISABLED"]
    ixlan = entities["ixlan"][0]
    ix_updated = ixlan.ix.updated

    # This appears in the remote-ixf data so should not
    # create a IXFMemberData instance

    entities["netixlan"].append(
        NetworkIXLan.objects.create(
            network=network,
            ixlan=ixlan,
            asn=network.asn,
            speed=10000,
            ipaddr4=use_ip(4, "195.69.147.251"),
            ipaddr6=use_ip(6, "2001:7f8:1::a500:2906:3"),
            status="ok",
            is_rs_peer=True,
            operational=True,
        )
    )

    preexisting_ixfmember_data = IXFMemberData.objects.create(
        # Matches remote-ixf data
        asn=1001,
        # Matches remote-ixf data
        ipaddr4=use_ip(4, "195.69.147.250"),
        # Matches remote-ixf data
        ipaddr6=use_ip(6, "2001:7f8:1::a500:2906:1"),
        ixlan=ixlan,
        speed=10000,
        fetched=datetime.datetime.now(datetime.timezone.utc),
        operational=True,
        is_rs_peer=True,
        data=json.dumps({"foo": "bar"}),
        status="ok",
    )

    importer = ixf.Importer()

    if not save:
        return assert_idempotent(importer, ixlan, data, save=False)

    importer.update(ixlan, data=data)
    importer.notify_proposals()

    # assert that the exchange's `updated` field was not
    # altered by the import (#812)
    ixlan.ix.refresh_from_db()
    assert ixlan.ix.updated == ix_updated

    if (not network.ipv4_support and use_ip(4) and not use_ip(6)) or (
        not network.ipv6_support and use_ip(6) and not use_ip(4)
    ):
        # edge case, supported protocols changed
        # one of the ips on an unsupported protocol
        # effectively changing the signature, send
        # out create notifications for both

        assert IXFMemberData.objects.count() == 3
        assert NetworkIXLan.objects.count() == 1

        email_info = [
            (
                "CREATE",
                network.asn,
                use_ip(6, "195.69.147.251"),
                use_ip(4, "2001:7f8:1::a500:2906:3"),
            )
        ]

        assert_ix_email(ixlan.ix, email_info)
        assert_network_email(network, email_info)

    elif (network.ipv4_support and network.ipv6_support and not use_ip(4)) or (
        network.ipv4_support and network.ipv6_support and not use_ip(6)
    ):

        # edge case, supported protocols changed
        # effectively changing the signature, send
        # out modify to the existing netixlan and re-create
        # for the existing ixfmemberdata

        assert IXFMemberData.objects.count() == 3
        assert NetworkIXLan.objects.count() == 1

        email_info = [
            ("CREATE", network.asn, "195.69.147.250", "2001:7f8:1::a500:2906:1"),
            (
                "MODIFY",
                network.asn,
                use_ip(4, "195.69.147.251"),
                use_ip(6, "2001:7f8:1::a500:2906:3"),
            ),
        ]

        assert_ix_email(ixlan.ix, email_info)
        assert_network_email(network, email_info)

    else:
        assert IXFMemberData.objects.count() == 1
        assert NetworkIXLan.objects.count() == 1

        assert_no_emails(network, ixlan.ix)

    # Test idempotent
    assert_idempotent(importer, ixlan, data, save=save)


@pytest.mark.django_db
def test_suggest_add(entities, use_ip, save):
    """
    The netixlan described in the remote-ixf doesn't exist,
    but there is a relationship btw the network and ix (ie a different netixlan).
    The network does not have automatic updates.
    There isn't a local-ixf that matches the remote-ixf.
    We suggest adding the netixlan, create an admin ticket, and send emails to the
    network and IX.
    """

    data = setup_test_data("ixf.member.3")  # asn1001
    network = entities["net"]["UPDATE_DISABLED"]  # asn1001
    ixlan = entities["ixlan"][0]

    # This appears in the remote-ixf data so should not
    # create a IXFMemberData instance
    entities["netixlan"].append(
        NetworkIXLan.objects.create(
            network=network,
            ixlan=ixlan,
            asn=network.asn,
            speed=10000,
            ipaddr4=use_ip(4, "195.69.147.251"),
            ipaddr6=use_ip(6, "2001:7f8:1::a500:2906:3"),
            status="ok",
            is_rs_peer=True,
            operational=True,
        )
    )

    importer = ixf.Importer()

    if not save:
        return assert_idempotent(importer, ixlan, data, save=False)

    importer.update(ixlan, data=data)
    importer.notify_proposals()

    print(importer.log)

    if (not network.ipv4_support and use_ip(4) and not use_ip(6)) or (
        not network.ipv6_support and use_ip(6) and not use_ip(4)
    ):
        # edge case, supported protocols changed
        # one of the ips on an unsupported protocol
        # effectively changing the signature, send
        # out create with the apprp

        assert IXFMemberData.objects.count() == 3
        assert NetworkIXLan.objects.count() == 1

        email_info = [
            (
                "CREATE",
                network.asn,
                use_ip(6, "195.69.147.250"),
                use_ip(4, "2001:7f8:1::a500:2906:1"),
            )
        ]

        log_250 = importer.log["data"][0]
        log_251 = importer.log["data"][1]

        assert log_250["action"] == "suggest-add"
        assert log_251["action"] == "suggest-modify"

        if use_ip(4):
            assert log_250["peer"]["ipaddr4"] == ""
            assert log_251["peer"]["ipaddr4"] == ""
            assert log_250["peer"]["ipaddr6"] == "2001:7f8:1::a500:2906:1"
            assert log_251["peer"]["ipaddr6"] == "2001:7f8:1::a500:2906:3"
        elif use_ip(6):
            assert log_250["peer"]["ipaddr4"] == "195.69.147.250"
            assert log_251["peer"]["ipaddr4"] == "195.69.147.251"
            assert log_250["peer"]["ipaddr6"] == ""
            assert log_251["peer"]["ipaddr6"] == ""

        assert_ix_email(ixlan.ix, email_info)
        assert_network_email(network, email_info)

    elif (network.ipv4_support and network.ipv6_support and not use_ip(4)) or (
        network.ipv4_support and network.ipv6_support and not use_ip(6)
    ):

        # edge case, supported protocols changed
        # effectively changing the signature, send
        # out modify to the existing netixlan and re-create
        # for the existing ixfmemberdata

        assert IXFMemberData.objects.count() == 3
        assert NetworkIXLan.objects.count() == 1

        email_info = [
            ("CREATE", network.asn, "195.69.147.250", "2001:7f8:1::a500:2906:1"),
            (
                "MODIFY",
                network.asn,
                use_ip(4, "195.69.147.251"),
                use_ip(6, "2001:7f8:1::a500:2906:3"),
            ),
        ]

        assert_ix_email(ixlan.ix, email_info)
        assert_network_email(network, email_info)

    else:
        assert IXFMemberData.objects.count() == 1
        assert NetworkIXLan.objects.count() == 1

        log = importer.log["data"][0]
        assert log["action"] == "suggest-add"

        if network.ipv4_support and network.ipv6_support:
            email_info = [
                ("CREATE", network.asn, "195.69.147.250", "2001:7f8:1::a500:2906:1")
            ]
        elif network.ipv4_support:
            email_info = [("CREATE", network.asn, "195.69.147.250", None)]
        elif network.ipv6_support:
            email_info = [("CREATE", network.asn, None, "2001:7f8:1::a500:2906:1")]

        assert_ix_email(ixlan.ix, email_info)
        assert_network_email(network, email_info)

    # Test idempotent
    assert_idempotent(importer, ixlan, data)


@pytest.mark.django_db
def test_suggest_add_delete(entities, use_ip_alt, save):
    """
    Tests suggesting a netixlan create and a deletion
    at the same time while one of the ips is nulled.

    This was observed in issue #832
    """

    data = setup_test_data("ixf.member.3")  # asn1001
    network = entities["net"]["UPDATE_DISABLED"]  # asn1001
    ixlan = entities["ixlan"][0]

    # remove ip from ix-f data as per use_ip_alt fixture
    if not use_ip_alt(4):
        del data["member_list"][0]["connection_list"][0]["vlan_list"][0]["ipv4"]
    elif not use_ip_alt(6):
        del data["member_list"][0]["connection_list"][0]["vlan_list"][0]["ipv6"]

    # we don't want the extra ix-f entry for this test
    del data["member_list"][0]["connection_list"][1]

    # This appears in the remote-ixf data so should not
    # create a IXFMemberData instance
    entities["netixlan"].append(
        NetworkIXLan.objects.create(
            network=network,
            ixlan=ixlan,
            asn=network.asn,
            speed=10000,
            ipaddr4=use_ip_alt(4, "195.69.147.252"),
            ipaddr6=use_ip_alt(6, "2001:7f8:1::a500:2906:2"),
            status="ok",
            is_rs_peer=True,
            operational=True,
        )
    )

    importer = ixf.Importer()

    if not save:
        return assert_idempotent(importer, ixlan, data, save=False)

    importer.update(ixlan, data=data)
    importer.notify_proposals()

    if (not network.ipv6_support and not use_ip_alt(4)) or (
        not network.ipv4_support and not use_ip_alt(6)
    ):

        # edge case: network not supporting the only provided ip
        # do nothing
        assert IXFMemberData.objects.all().count() == 0

        assert_no_emails(network, ixlan.ix)

    else:
        assert IXFMemberData.objects.all().count() == 2

        email_info = [
            (
                "REMOVE",
                network.asn,
                use_ip_alt(4, "195.69.147.252"),
                use_ip_alt(6, "2001:7f8:1::a500:2906:2"),
            ),
            (
                "CREATE",
                network.asn,
                use_ip_alt(4, "195.69.147.250"),
                use_ip_alt(6, "2001:7f8:1::a500:2906:1"),
            ),
        ]

        assert_ix_email(ixlan.ix, email_info)
        assert_network_email(network, email_info)

        assert (
            IXFMemberData.objects.get(
                ipaddr4=use_ip_alt(4, "195.69.147.252"),
                ipaddr6=use_ip_alt(6, "2001:7f8:1::a500:2906:2"),
            ).action
            == "delete"
        )

        assert (
            IXFMemberData.objects.get(
                ipaddr4=use_ip_alt(4, "195.69.147.250"),
                ipaddr6=use_ip_alt(6, "2001:7f8:1::a500:2906:1"),
            ).action
            == "add"
        )

    # Test idempotent
    assert_idempotent(importer, ixlan, data)


@pytest.mark.django_db
def test_suggest_add_no_netixlan_local_ixf(entities, use_ip, save):
    """
    There isn't any netixlan between ix and network.
    Network does not have automatic updates.
    There is a local-ixf that matches the remote-ixf so we do nothing
    """
    data = setup_test_data("ixf.member.1")  # asn1001
    network = entities["net"]["UPDATE_DISABLED"]  # asn1001
    ixlan = entities["ixlan"][0]

    preexisting_ixfmember_data = IXFMemberData.objects.create(
        # Matches remote-ixf data
        asn=1001,
        # Matches remote-ixf data
        ipaddr4=use_ip(4, "195.69.147.250"),
        # Matches remote-ixf data
        ipaddr6=use_ip(6, "2001:7f8:1::a500:2906:1"),
        ixlan=ixlan,
        speed=10000,
        fetched=datetime.datetime.now(datetime.timezone.utc),
        operational=True,
        is_rs_peer=True,
        status="ok",
    )

    importer = ixf.Importer()

    if not save:
        return assert_idempotent(importer, ixlan, data, save=False)

    importer.update(ixlan, data=data)
    importer.notify_proposals()

    assert IXFMemberData.objects.count() == 1
    assert NetworkIXLan.objects.count() == 0

    if (not network.ipv4_support and use_ip(4) and not use_ip(6)) or (
        not network.ipv6_support and use_ip(6) and not use_ip(4)
    ):

        # edge case where the network has only one ip
        # set and its on an unsupported protocol
        # we re-create the ixfmemberdata and re notify the
        # network

        email_info = [
            (
                "CREATE",
                network.asn,
                use_ip(6, "195.69.147.250"),
                use_ip(4, "2001:7f8:1::a500:2906:1"),
            )
        ]

        assert_network_email(network, email_info)

    elif (network.ipv4_support and network.ipv6_support and not use_ip(4)) or (
        network.ipv4_support and network.ipv6_support and not use_ip(6)
    ):

        # edge case, supported protocols changed
        # effectively changing the signature, send
        # we re-create the ixfmemberdata and re notify the
        # network

        email_info = [
            ("CREATE", network.asn, "195.69.147.250", "2001:7f8:1::a500:2906:1"),
        ]

        assert_network_email(network, email_info)

    else:
        assert_no_emails(network, ixlan.ix)

    # Test idempotent
    assert_idempotent(importer, ixlan, data)


@pytest.mark.django_db
def test_suggest_add_no_netixlan(entities, use_ip, save):
    """
    There isn't any netixlan between ix and network.
    Network does not have automatic updates.
    There isn't a local-ixf that matches the remote-ixf.
    We create local-ixf[as,ip4,ip6] and email the network
    but don't create a ticket or email the IX.
    """
    data = setup_test_data("ixf.member.1")  # asn1001
    network = entities["net"]["UPDATE_DISABLED"]  # asn1001
    ixlan = entities["ixlan"][0]

    importer = ixf.Importer()

    if not save:
        return assert_idempotent(importer, ixlan, data, save=False)

    importer.update(ixlan, data=data)
    importer.notify_proposals()

    assert IXFMemberData.objects.count() == 1
    assert NetworkIXLan.objects.count() == 0

    log = importer.log["data"][0]
    assert log["action"] == "suggest-add"

    if network.ipv4_support and network.ipv6_support:
        email_info = [
            ("CREATE", network.asn, "195.69.147.250", "2001:7f8:1::a500:2906:1")
        ]
    elif network.ipv4_support:
        email_info = [("CREATE", network.asn, "195.69.147.250", None)]
    elif network.ipv6_support:
        email_info = [("CREATE", network.asn, None, "2001:7f8:1::a500:2906:1")]

    assert_network_email(network, email_info)

    if network.ipv4_support and network.ipv6_support:
        assert_no_ix_email(ixlan.ix)
    else:
        assert_protocol_conflict_email(network, ix=ixlan.ix)

    # Test idempotent
    assert_idempotent(importer, ixlan, data)


@pytest.mark.django_db
def test_single_ipaddr_matches(entities, save):
    """
    If only one ipaddr matches, that's still a conflict.
    Here we expect to delete the two netixlans and create a new one
    from the remote-ixf.

    There are no notifications since updates are enabled.
    """

    data = setup_test_data("ixf.member.0")
    network = entities["net"]["UPDATE_ENABLED"]
    ixlan = entities["ixlan"][0]

    entities["netixlan"].append(
        NetworkIXLan.objects.create(
            network=network,
            ixlan=ixlan,
            asn=network.asn,
            speed=10000,
            ipaddr4="195.69.147.250",
            ipaddr6=None,
            status="ok",
            is_rs_peer=True,
            operational=True,
        )
    )

    entities["netixlan"].append(
        NetworkIXLan.objects.create(
            network=network,
            ixlan=ixlan,
            asn=network.asn,
            speed=10000,
            ipaddr4=None,
            ipaddr6="2001:7f8:1::a500:2906:1",
            status="ok",
            is_rs_peer=True,
            operational=True,
        )
    )

    importer = ixf.Importer()

    if not save:
        return assert_idempotent(importer, ixlan, data, save=False)

    importer.update(ixlan, data=data)
    importer.notify_proposals()

    if not network.ipv4_support or not network.ipv6_support:

        # edge case
        #
        # one protocol is turned off, in this case we actually
        # delete the  netixlan on the unsupported protocol and keep
        # and keep the one on the supported protocol (since we
        # cant update it with the unsupported ip either)

        assert len(importer.log["data"]) == 1
        assert importer.log["data"][0]["action"] == "delete"
    else:
        assert len(importer.log["data"]) == 3

        assert NetworkIXLan.objects.filter(status="ok").count() == 1

        assert importer.log["data"][0]["action"] == "delete"
        assert importer.log["data"][1]["action"] == "delete"
        assert importer.log["data"][2]["action"] == "add"

    assert_no_emails(network, ixlan.ix)

    # Test idempotent
    assert_idempotent(importer, ixlan, data)


@pytest.mark.django_db
def test_single_ipaddr_matches_no_auto_update(entities, use_ip, save):
    """
    For the Netixlan, Ipaddr4 matches the remote date but Ipaddr6 is Null.
    In terms of IXFMemberData, we suggest delete the two Netixlans and create a new one.
    In terms of notifications, we consolidate that deletions + addition into a single
    MODIFY proposal.
    This tests the changes in issue #770.
    """

    data = setup_test_data("ixf.member.1")
    network = entities["net"]["UPDATE_DISABLED"]
    ixlan = entities["ixlan"][0]

    entities["netixlan"].append(
        NetworkIXLan.objects.create(
            network=network,
            ixlan=ixlan,
            asn=network.asn,
            speed=10000,
            ipaddr4=use_ip(4, "195.69.147.250"),
            ipaddr6=use_ip(6, "2001:7f8:1::a500:2906:1"),
            status="ok",
            is_rs_peer=True,
            operational=True,
        )
    )
    importer = ixf.Importer()

    if not save:
        return assert_idempotent(importer, ixlan, data, save=False)

    importer.update(ixlan, data=data)
    importer.notify_proposals()

    if use_ip(4) and use_ip(6):
        assert_no_emails(network, ixlan.ix)
        assert IXFMemberData.objects.count() == 0
        assert NetworkIXLan.objects.count() == 1

    elif (
        (not network.ipv6_support or not network.ipv4_support)
        and not (network.ipv4_support and use_ip(6) and not use_ip(4))
        and not (network.ipv6_support and use_ip(4) and not use_ip(6))
    ):

        assert len(importer.log["data"]) == 0
        assert_no_emails(network, ixlan.ix)

    else:

        # Assert NetworkIXLan is unchanged
        assert NetworkIXLan.objects.filter(status="ok").count() == 1

        # We consolidate notifications into a single MODIFY
        assert len(importer.log["data"]) == 1
        assert importer.log["data"][0]["action"] == "suggest-modify"

        ixf_member_del = IXFMemberData.objects.filter(requirement_of__isnull=False).first()
        ixf_member_add = IXFMemberData.objects.filter(requirement_of__isnull=True).first()

        assert ixf_member_del.requirement_of == ixf_member_add
        assert ixf_member_add.action == "modify"

        netixlan = NetworkIXLan.objects.filter(status="ok").first()

        email_info = [("MODIFY", network.asn, netixlan.ipaddr4, netixlan.ipaddr6)]
        assert_ix_email(ixlan.ix, email_info)
        assert_network_email(network, email_info)

    # Test idempotent
    assert_idempotent(importer, ixlan, data)


@pytest.mark.django_db
def test_816_edge_case(entities, use_ip, save):
    """
    Test that #770 protocol only triggers when the
    depending deletion is towards the same asn AND
    not already handled (dependency == noop)
    """

    data = setup_test_data("ixf.member.1")
    network = entities["net"]["UPDATE_DISABLED_2"]
    ixlan = entities["ixlan"][0]

    entities["netixlan"].append(
        NetworkIXLan.objects.create(
            network=network,
            ixlan=ixlan,
            asn=network.asn,
            speed=10000,
            ipaddr4=use_ip(4, "195.69.147.250"),
            ipaddr6=use_ip(6, "2001:7f8:1::a500:2906:1"),
            status="ok",
            is_rs_peer=True,
            operational=True,
        )
    )
    importer = ixf.Importer()

    if not save:
        return assert_idempotent(importer, ixlan, data, save=False)

    importer.update(ixlan, data=data)
    importer.notify_proposals()

    assert IXFMemberData.objects.count() == 2
    assert IXFMemberData.objects.get(asn=1001).action == "add"

    assert IXFImportEmail.objects.filter(
        net__asn=1001, message__contains="CREATE"
    ).exists()
    assert not IXFImportEmail.objects.filter(
        net__asn=1001, message__contains="MODIFY"
    ).exists()

    # Test idempotent
    assert_idempotent(importer, ixlan, data)


@pytest.mark.django_db
def test_two_missing_ipaddrs_no_auto_update(entities, save):
    """
    Now we have two Netixlans, each missing 1 ipaddr. The remote has data for a single netixlan with
    both ip addressses.

    In terms of IXFMemberData, we suggest delete the two Netixlans and create a new one.
    In terms of notifications, we consolidate that deletions + addition into a single
    MODIFY proposal.

    This tests the changes in issue #770.
    """

    data = setup_test_data("ixf.member.1")
    network = entities["net"]["UPDATE_DISABLED"]
    ixlan = entities["ixlan"][0]

    entities["netixlan"].append(
        NetworkIXLan.objects.create(
            network=network,
            ixlan=ixlan,
            asn=network.asn,
            speed=10000,
            ipaddr4="195.69.147.250",
            ipaddr6=None,
            status="ok",
            is_rs_peer=True,
            operational=True,
        )
    )

    entities["netixlan"].append(
        NetworkIXLan.objects.create(
            network=network,
            ixlan=ixlan,
            asn=network.asn,
            speed=10000,
            ipaddr4=None,
            ipaddr6="2001:7f8:1::a500:2906:1",
            status="ok",
            is_rs_peer=True,
            operational=True,
        )
    )

    importer = ixf.Importer()

    if not save:
        return assert_idempotent(importer, ixlan, data, save=False)

    importer.update(ixlan, data=data)
    importer.notify_proposals()
    # Assert NetworkIXLans are unchanged
    assert NetworkIXLan.objects.filter(status="ok").count() == 2

    if not network.ipv4_support or not network.ipv6_support:

        # only one of the protocols is supported by the network
        # suggest deletion of the other ip address

        assert IXFMemberData.objects.count() == 1

        assert importer.log["data"][0]["action"] == "suggest-delete"

        if not network.ipv4_support:
            ipaddr4 = "195.69.147.250"
        else:
            ipaddr4 = None

        if not network.ipv6_support:
            ipaddr6 = "2001:7f8:1::a500:2906:1"
        else:
            ipaddr6 = None

        email_info = [("REMOVE", network.asn, ipaddr4, ipaddr6)]

        assert_network_email(network, email_info)
        assert_ix_email(ixlan.ix, email_info)

    else:
        # On the IXFMemberData side, we create instances
        # for two deletions and one addition.
        # The deletions will be the requirement of the addition.

        assert IXFMemberData.objects.count() == 3
        ixfmdata_d4 = IXFMemberData.objects.filter(
            ipaddr4="195.69.147.250", ipaddr6=None
        ).first()
        ixfmdata_d6 = IXFMemberData.objects.filter(
            ipaddr4=None, ipaddr6="2001:7f8:1::a500:2906:1"
        ).first()
        ixfmdata_m = IXFMemberData.objects.filter(
            ipaddr4="195.69.147.250", ipaddr6="2001:7f8:1::a500:2906:1"
        ).first()

        assert ixfmdata_d4.action == "delete"
        assert ixfmdata_d6.action == "delete"
        assert ixfmdata_m.action == "modify"
        assert ixfmdata_d4.requirement_of == ixfmdata_m
        assert ixfmdata_d6.requirement_of == ixfmdata_m

        assert ixfmdata_m.primary_requirement == ixfmdata_d4
        assert ixfmdata_m.secondary_requirements == [ixfmdata_d6]

        # We consolidate notifications into a single MODIFY
        assert len(importer.log["data"]) == 1
        assert importer.log["data"][0]["action"] == "suggest-modify"

        # We only create an email for the primary requirement
        email_info_4 = [("MODIFY", network.asn, "195.69.147.250", "IPv6 not set")]
        assert IXFImportEmail.objects.count() == 2
        assert_ix_email(ixlan.ix, email_info_4)
        assert_network_email(network, email_info_4)

    # Test idempotent
    assert_idempotent(importer, ixlan, data)


@pytest.mark.django_db
def test_delete(entities, save):
    """
    The ixf-remote doesn't contain an existing NetIXlan.
    Automatic updates are enabled so we delete it.
    """
    data = setup_test_data("ixf.member.0")
    network = entities["net"]["UPDATE_ENABLED"]
    ixlan = entities["ixlan"][0]
    ix_updated = ixlan.ix.updated

    with reversion.create_revision():
        entities["netixlan"].append(
            NetworkIXLan.objects.create(
                network=network,
                ixlan=ixlan,
                asn=network.asn,
                speed=10000,
                ipaddr4="195.69.147.250",
                ipaddr6="2001:7f8:1::a500:2906:1",
                status="ok",
                is_rs_peer=True,
                operational=True,
            )
        )

        entities["netixlan"].append(
            NetworkIXLan.objects.create(
                network=network,
                ixlan=ixlan,
                asn=network.asn,
                speed=20000,
                ipaddr4="195.69.147.251",
                ipaddr6=None,
                status="ok",
                is_rs_peer=False,
                operational=False,
            )
        )

    importer = ixf.Importer()

    if not save:
        return assert_idempotent(importer, ixlan, data, save=False)

    importer.update(ixlan, data=data)
    importer.notify_proposals()

    # assert that the exchange's `updated` field was not
    # altered by the import (#812)
    ixlan.ix.refresh_from_db()
    assert ixlan.ix.updated == ix_updated

    assert len(importer.log["data"]) == 1
    log = importer.log["data"][0]

    assert log["action"] == "delete"
    assert NetworkIXLan.objects.filter(status="ok").count() == 1
    assert_no_emails(network, ixlan.ix)

    # Test idempotent
    assert_idempotent(importer, ixlan, data)

    # test rollback
    import_log = IXLanIXFMemberImportLog.objects.first()
    import_log.rollback()
    assert NetworkIXLan.objects.filter(status="ok").count() == 2


@pytest.mark.django_db
def test_suggest_delete_local_ixf_has_flag(entities, save):
    """
    Automatic updates for network are disabled.
    There is no remote-ixf corresponding to an existing netixlan.
    There is a local-ixf flagging that netixlan for deletion.
    We want to do nothing.

    """
    data = setup_test_data("ixf.member.1")
    network = entities["net"]["UPDATE_DISABLED"]
    ixlan = entities["ixlan"][0]

    entities["netixlan"].append(
        NetworkIXLan.objects.create(
            network=network,
            ixlan=ixlan,
            asn=network.asn,
            speed=10000,
            ipaddr4="195.69.147.250",
            ipaddr6="2001:7f8:1::a500:2906:1",
            status="ok",
            is_rs_peer=True,
            operational=True,
        )
    )

    entities["netixlan"].append(
        NetworkIXLan.objects.create(
            network=network,
            ixlan=ixlan,
            asn=network.asn,
            speed=20000,
            ipaddr4="195.69.147.251",
            ipaddr6=None,
            status="ok",
            is_rs_peer=False,
            operational=False,
        )
    )

    preexisting_ixfmember_data = IXFMemberData.objects.create(
        asn=1001,
        ipaddr4="195.69.147.251",
        ipaddr6=None,
        ixlan=ixlan,
        speed=10000,
        fetched=datetime.datetime.now(datetime.timezone.utc),
        operational=True,
        is_rs_peer=True,
        status="ok",
        data={},  # Makes self.remote_data_missing and self.marked_for_removal True
    )

    importer = ixf.Importer()

    if not save:
        return assert_idempotent(importer, ixlan, data, save=False)

    importer.update(ixlan, data=data)
    importer.notify_proposals()

    assert NetworkIXLan.objects.count() == 2
    assert IXFMemberData.objects.count() == 1

    assert_no_emails(network, ixlan.ix)

    # Test idempotent
    assert_idempotent(importer, ixlan, data)


@pytest.mark.django_db
def test_suggest_delete_local_ixf_no_flag(entities, save):
    """
    Automatic updates for network are disabled.
    There is no remote-ixf corresponding to an existing netixlan.
    There is a local-ixf corresponding to that netixlan but it does not flag it
    for deletion.
    We flag the local-ixf for deletion, and email the ix and network.
    """
    data = setup_test_data("ixf.member.1")
    network = entities["net"]["UPDATE_DISABLED"]
    ixlan = entities["ixlan"][0]

    entities["netixlan"].append(
        NetworkIXLan.objects.create(
            network=network,
            ixlan=ixlan,
            asn=network.asn,
            speed=10000,
            ipaddr4="195.69.147.250",
            ipaddr6="2001:7f8:1::a500:2906:1",
            status="ok",
            is_rs_peer=True,
            operational=True,
        )
    )

    entities["netixlan"].append(
        NetworkIXLan.objects.create(
            network=network,
            ixlan=ixlan,
            asn=network.asn,
            speed=20000,
            ipaddr4="195.69.147.251",
            ipaddr6=None,
            status="ok",
            is_rs_peer=True,
            operational=True,
        )
    )

    ixf_member_data_field = {
        "ixp_id": 42,
        "connected_since": "2009-02-04T00:00:00Z",
        "state": "connected",
        "if_list": [{"switch_id": 1, "if_speed": 20000, "if_type": "LR4"}],
        "vlan_list": [
            {
                "vlan_id": 0,
                "ipv4": {
                    "address": "195.69.147.251",
                    "routeserver": True,
                    "max_prefix": 42,
                    "as_macro": "AS-NFLX-V4",
                    "mac_address": ["00:0a:95:9d:68:16"],
                },
            }
        ],
    }

    preexisting_ixfmember_data = IXFMemberData.objects.create(
        asn=1001,
        ipaddr4="195.69.147.251",
        ipaddr6=None,
        ixlan=ixlan,
        speed=20000,
        fetched=datetime.datetime.now(datetime.timezone.utc),
        operational=True,
        is_rs_peer=True,
        status="ok",
        data=json.dumps(ixf_member_data_field),
    )

    importer = ixf.Importer()

    if not save:
        return assert_idempotent(importer, ixlan, data, save=False)

    importer.update(ixlan, data=data)
    importer.notify_proposals()

    assert importer.log["data"][0]["action"] == "suggest-delete"
    assert NetworkIXLan.objects.count() == 2

    assert IXFMemberData.objects.count() == 1

    email_info = [("REMOVE", 1001, "195.69.147.251", "IPv6 not set")]
    assert_ix_email(ixlan.ix, email_info)
    assert_network_email(network, email_info)

    # Test idempotent
    assert_idempotent(importer, ixlan, data)


@pytest.mark.django_db
def test_suggest_delete_no_local_ixf(entities, save):
    """
    Automatic updates for network are disabled.
    There is no remote-ixf corresponding to an existing netixlan.
    We flag the local-ixf for deletion, and email the ix and network.
    """

    data = setup_test_data("ixf.member.1")
    network = entities["net"]["UPDATE_DISABLED"]
    ixlan = entities["ixlan"][0]

    entities["netixlan"].append(
        NetworkIXLan.objects.create(
            network=network,
            ixlan=ixlan,
            asn=network.asn,
            speed=10000,
            ipaddr4="195.69.147.250",
            ipaddr6="2001:7f8:1::a500:2906:1",
            status="ok",
            is_rs_peer=True,
            operational=True,
        )
    )

    entities["netixlan"].append(
        NetworkIXLan.objects.create(
            network=network,
            ixlan=ixlan,
            asn=network.asn,
            speed=20000,
            ipaddr4="195.69.147.251",
            ipaddr6=None,
            status="ok",
            is_rs_peer=False,
            operational=False,
        )
    )

    importer = ixf.Importer()

    if not save:
        return assert_idempotent(importer, ixlan, data, save=False)

    importer.update(ixlan, data=data)
    importer.notify_proposals()

    assert importer.log["data"][0]["action"] == "suggest-delete"
    assert NetworkIXLan.objects.count() == 2
    assert IXFMemberData.objects.count() == 1

    email_info = [("REMOVE", 1001, "195.69.147.251", "IPv6 not set")]
    assert_ix_email(ixlan.ix, email_info)
    assert_network_email(network, email_info)

    # Test idempotent
    assert_idempotent(importer, ixlan, data)


@pytest.mark.django_db
def test_mark_invalid_remote_w_local_ixf_auto_update(entities, save):
    """
    Our network allows automatic updates.
    Remote-ixf[as,ip4,ip6] contains invalid data **but** it can be parsed.
    There is already a local-ixf flagging that invalid data.
    Do nothing.
    """
    data = setup_test_data("ixf.member.invalid.0")
    network = entities["net"]["UPDATE_ENABLED"]
    ixlan = entities["ixlan"][0]

    # Just to create a connection between the network and ix
    entities["netixlan"].append(
        NetworkIXLan.objects.create(
            network=network,
            ixlan=ixlan,
            asn=network.asn,
            speed=10000,
            ipaddr4="195.69.147.200",
            ipaddr6="2001:7f8:1::a500:2906:2",
            status="ok",
            is_rs_peer=False,
            operational=True,
        )
    )

    preexisting_ixfmember_data = IXFMemberData.objects.create(
        asn=2906,
        ipaddr4="195.69.147.200",
        ipaddr6="2001:7f8:1::a500:2906:2",
        ixlan=ixlan,
        speed=0,
        fetched=datetime.datetime.now(datetime.timezone.utc),
        operational=True,
        is_rs_peer=True,
        status="ok",
        error=json.dumps({"speed": "Invalid speed value: this is not valid"}),
    )

    preexisting_ixfmember_data = IXFMemberData.objects.create(
        asn=2906,
        ipaddr4="195.69.147.100",
        ipaddr6="2001:7f8:1::a500:2906:4",
        ixlan=ixlan,
        speed=0,
        fetched=datetime.datetime.now(datetime.timezone.utc),
        operational=True,
        is_rs_peer=True,
        status="ok",
        error=json.dumps({"speed": "Invalid speed value: this is not valid"}),
    )

    importer = ixf.Importer()
    data = importer.sanitize(data)

    if not save:
        return assert_idempotent(importer, ixlan, data, save=False)

    importer.update(ixlan, data=data)
    importer.notify_proposals()

    # #793 count should be 2 if we were not ignoring changes
    # to is_rs_peer and speed, but because we currently are
    # one of the pre-existing ixfmemberdata entries gets resolved
    assert IXFMemberData.objects.count() == 1

    assert_no_emails(network, ixlan.ix)

    # Test idempotent
    assert_idempotent(importer, ixlan, data)


@pytest.mark.django_db
def test_mark_invalid_remote_auto_update(entities, save):
    """
    The network does enable automatic updates.
    Remote-ixf[as,ip4,ip6] contains invalid data **but** it can be parsed.
    There is not a local-ixf flagging that invalid data.
    We create a local-ixf[as,ip4,ip6] and flag as invalid
    Email the ix
    """

    data = setup_test_data("ixf.member.invalid.0")
    network = entities["net"]["UPDATE_ENABLED"]
    ixlan = entities["ixlan"][0]

    # Just to create a connection between the network and ix
    entities["netixlan"].append(
        NetworkIXLan.objects.create(
            network=network,
            ixlan=ixlan,
            asn=network.asn,
            speed=10000,
            ipaddr4="195.69.147.200",
            ipaddr6="2001:7f8:1::a500:2906:2",
            status="ok",
            is_rs_peer=False,
            operational=True,
        )
    )

    importer = ixf.Importer()
    data = importer.sanitize(data)

    if not save:
        return assert_idempotent(importer, ixlan, data, save=False)

    importer.update(ixlan, data=data)
    importer.notify_proposals()

    assert NetworkIXLan.objects.count() == 1
    assert IXFMemberData.objects.count() == 1

    # We email to say there is invalid data
    if network.ipv4_support and network.ipv6_support:
        email_info = [
            ("CREATE", network.asn, "195.69.147.100", "2001:7f8:1::a500:2906:4"),
            # #793 no modifies to speed or is_rs_peer for now
            # ("MODIFY", network.asn, "195.69.147.200", "2001:7f8:1::a500:2906:2"),
        ]
    elif network.ipv4_support:
        email_info = [
            ("CREATE", network.asn, "195.69.147.100", None),
            # #793 no modifies to speed or is_rs_peer for now
            # ("MODIFY", network.asn, "195.69.147.200", "2001:7f8:1::a500:2906:2"),
        ]
    elif network.ipv6_support:
        email_info = [
            ("CREATE", network.asn, None, "2001:7f8:1::a500:2906:4"),
            # #793 no modifies to speed or is_rs_peer for now
            # ("MODIFY", network.asn, "195.69.147.200", "2001:7f8:1::a500:2906:2"),
        ]

    assert_ix_email(ixlan.ix, email_info)
    assert (
        "Invalid speed value: This is invalid"
        in IXFImportEmail.objects.filter(ix=ixlan.ix.id).first().message
    )

    # Test idempotent
    assert_idempotent(importer, ixlan, data)


@pytest.mark.django_db
def test_mark_invalid_remote_w_local_ixf_no_auto_update(entities, save):
    """
    Our network does not allow automatic updates.
    Remote-ixf[as,ip4,ip6] contains invalid data **but** it can be parsed.
    There is already a local-ixf flagging that invalid data.
    Do nothing.
    """

    data = setup_test_data("ixf.member.invalid.1")
    network = entities["net"]["UPDATE_DISABLED"]
    ixlan = entities["ixlan"][0]

    # Just to create a connection between the network and ix
    entities["netixlan"].append(
        NetworkIXLan.objects.create(
            network=network,
            ixlan=ixlan,
            asn=network.asn,
            speed=10000,
            ipaddr4="195.69.147.200",
            ipaddr6="2001:7f8:1::a500:2906:2",
            status="ok",
            is_rs_peer=True,
            operational=True,
        )
    )

    # this will get resolved since invalid speed means no changes
    # to the existing netixlan, thus it becomes noop (#792)

    preexisting_ixfmember_data = IXFMemberData.objects.create(
        asn=1001,
        ipaddr4="195.69.147.200",
        ipaddr6="2001:7f8:1::a500:2906:2",
        ixlan=ixlan,
        speed=0,
        fetched=datetime.datetime.now(datetime.timezone.utc),
        operational=True,
        is_rs_peer=True,
        status="ok",
        error=json.dumps({"speed": "Invalid speed value: this is not valid"}),
    )

    # this suggests adding a new netixlan, and will be made
    # but with an error note attached that the speed could
    # not be parsed (#792)

    preexisting_ixfmember_data = IXFMemberData.objects.create(
        asn=1001,
        ipaddr4="195.69.147.100",
        ipaddr6="2001:7f8:1::a500:2906:4",
        ixlan=ixlan,
        speed=0,
        fetched=datetime.datetime.now(datetime.timezone.utc),
        operational=True,
        is_rs_peer=True,
        status="ok",
        error=json.dumps({"speed": "Invalid speed value: this is not valid"}),
    )

    importer = ixf.Importer()
    data = importer.sanitize(data)

    if not save:
        return assert_idempotent(importer, ixlan, data, save=False)

    importer.update(ixlan, data=data)
    importer.notify_proposals()

    # for email in IXFImportEmail.objects.all():
    #   print(email.message)

    for ixf_member in IXFMemberData.objects.all():
        print(ixf_member, ixf_member.id)

    assert IXFMemberData.objects.count() == 1
    assert_no_emails(network, ixlan.ix)

    # Test idempotent
    assert_idempotent(importer, ixlan, data)


@pytest.mark.django_db
def test_mark_invalid_remote_no_auto_update(entities, save):
    """
    Our network does not allow automatic updates.
    Remote-ixf[as,ip4,ip6] contains invalid data **but** it can be parsed.
    There is not a local-ixf flagging that invalid data.
    We create a local-ixf[as,ip4,ip6] and flag as invalid
    Email the ix
    """

    data = setup_test_data("ixf.member.invalid.2")
    network = entities["net"]["UPDATE_DISABLED"]
    ixlan = entities["ixlan"][0]

    # Just to create a connection between the network and ix
    entities["netixlan"].append(
        NetworkIXLan.objects.create(
            network=network,
            ixlan=ixlan,
            asn=network.asn,
            speed=10000,
            ipaddr4="195.69.147.200",
            ipaddr6="2001:7f8:1::a500:2906:2",
            status="ok",
            is_rs_peer=True,
            operational=True,
        )
    )

    importer = ixf.Importer()
    data = importer.sanitize(data)

    if not save:
        return assert_idempotent(importer, ixlan, data, save=False)

    importer.update(ixlan, data=data)
    importer.notify_proposals()

    assert IXFMemberData.objects.count() == 1

    # We send an email about the updates
    # But it also contains information about the invalid speed
    if network.ipv4_support and network.ipv6_support:
        email_info = [
            ("CREATE", network.asn, "195.69.147.100", "2001:7f8:1::a500:2906:4"),
            # #793 no modifies to speed or is_rs_peer for now
            # ("MODIFY", network.asn, "195.69.147.200", "2001:7f8:1::a500:2906:2"),
        ]
    elif network.ipv4_support:
        email_info = [
            ("CREATE", network.asn, "195.69.147.100", None),
            # #793 no modifies to speed or is_rs_peer for now
            # ("MODIFY", network.asn, "195.69.147.200", "2001:7f8:1::a500:2906:2"),
        ]
    elif network.ipv6_support:
        email_info = [
            ("CREATE", network.asn, None, "2001:7f8:1::a500:2906:4"),
            # #793 no modifies to speed or is_rs_peer for now
            # ("MODIFY", network.asn, "195.69.147.200", "2001:7f8:1::a500:2906:2"),
        ]

    assert_ix_email(ixlan.ix, email_info)

    assert (
        "Invalid speed value: This is invalid" in IXFImportEmail.objects.first().message
    )
    assert_no_network_email(network)

    # Test idempotent
    assert_idempotent(importer, ixlan, data)


# The following test no longer would cause an error because of 
# issue 882.

# @pytest.mark.django_db
# def test_remote_cannot_be_parsed(entities, save):
#     """
#     Remote cannot be parsed. We create a ticket, email the IX, and create a lock.
#     """
#     data = setup_test_data("ixf.member.unparsable")
#     ixlan = entities["ixlan"][0]
#     start = datetime.datetime.now(datetime.timezone.utc)
#     importer = ixf.Importer()
#     importer.sanitize(data)

#     if not save:
#         return assert_idempotent(importer, ixlan, data, save=False)

#     importer.update(ixlan, data=data)
#     importer.notify_proposals()

#     ERROR_MESSAGE = "No entries in any of the vlan_list lists, aborting"
#     assert importer.ixlan.ixf_ixp_import_error_notified > start  # This sets the lock
#     assert ERROR_MESSAGE in importer.ixlan.ixf_ixp_import_error
#     assert (
#         ERROR_MESSAGE in IXFImportEmail.objects.filter(ix=ixlan.ix.id).first().message
#     )

#     # Assert idempotent / lock
#     importer.sanitize(data)
#     importer.update(ixlan, data=data)

#     assert ERROR_MESSAGE in importer.ixlan.ixf_ixp_import_error
#     assert IXFImportEmail.objects.filter(ix=ixlan.ix.id).count() == 1


@pytest.mark.django_db
<<<<<<< HEAD
def test_mark_invalid_multiple_vlans(entities, save):
    """
    The IX-F data contains multiple vlans for prefixes specified
    on our ixlan

    The import should fail and dispatch a notification to the ix
    """

    data = setup_test_data("ixf.member.invalid.vlan")
    network = entities["net"]["UPDATE_DISABLED"]
    ixlan = entities["ixlan"][0]
    start = datetime.datetime.now(datetime.timezone.utc)

    importer = ixf.Importer()
    data = importer.sanitize(data)

    if not save:
        return assert_idempotent(importer, ixlan, data, save=False)

    assert importer.update(ixlan, data=data) == False
    importer.notify_proposals()

    assert IXFMemberData.objects.count() == 0
    assert IXFImportEmail.objects.filter(ix=ixlan.ix.id).count() == 1
    ERROR_MESSAGE = "We found that your IX-F output contained multiple VLANs"
    assert importer.ixlan.ixf_ixp_import_error_notified > start  # This sets the lock
    assert ERROR_MESSAGE in importer.ixlan.ixf_ixp_import_error
    assert (
        ERROR_MESSAGE in IXFImportEmail.objects.filter(ix=ixlan.ix.id).first().message
    )

    # Assert idempotent / lock
    importer.update(ixlan, data=data)

    assert ERROR_MESSAGE in importer.ixlan.ixf_ixp_import_error
    assert IXFImportEmail.objects.filter(ix=ixlan.ix.id).count() == 1

    # Test idempotent
    assert_idempotent(importer, ixlan, data)


@pytest.mark.django_db
def test_remote_cannot_be_parsed(entities, save):
=======
def test_vlan_list_empty(entities, save):
>>>>>>> 25aa5dab
    """
    VLAN list is empty. Per issue 882, this shouldn't raise any errors.
    """
    data = setup_test_data("ixf.member.vlan_list_empty")
    ixlan = entities["ixlan"][0]

    importer = ixf.Importer()
    importer.sanitize(data)

    if not save:
        return assert_idempotent(importer, ixlan, data, save=False)

    importer.update(ixlan, data=data)
    importer.notify_proposals()

    assert importer.ixlan.ixf_ixp_import_error_notified is None
    assert importer.ixlan.ixf_ixp_import_error is None
    assert_no_emails(ix=ixlan.ix)

    # test revision user
    version = reversion.models.Version.objects.get_for_object(ixlan)
    assert version.first().revision.user == importer.ticket_user


    # Assert idempotent / lock
    importer.sanitize(data)
    importer.update(ixlan, data=data)

    assert importer.ixlan.ixf_ixp_import_error_notified is None
    assert importer.ixlan.ixf_ixp_import_error is None
    assert_no_emails(ix=ixlan.ix)


def test_validate_json_schema():
    schema_url_base = "https://raw.githubusercontent.com/euro-ix/json-schemas/master/versions/ixp-member-list-{}.schema.json"

    for v in ["0.4", "0.5", "0.6", "0.7", "1.0"]:
        schema = requests.get(schema_url_base.format(v)).json()

        for fn in [
            "ixf.member.0",
            "ixf.member.1",
            "ixf.member.2",
            "ixf.member.unparsable",
        ]:
            data = setup_test_data(fn)
            jsonschema.validate(data, schema)

        for fn in ["ixf.member.invalid.0", "ixf.member.invalid.1"]:
            data = setup_test_data(fn)
            with pytest.raises(jsonschema.exceptions.ValidationError):
                jsonschema.validate(data, schema)


@pytest.mark.django_db
def test_create_deskpro_tickets_after_x_days(entities):
    data = setup_test_data("ixf.member.2")
    network = entities["net"]["UPDATE_DISABLED"]
    ixlan = entities["ixlan"][0]

    # disable while #793 is active
    """
    entities["netixlan"].append(
        NetworkIXLan.objects.create(
            network=network,
            ixlan=ixlan,
            asn=network.asn,
            speed=10000,
            ipaddr4="195.69.147.252",
            ipaddr6="2001:7f8:1::a500:2906:2",
            status="ok",
            is_rs_peer=True,
            operational=True,
        )
    )
    """

    entities["netixlan"].append(
        NetworkIXLan.objects.create(
            network=network,
            ixlan=ixlan,
            asn=network.asn,
            speed=10000,
            ipaddr4="195.69.147.240",
            ipaddr6="2001:7f8:1::a500:2905:1",
            status="ok",
            is_rs_peer=True,
            operational=True,
        )
    )
    importer = ixf.Importer()
    importer.update(ixlan, data=data)
    importer.notify_proposals()

    for ixfmd in IXFMemberData.objects.all():
        # Edit so that they've been created two weeks ago
        ixfmd.created = datetime.datetime.now(
            datetime.timezone.utc
        ) - datetime.timedelta(days=14)
        ixfmd.save()
        print(ixfmd.ixf_id, ixfmd.action)

    importer.update(ixlan, data=data)

    # Assert IXFMemberData still the same
    assert IXFMemberData.objects.count() == 4

    """
    # Assert DeskProTickets are created
    assert DeskProTicket.objects.count() == 4

    # Assert emails go to IX and Network for each Ticket
    deskpro_refs = [dpt.deskpro_ref for dpt in DeskProTicket.objects.all()]
    for dpt in deskpro_refs:
        assert IXFImportEmail.objects.filter(
            subject__contains=dpt, ix=ixlan.ix.id
        ).exists()
        assert IXFImportEmail.objects.filter(
            subject__contains=dpt, net=network.id
        ).exists()
    """

    # Per issue #860, we no longer create the DeskProTickets
    # after x days
    assert DeskProTicket.objects.count() == 0


@pytest.mark.django_db
def test_create_deskpro_tickets_no_contacts(entities):
    data = setup_test_data("ixf.member.2")
    network = entities["net"]["UPDATE_DISABLED"]
    ixlan = entities["ixlan"][0]
    ix = ixlan.ix

    # Delete contacts
    for netcontact in entities["netcontact"]:
        netcontact.delete()

    ix.tech_email = ""
    ix.save()

    entities["netixlan"].append(
        NetworkIXLan.objects.create(
            network=network,
            ixlan=ixlan,
            asn=network.asn,
            speed=10000,
            ipaddr4="195.69.147.251",
            ipaddr6="2001:7f8:1::a500:2906:2",
            status="ok",
            is_rs_peer=True,
            operational=True,
        )
    )
    entities["netixlan"].append(
        NetworkIXLan.objects.create(
            network=network,
            ixlan=ixlan,
            asn=network.asn,
            speed=10000,
            ipaddr4="195.69.147.240",
            ipaddr6="2001:7f8:1::a500:2905:1",
            status="ok",
            is_rs_peer=True,
            operational=True,
        )
    )
    importer = ixf.Importer()
    importer.update(ixlan, data=data)
    importer.notify_proposals()

    # Assert Tickets are created immediately
    if network.ipv6_support:
        assert DeskProTicket.objects.count() == 4
    else:
        assert DeskProTicket.objects.count() == 3


@pytest.mark.django_db
def test_email_with_partial_contacts(entities):
    data = setup_test_data("ixf.member.2")
    network = entities["net"]["UPDATE_DISABLED"]
    ixlan = entities["ixlan"][0]
    ix = ixlan.ix

    # Delete network contact but keep ix contact
    for netcontact in entities["netcontact"]:
        netcontact.delete()

    entities["netixlan"].append(
        NetworkIXLan.objects.create(
            network=network,
            ixlan=ixlan,
            asn=network.asn,
            speed=10000,
            ipaddr4="195.69.147.251",
            ipaddr6="2001:7f8:1::a500:2906:2",
            status="ok",
            is_rs_peer=True,
            operational=True,
        )
    )
    entities["netixlan"].append(
        NetworkIXLan.objects.create(
            network=network,
            ixlan=ixlan,
            asn=network.asn,
            speed=10000,
            ipaddr4="195.69.147.240",
            ipaddr6="2001:7f8:1::a500:2905:1",
            status="ok",
            is_rs_peer=True,
            operational=True,
        )
    )
    importer = ixf.Importer()
    importer.update(ixlan, data=data)
    importer.notify_proposals()

    # Assert Tickets are created immediately
    if network.ipv6_support:
        assert DeskProTicket.objects.count() == 4
        for ticket in DeskProTicket.objects.all():
            assert ticket.cc_set.count() == 1
    else:
        assert DeskProTicket.objects.count() == 3
        for ticket in DeskProTicket.objects.all():
            assert ticket.cc_set.count() == 1


@pytest.mark.django_db
def test_no_email_if_deskpro_fails(entities, use_ip, save):
    """
    Test setup based on test_create_deskpro_tickets_no_contacts.

    For issue #850, we would like to test that if the DeskPRO ticket creation
    fails, we aren't sending out individual conflict resolution emails.
    """

    data = setup_test_data("ixf.member.2")
    network = entities["net"]["UPDATE_DISABLED"]
    ixlan = entities["ixlan"][0]
    ix = ixlan.ix

    # Delete network contacts
    for netcontact in entities["netcontact"]:
        netcontact.delete()

    # Keep IX contacts. Ordinarily this would trigger an email to the IX
    # However since the deskPRO API response will fail,
    # no emails should get sent.

    entities["netixlan"].append(
        NetworkIXLan.objects.create(
            network=network,
            ixlan=ixlan,
            asn=network.asn,
            speed=10000,
            ipaddr4="195.69.147.251",
            ipaddr6="2001:7f8:1::a500:2906:2",
            status="ok",
            is_rs_peer=True,
            operational=True,
        )
    )
    entities["netixlan"].append(
        NetworkIXLan.objects.create(
            network=network,
            ixlan=ixlan,
            asn=network.asn,
            speed=10000,
            ipaddr4="195.69.147.240",
            ipaddr6="2001:7f8:1::a500:2905:1",
            status="ok",
            is_rs_peer=True,
            operational=True,
        )
    )
    importer = ixf.Importer()
    importer._deskpro_client = FailingMockAPIClient

    importer.update(ixlan, data=data)
    importer.notify_proposals()

    # Assert Tickets are created immediately
    if network.ipv6_support:
        assert DeskProTicket.objects.count() == 4
    else:
        assert DeskProTicket.objects.count() == 3

    # This is the single consolidated email
    assert IXFImportEmail.objects.count() == 1


@pytest.mark.django_db
def test_resolve_deskpro_ticket(entities):
    data = setup_test_data("ixf.member.1")
    network = entities["net"]["UPDATE_DISABLED"]
    ixlan = entities["ixlan"][0]

    importer = ixf.Importer()
    importer.update(ixlan, data=data)
    importer.notify_proposals()

    assert IXFMemberData.objects.count() == 1
    ixf_member_data = IXFMemberData.objects.first()

    assert not ixf_member_data.deskpro_id
    assert not ixf_member_data.deskpro_ref

    # Edit so that they've been created two weeks ago
    ixf_member_data.created = datetime.datetime.now(
        datetime.timezone.utc
    ) - datetime.timedelta(days=14)
    ixf_member_data.save_without_update()

    # re run importer to create tickets
    importer.notifications = []
    importer.update(ixlan, data=data)
    importer.notify_proposals()

    # Per issue #860 we no longer create tickets for conflict resolution
    # just based on age
    assert DeskProTicket.objects.count() == 0

    # Commented out bc of issue #860
    """
    ticket = DeskProTicket.objects.first()
    assert ticket.deskpro_id
    assert ticket.deskpro_ref

    # 1 member data instance
    assert IXFMemberData.objects.count() == 1
    ixf_member_data = IXFMemberData.objects.first()
    assert ixf_member_data.deskpro_id == ticket.deskpro_id
    assert ixf_member_data.deskpro_ref == ticket.deskpro_ref

    # 4 emails total
    # 2 emails for initial consolidated notification
    # 2 emails for ticket
    if network.ipv4_support and network.ipv6_support:
        assert IXFImportEmail.objects.count() == 3
    else:
        assert IXFImportEmail.objects.count() == 4
    conflict_emails = IXFImportEmail.objects.filter(subject__icontains="conflict")
    assert conflict_emails.count() == 2
    """

    consolid_emails = IXFImportEmail.objects.exclude(subject__icontains="conflict")
    for email in consolid_emails:

        # if network is only supporting one ip protocol
        # since the ix is sending both it should be mentioned
        if not network.ipv4_support:
            assert "IX-F data provides IPv4 addresses" in email.message
        if not network.ipv6_support:
            assert "IX-F data provides IPv6 addresses" in email.message

    # for email in conflict_emails:
    #     assert ticket.deskpro_ref in email.subject

    # Resolve issue
    entities["netixlan"].append(
        NetworkIXLan.objects.create(
            network=network,
            ixlan=ixlan,
            asn=network.asn,
            speed=10000,
            ipaddr4="195.69.147.250",
            ipaddr6="2001:7f8:1::a500:2906:1",
            status="ok",
            is_rs_peer=True,
            operational=True,
        )
    )

    # Re run import to notify resolution
    importer.notifications = []
    importer.update(ixlan, data=data)
    importer.notify_proposals()

    # resolved
    assert IXFMemberData.objects.count() == 0

    # Commented out bc of issue #860
    """
    # assert DeskProTicket.objects.count() == 2

    ticket_r = DeskProTicket.objects.last()
    assert ticket_r.deskpro_id == ticket.deskpro_id
    assert ticket_r.deskpro_ref == ticket.deskpro_ref
    assert "resolved" in ticket_r.body


    conflict_emails = IXFImportEmail.objects.filter(subject__icontains="conflict")
    assert conflict_emails.count() == 4

    for email in conflict_emails.order_by("-id")[:2]:
        assert "resolved" in email.message
        assert ticket.deskpro_ref in email.subject
    """


def test_vlan_sanitize(data_ixf_vlan):
    """
    test that various vlan_list setups are sanitized correctly
    """
    importer = ixf.Importer()
    sanitized = importer.sanitize_vlans(json.loads(data_ixf_vlan.input)["vlan_list"])
    assert sanitized == data_ixf_vlan.expected["vlan_list"]


@pytest.mark.django_db
def test_chained_consolidate_add_del(entities):

    """
    Tests the edge cause of a consolidated-add-del operation
    being the requirement of a new consolidated-add-del operation
    which would cause the bug described in #889
    """

    data = setup_test_data("ixf.member.3")  # asn1001
    network = entities["net"]["UPDATE_DISABLED"]  # asn1001
    ixlan = entities["ixlan"][0]

    if not network.ipv4_support or not network.ipv6_support:
        return

    # create netixlan that will be suggested to be deleted
    # as part of consolidate-add-del operation

    NetworkIXLan.objects.create(
        network=network,
        ixlan=ixlan,
        asn=network.asn,
        speed=10000,
        ipaddr4="195.69.147.251",
        ipaddr6=None,
        status="ok",
        is_rs_peer=True,
        operational=True,
    )

    # create consolidated add suggestion for netixlan above

    ixf_member_data_field = {
        "ixp_id": 42,
        "state": "connected",
        "if_list": [{"switch_id": 1, "if_speed": 20000, "if_type": "LR4"}],
        "vlan_list": [
            {
                "vlan_id": 0,
                "ipv4": {
                    "address": "195.69.147.251",
                    "routeserver": True,
                    "as_macro": "AS-NFLX-V4",
                },
                "ipv6": {
                    "address": "2001:7f8:1::a500:2906:2",
                    "routeserver": True,
                    "as_macro": "AS-NFLX-V6",
                },
            }
        ],
    }

    ixf_member_add = IXFMemberData.objects.create(
        asn=network.asn,
        ipaddr4="195.69.147.251",
        ipaddr6="2001:7f8:1::a500:2906:2",
        ixlan=ixlan,
        speed=10000,
        fetched=datetime.datetime.now(datetime.timezone.utc),
        operational=True,
        is_rs_peer=True,
        status="ok",
        data=json.dumps(ixf_member_data_field),
    )

    # create consolidated delete suggestion for netixlan above

    ixf_member_del = IXFMemberData.objects.create(
        asn=network.asn,
        ipaddr4="195.69.147.251",
        ipaddr6=None,
        ixlan=ixlan,
        speed=10000,
        fetched=datetime.datetime.now(datetime.timezone.utc),
        operational=True,
        is_rs_peer=True,
        status="ok",
    )

    ixf_member_add.set_requirement(ixf_member_del)

    assert ixf_member_add.action == "modify"
    assert ixf_member_add.primary_requirement == ixf_member_del

    # now run the import that will trigger a third consolidated-add-del
    # operation with the requirment of ixf_member_add as a deletion
    # causing a chain of requirements (#889)

    importer = ixf.Importer()
    importer.update(ixlan, data=data)


@override_settings(MAIL_DEBUG=False)
@pytest.mark.django_db
def test_send_email(entities, use_ip):
    # Setup is from test_suggest_add()
    print(f"Debug mode for mail: {settings.MAIL_DEBUG}")
    data = setup_test_data("ixf.member.3")  # asn1001
    network = entities["net"]["UPDATE_DISABLED"]  # asn1001
    ixlan = entities["ixlan"][0]

    # This appears in the remote-ixf data so should not
    # create a IXFMemberData instance
    entities["netixlan"].append(
        NetworkIXLan.objects.create(
            network=network,
            ixlan=ixlan,
            asn=network.asn,
            speed=10000,
            ipaddr4=use_ip(4, "195.69.147.251"),
            ipaddr6=use_ip(6, "2001:7f8:1::a500:2906:3"),
            status="ok",
            is_rs_peer=True,
            operational=True,
        )
    )

    importer = ixf.Importer()
    importer.update(ixlan, data=data)

    # This should actually send an email
    importer.notify_proposals()
    assert importer.emails == 2


# FIXTURES
@pytest.fixture(params=[True, False])
def save(request):
    return request.param


def entities_ipv4_only(_entities):
    """
    Same as entities, but network gets configured
    to only support IPv4
    """
    for net in _entities["net"].values():
        net.info_ipv6 = False
        net.info_unicast = True
        net.save()
    return _entities


def entities_ipv6_only(_entities):
    """
    Same as entities, but network gets configured
    to only support IPv6
    """
    for net in _entities["net"].values():
        net.info_unicast = False
        net.info_ipv6 = True
        net.save()
    return _entities


def entities_ipv4_ipv6_implied(_entities):
    """
    Same as entities, but network gets configured
    to imply support for both protocols by having
    neither set.
    """
    for net in _entities["net"].values():
        net.info_unicast = False
        net.info_ipv6 = False
        net.save()
    return _entities


def entities_ipv4_ipv6(_entities):
    for net in _entities["net"].values():
        net.info_unicast = True
        net.info_ipv6 = True
        net.save()
    return _entities


def entities_base():
    entities = {}
    with reversion.create_revision():
        entities["org"] = [Organization.objects.create(name="Netflix", status="ok")]

        # create exchange(s)
        entities["ix"] = [
            InternetExchange.objects.create(
                name="Test Exchange One",
                org=entities["org"][0],
                status="ok",
                tech_email="ix1@localhost",
            ),
            InternetExchange.objects.create(
                name="Test Exchange Two",
                org=entities["org"][0],
                status="ok",
                tech_email="ix2@localhost",
            ),
        ]

        # create ixlan(s)
        entities["ixlan"] = [ix.ixlan for ix in entities["ix"]]

        # create ixlan prefix(s)
        entities["ixpfx"] = [
            IXLanPrefix.objects.create(
                ixlan=entities["ixlan"][0],
                status="ok",
                prefix="195.69.144.0/22",
                protocol="IPv4",
            ),
            IXLanPrefix.objects.create(
                ixlan=entities["ixlan"][0],
                status="ok",
                prefix="2001:7f8:1::/64",
                protocol="IPv6",
            ),
            IXLanPrefix.objects.create(
                ixlan=entities["ixlan"][1],
                status="ok",
                prefix="195.66.224.0/22",
                protocol="IPv4",
            ),
            IXLanPrefix.objects.create(
                ixlan=entities["ixlan"][1],
                status="ok",
                prefix="2001:7f8:4::/64",
                protocol="IPv6",
            ),
        ]

        # create network(s)
        entities["net"] = {
            "UPDATE_ENABLED": Network.objects.create(
                name="Network w allow ixp update enabled",
                org=entities["org"][0],
                asn=2906,
                info_prefixes4=42,
                info_prefixes6=42,
                website="http://netflix.com/",
                policy_general="Open",
                policy_url="https://www.netflix.com/openconnect/",
                allow_ixp_update=True,
                status="ok",
                irr_as_set="AS-NFLX",
                info_unicast=True,
                info_ipv6=True,
            ),
            "UPDATE_DISABLED": Network.objects.create(
                name="Network w allow ixp update disabled",
                org=entities["org"][0],
                asn=1001,
                allow_ixp_update=False,
                status="ok",
                info_prefixes4=42,
                info_prefixes6=42,
                website="http://netflix.com/",
                policy_general="Open",
                policy_url="https://www.netflix.com/openconnect/",
                info_unicast=True,
                info_ipv6=True,
            ),
            "UPDATE_DISABLED_2": Network.objects.create(
                name="Network w allow ixp update disabled (2)",
                org=entities["org"][0],
                asn=1101,
                allow_ixp_update=False,
                status="ok",
                info_prefixes4=42,
                info_prefixes6=42,
                website="http://netflix.com/",
                policy_general="Open",
                policy_url="https://www.netflix.com/openconnect/",
                info_unicast=True,
                info_ipv6=True,
            ),
        }

        entities["netcontact"] = [
            NetworkContact.objects.create(
                email="network1@localhost",
                network=entities["net"]["UPDATE_ENABLED"],
                status="ok",
                role="Policy",
            ),
            NetworkContact.objects.create(
                email="network2@localhost",
                network=entities["net"]["UPDATE_DISABLED"],
                status="ok",
                role="Policy",
            ),
        ]
        entities["netixlan"] = []
        admin_user = User.objects.create_user("admin", "admin@localhost", "admin")
        ixf_importer_user = User.objects.create_user(
            "ixf_importer", "ixf_importer@localhost", "ixf_importer"
        )
        entities["org"][0].admin_usergroup.user_set.add(admin_user)
    return entities


@pytest.fixture(
    params=[
        entities_ipv4_ipv6,
        entities_ipv4_ipv6_implied,
        entities_ipv4_only,
        entities_ipv6_only,
    ]
)
def entities(request):
    _entities = entities_base()
    _func = request.param
    return _func(_entities)


class UseIPAddrWrapper:

    """
    To help test what happens when a network only
    sets either ip4 or ip6 address on their netixlan
    as well as both
    """

    def __init__(self, use_ipv4, use_ipv6):
        self.use_ipv4 = use_ipv4
        self.use_ipv6 = use_ipv6

    def __call__(self, ipv, value=True):
        if ipv == 4:
            if self.use_ipv4:
                return ipaddress.ip_address(value)
            return None
        elif ipv == 6:
            if self.use_ipv6:
                return ipaddress.ip_address(value)
            return None
        raise ValueError(ipv)


@pytest.fixture(params=[(True, True), (True, False), (False, True)])
def use_ip(request):
    """
    Fixture that gives back 3 instances of UseIpAddrWrapper

    1) use ip4, use ip6
    2) use ip4, dont use ip6
    3) dont use ip4, use ip6
    """

    use_ipv4, use_ipv6 = request.param

    return UseIPAddrWrapper(use_ipv4, use_ipv6)


@pytest.fixture(params=[(True, False), (False, True)])
def use_ip_alt(request):
    """
    Fixture that gives back 2 instances of UseIpAddrWrapper

    1) use ip4, dont use ip6
    2) dont use ip4, use ip6
    """

    use_ipv4, use_ipv6 = request.param

    return UseIPAddrWrapper(use_ipv4, use_ipv6)


# CUSTOM ASSERTIONS
def assert_ticket_exists(ticket_info):
    """
    Input is a list of tuples containing (asn, ipaddr4, ipaddr6) that should appear
    in deskpro tickets
    """
    assert DeskProTicket.objects.count() == len(ticket_info)

    for ticket in DeskProTicket.objects.all():
        print(ticket.subject)
        print("-" * 80)

    for asn, ip4, ip6 in ticket_info:
        assert DeskProTicket.objects.filter(
            subject__endswith=f"AS{asn} {ip4} {ip6}"
        ).exists()


def assert_network_email(network, email_info):
    network_email = IXFImportEmail.objects.filter(net=network.id).first()
    print("Network email")
    print("Body:")
    print(network_email.message)

    for email_i in email_info:
        email_str = create_email_str(email_i)
        assert email_str in network_email.message


def assert_ix_email(ix, email_info):
    ix_email = IXFImportEmail.objects.filter(ix=ix.id).first()
    print("IX email")
    print("Body:")
    print(ix_email.message)
    for email_i in email_info:
        email_str = create_email_str(email_i)
        assert email_str in ix_email.message


def create_email_str(email):

    email = list(email)

    if not email[2]:
        email[2] = "IPv4 not set"
    if not email[3]:
        email[3] = "IPv6 not set"

    return "{} AS{} - {} - {}".format(*email)


def assert_no_ticket_exists():
    assert DeskProTicket.objects.count() == 0


def assert_no_emails(network=None, ix=None):
    if network and (not network.ipv4_support or not network.ipv6_support):
        assert_protocol_conflict_email(network, ix=ix, network=network)
    else:
        assert IXFImportEmail.objects.count() == 0


def assert_no_ix_email(ix):
    assert IXFImportEmail.objects.filter(ix=ix.id).count() == 0


def assert_protocol_conflict_email(protocols, ix=None, network=None, solo=True):

    """
    Here we assert that protocol conflict notifications go out

    protocols should be the network instance that defines the protocol
    support

    if ix is set we assert the notification exists for the ix
    if network is set we assert the notification exists for the network
    if solo is True we assert that this is the only notification that exists
    """

    if not protocols.ipv4_support:
        unsupported = 4
    elif not protocols.ipv6_support:
        unsupported = 6
    else:
        raise Exception("Both protocols appear supported")

    search = f"data provides IPv{unsupported} addresses for some "

    if network:
        qset = IXFImportEmail.objects.filter(net=network)
        if solo:
            assert qset.count() == 1
            assert qset.filter(message__contains=search).count() == 1
            assert not qset.filter(message__contains="CREATE").exists()
            assert not qset.filter(message__contains="MODIFY").exists()
            assert not qset.filter(message__contains="REMOVE").exists()
        else:
            assert qset.filter(message__contains=search).exists

    if ix:
        qset = IXFImportEmail.objects.filter(ix=ix)
        if solo:
            assert qset.count() == 1
            assert qset.filter(message__contains=search).count() == 1
            assert not qset.filter(message__contains="CREATE").exists()
            assert not qset.filter(message__contains="MODIFY").exists()
            assert not qset.filter(message__contains="REMOVE").exists()
        else:
            assert qset.filter(message__contains=search).exists


def assert_no_network_email(network):
    if network.ipv4_support and network.ipv6_support:
        assert IXFImportEmail.objects.filter(net=network.id).count() == 0
    else:
        assert_protocol_conflict_email(
            protocols=network,
            network=network,
        )


def ticket_list():
    return [(t.id, t.subject) for t in DeskProTicket.objects.all().order_by("id")]


def email_list():
    return [(t.id, t.subject) for t in IXFImportEmail.objects.all().order_by("id")]


def ixf_member_data_list():
    return [
        (m.id, m.ipaddr4, m.ipaddr6, m.updated)
        for m in IXFMemberData.objects.all().order_by("id")
    ]


def netixlan_list():
    return [
        (n.id, n.status, n.ipaddr4, n.ipaddr6, n.updated)
        for n in NetworkIXLan.objects.all().order_by("id")
    ]


def assert_idempotent(importer, ixlan, data, save=True):

    """
    run the importer for ixlan against data and
    assert that there are

    - no changes made to netixlan
    - no changes made to deskpro ticket
    - no changes made to ixf member data
    """

    ixf_members = ixf_member_data_list()
    tickets = ticket_list()
    netixlans = netixlan_list()
    emails = email_list()

    def assert_no_changes():
        assert ixf_members == ixf_member_data_list()
        assert tickets == ticket_list()
        assert netixlans == netixlan_list()
        assert emails == email_list()

    # Test idempotent
    importer.notifications = []
    importer.update(ixlan, data=data, save=save)
    importer.notify_proposals()
    assert_no_changes()

    # Test idempotent when running against single
    # non-existing asn
    importer.update(ixlan, data=data, asn=12345, save=save)
    importer.notify_proposals()
    assert_no_changes()<|MERGE_RESOLUTION|>--- conflicted
+++ resolved
@@ -2155,7 +2155,7 @@
     assert_idempotent(importer, ixlan, data)
 
 
-# The following test no longer would cause an error because of 
+# The following test no longer would cause an error because of
 # issue 882.
 
 # @pytest.mark.django_db
@@ -2191,7 +2191,6 @@
 
 
 @pytest.mark.django_db
-<<<<<<< HEAD
 def test_mark_invalid_multiple_vlans(entities, save):
     """
     The IX-F data contains multiple vlans for prefixes specified
@@ -2234,10 +2233,7 @@
 
 
 @pytest.mark.django_db
-def test_remote_cannot_be_parsed(entities, save):
-=======
 def test_vlan_list_empty(entities, save):
->>>>>>> 25aa5dab
     """
     VLAN list is empty. Per issue 882, this shouldn't raise any errors.
     """
