import json
import os
from pprint import pprint
import reversion
import requests
import jsonschema
import time
import io
import datetime

from django.db import transaction
from django.core.cache import cache
from django.test import TestCase, Client, RequestFactory
from django.core.management import call_command

from peeringdb_server.models import (
    Organization,
    Network,
    NetworkIXLan,
    NetworkContact,
    IXLan,
    IXLanPrefix,
    InternetExchange,
    IXFMemberData,
    IXLanIXFMemberImportAttempt,
    IXLanIXFMemberImportLog,
    IXLanIXFMemberImportLogEntry,
    User,
    DeskProTicket
)
from peeringdb_server.import_views import (
    view_import_ixlan_ixf_preview,
    view_import_net_ixf_preview,
    view_import_net_ixf_postmortem,
)
from peeringdb_server import ixf

from .util import ClientCase

import pytest

@pytest.mark.django_db
def test_resolve_local_ixf(entities):
    """
    Netixlan exists, remote data matches the netixlan, and there is a local-ixf
    entry that also matches all the data.
    """
    data = setup_test_data("ixf.member.0")
    network = entities["net"]["UPDATE_ENABLED"]
    ixlan = entities["ixlan"][0]

    entities["netixlan"].append(
            NetworkIXLan.objects.create(
                network=network,
                ixlan=ixlan,
                asn=network.asn,
                speed=10000,
                ipaddr4="195.69.147.250",
                ipaddr6="2001:7f8:1::a500:2906:1",
                status="ok",
                is_rs_peer=True,
                operational=True
            ))

    # Create a local IXF that matches remote details
    IXFMemberData.objects.create(
        asn=network.asn,
        ipaddr4="195.69.147.250",
        ipaddr6="2001:7f8:1::a500:2906:1",
        ixlan=ixlan,
        speed=10000,
        fetched=datetime.datetime.now(datetime.timezone.utc),
        operational=True,
        is_rs_peer=True,
        status="ok"
    )

    importer = ixf.Importer()
    importer.update(ixlan, data=data)
    assert IXFMemberData.objects.count() == 0
    assert_ticket_exists([(network.asn, '195.69.147.250', '2001:7f8:1::a500:2906:1')])


@pytest.mark.django_db
def test_update_data_attributes(entities):
    """
    The NetIXLan differs from the remote data, but allow_ixp_update is enabled
    so we update automatically.
    """
    data = setup_test_data("ixf.member.0")
    network = entities["net"]["UPDATE_ENABLED"]
    ixlan = entities["ixlan"][0]

    entities["netixlan"].append(
                NetworkIXLan.objects.create(
                    network=network,
                    ixlan=ixlan,
                    asn=network.asn,
                    speed=20000,
                    ipaddr4="195.69.147.250",
                    ipaddr6="2001:7f8:1::a500:2906:1",
                    status="ok",
                    is_rs_peer=False,
                    operational=False,
                ))

    importer = ixf.Importer()
    importer.update(ixlan, data=data)

    assert len(importer.log["data"]) == 1
    log = importer.log["data"][0]

    assert log["action"] == "modify"
    assert "is_rs_peer" in log["reason"]
    assert "operational" in log["reason"]
    assert "speed" in log["reason"]

    netixlan = NetworkIXLan.objects.first()
    assert netixlan.operational == True
    assert netixlan.is_rs_peer == True
    assert netixlan.speed == 10000

@pytest.mark.django_db
def test_suggest_modify_local_ixf(entities):
    """
    Netixlan is different from remote in terms of speed, operational, and is_rs_peer
    BUT there is already a local-ixf for the update.
    Automatic updates are disabled (so netixlan will not change).
    We do nothing and confirm the local-ixf stays the same.
    """
    data = setup_test_data("ixf.member.1")
    network = entities["net"]["UPDATE_DISABLED"]
    ixlan = entities["ixlan"][0]

    entities["netixlan"].append(
                NetworkIXLan.objects.create(
                    network=network,
                    ixlan=ixlan,
                    asn=network.asn,
                    speed=20000,
                    ipaddr4="195.69.147.250",
                    ipaddr6="2001:7f8:1::a500:2906:1",
                    status="ok",
                    is_rs_peer=False,
                    operational=False,
                ))

    # Matches the json data, doesn't match the existing netixlan.
    preexisting_ixfmember_data = IXFMemberData.objects.create(
        asn=network.asn,
        ipaddr4="195.69.147.250",
        ipaddr6="2001:7f8:1::a500:2906:1",
        ixlan=ixlan,
        speed=10000,
        fetched=datetime.datetime.now(datetime.timezone.utc),
        operational=True,
        is_rs_peer=True,
        status="ok"
    )

    importer = ixf.Importer()
    importer.update(ixlan, data=data)

    assert IXFMemberData.objects.count() == 1
    assert preexisting_ixfmember_data == IXFMemberData.objects.first()

@pytest.mark.django_db
def test_suggest_modify(entities, capsys):
    """
    Netixlan is different from remote in terms of speed, operational, and is_rs_peer.
    There is no local-ixf existing.
    We need to create a local ixf, create a ticket for admin com,
    email the network and email the ix.
    """
    data = setup_test_data("ixf.member.1")
    network = entities["net"]["UPDATE_DISABLED"]
    ixlan = entities["ixlan"][0]

    entities["netixlan"].append(
                NetworkIXLan.objects.create(
                    network=network,
                    ixlan=ixlan,
                    asn=network.asn,
                    speed=20000,
                    ipaddr4="195.69.147.250",
                    ipaddr6="2001:7f8:1::a500:2906:1",
                    status="ok",
                    is_rs_peer=False,
                    operational=False,
                ))

    importer = ixf.Importer()
    importer.update(ixlan, data=data)

    # Create local ixf
    assert IXFMemberData.objects.count() == 1
    assert len(importer.log["data"]) == 1
    log = importer.log["data"][0]
    assert log["action"] == "suggest-modify"

    # Create a ticket for Admin Com
    assert_ticket_exists([(network.asn, '195.69.147.250', '2001:7f8:1::a500:2906:1')])

    # NetIXLAN is unchanged
    assert NetworkIXLan.objects.first().speed == 20000
    assert NetworkIXLan.objects.first().is_rs_peer == False
    assert NetworkIXLan.objects.first().operational == False

    # Email is sent to the Network and the IX
    stdout = capsys.readouterr().out
    assert_email_sent(stdout, (network.asn, '195.69.147.250', '2001:7f8:1::a500:2906:1'))


# def test_update_disabled_outdated_local_ixf():
#     """
#     Netixlan is different from remote in terms of speed, operational, and is_rs_peer.
#     There is a local-ixf existing but it's outdated.
#     We need to create a local ixf, create a ticket for admin com,
#     email the network and email the ix.
#     """
#     pass

@pytest.mark.django_db
def test_add_netixlan(entities):
    """
    No NetIXLan exists but remote IXF data has information
    to create one (without conflicts). Updates are enabled
    so we create the NetIXLan.
    """
    data = setup_test_data("ixf.member.0")
    network = entities["net"]["UPDATE_ENABLED"]
    ixlan = entities["ixlan"][0]

    assert NetworkIXLan.objects.count() == 0

    importer = ixf.Importer()
    importer.update(ixlan, data=data)

    log = importer.log["data"][0]
    assert log["action"] == "add"
    assert NetworkIXLan.objects.count() == 1

@pytest.mark.django_db
def test_add_netixlan_conflict_local_ixf(entities, capsys):
    """
    No NetIXLan exists. Network allows auto updates. While remote IXF data has information
    to create a new NetIXLan, there are conflicts with the ipaddresses that
    prevent it from being created.
    There is already a local-ixf so we do nothing.
    """

    data = setup_test_data("ixf.member.0")
    network = entities["net"]["UPDATE_ENABLED"]
    ixlan = entities["ixlan"][1] #So we have conflicts with IPAddresses

    preexisting_ixfmember_data = IXFMemberData.objects.create(
        asn=network.asn,
        ipaddr4="195.69.147.250", # Matches remote-ixf, but conflicts with IXLan
        ipaddr6="2001:7f8:1::a500:2906:1", # Matches remote-ixf, but conflicts with IXLan
        ixlan=ixlan,
        speed=10000,
        fetched=datetime.datetime.now(datetime.timezone.utc),
        operational=True,
        is_rs_peer=True,
        status="ok",
        error=['IPv4 195.69.147.250 does not match any prefix on this ixlan'],
    )

    importer = ixf.Importer()
    importer.update(ixlan, data=data)


    assert IXFMemberData.objects.count() == 1
    assert NetworkIXLan.objects.count() == 0

    ixfmemberdata = IXFMemberData.objects.first()
    assert "IPv4 195.69.147.250 does not match any prefix on this ixlan" in ixfmemberdata.error

    assert_no_ticket_exists()

    stdout = capsys.readouterr().out
    assert stdout == ''

    updated_timestamp = ixfmemberdata.updated
    importer.update(ixlan, data=data)
    assert updated_timestamp == IXFMemberData.objects.first().updated


@pytest.mark.django_db
def test_add_netixlan_conflict(entities, capsys):
    """
    No NetIXLan exists. Network allows auto updates. While remote IXF data has information
    to create a new NetIXLan, there are conflicts with the ipaddresses that
    prevent it from being created.
    There is no local-ixf so we create one.
    """
    data = setup_test_data("ixf.member.0")
    network = entities["net"]["UPDATE_ENABLED"]
    ixlan = entities["ixlan"][1] #So we have conflicts with IPAddresses

    importer = ixf.Importer()
    importer.update(ixlan, data=data)

    ixfmemberdata = IXFMemberData.objects.first()
    assert IXFMemberData.objects.count() == 1
    assert "IPv4 195.69.147.250 does not match any prefix on this ixlan" in ixfmemberdata.error

    assert_ticket_exists([(network.asn, '195.69.147.250', '2001:7f8:1::a500:2906:1')])

    stdout = capsys.readouterr().out
    assert_email_sent(stdout, (network.asn, '195.69.147.250', '2001:7f8:1::a500:2906:1'))


@pytest.mark.django_db
def test_suggest_add_local_ixf(entities, capsys):
    """
    The netixlan described in the remote-ixf doesn't exist,
    but there is a relationship btw the network and ix (ie a different netixlan).
    The network does not have automatic updates.
    There's a local-ixf that matches the remote-ixf so we do nothing.
    """
    data = setup_test_data("ixf.member.2")
    network = entities["net"]["UPDATE_DISABLED"]
    ixlan = entities["ixlan"][0]

    # This appears in the remote-ixf data so should not
    # create a IXFMemberData instance

    entities["netixlan"].append(
                    NetworkIXLan.objects.create(
                        network=network,
                        ixlan=ixlan,
                        asn=network.asn,
                        speed=10000,
                        ipaddr4="195.69.150.250",
                        ipaddr6="2001:7f8:1::a500:2906:3",
                        status="ok",
                        is_rs_peer=True,
                        operational=True,
                    ))


    preexisting_ixfmember_data = IXFMemberData.objects.create(
        asn=1001, #Matches remote-ixf data
        ipaddr4="195.69.147.250", #Matches remote-ixf data
        ipaddr6="2001:7f8:1::a500:2906:1", #Matches remote-ixf data
        ixlan=ixlan,
        speed=10000,
        fetched=datetime.datetime.now(datetime.timezone.utc),
        operational=True,
        is_rs_peer=True,
        status="ok",
    )

    importer = ixf.Importer()
    importer.update(ixlan, data=data)

    assert IXFMemberData.objects.count() == 1
    assert NetworkIXLan.objects.count() == 1

    stdout = capsys.readouterr().out
    assert stdout == ''
    assert_no_ticket_exists()


@pytest.mark.django_db
def test_suggest_add(entities, capsys):
    """
    The netixlan described in the remote-ixf doesn't exist,
    but there is a relationship btw the network and ix (ie a different netixlan).
    The network does not have automatic updates.
    There isn't a local-ixf that matches the remote-ixf.
    We suggest adding the netixlan, create an admin ticket, and send emails to the
    network and IX.
    """

    data = setup_test_data("ixf.member.2") #asn1001
    network = entities["net"]["UPDATE_DISABLED"] #asn1001
    ixlan = entities["ixlan"][0]

    # This appears in the remote-ixf data so should not
    # create a IXFMemberData instance
    entities["netixlan"].append(
                    NetworkIXLan.objects.create(
                        network=network,
                        ixlan=ixlan,
                        asn=network.asn,
                        speed=10000,
                        ipaddr4="195.69.150.250",
                        ipaddr6="2001:7f8:1::a500:2906:3",
                        status="ok",
                        is_rs_peer=True,
                        operational=True,
                    ))

    importer = ixf.Importer()
    importer.update(ixlan, data=data)

    assert IXFMemberData.objects.count() == 1
    assert NetworkIXLan.objects.count() == 1

    log = importer.log["data"][0]
    assert log["action"] == "suggest-add"

    stdout = capsys.readouterr().out
    assert_email_sent(stdout, (network.asn, '195.69.147.250', '2001:7f8:1::a500:2906:1'))

    assert_ticket_exists([(1001, '195.69.147.250', '2001:7f8:1::a500:2906:1')])


@pytest.mark.django_db
def test_suggest_add_no_netixlan_local_ixf(entities, capsys):
    """
    There isn't any netixlan between ix and network.
    Network does not have automatic updates.
    There is a local-ixf that matches the remote-ixf so we do nothing
    """
    data = setup_test_data("ixf.member.1") #asn1001
    network = entities["net"]["UPDATE_DISABLED"] #asn1001
    ixlan = entities["ixlan"][0]

    preexisting_ixfmember_data = IXFMemberData.objects.create(
        asn=1001, #Matches remote-ixf data
        ipaddr4="195.69.147.250", #Matches remote-ixf data
        ipaddr6="2001:7f8:1::a500:2906:1", #Matches remote-ixf data
        ixlan=ixlan,
        speed=10000,
        fetched=datetime.datetime.now(datetime.timezone.utc),
        operational=True,
        is_rs_peer=True,
        status="ok"
    )

    importer = ixf.Importer()
    importer.update(ixlan, data=data)

    assert IXFMemberData.objects.count() == 1
    assert NetworkIXLan.objects.count() == 0

    stdout = capsys.readouterr().out
    assert stdout == ""
    assert_no_ticket_exists()

@pytest.mark.django_db
def test_suggest_add_no_netixlan(entities, capsys):
    """
    There isn't any netixlan between ix and network.
    Network does not have automatic updates.
    There isn't a local-ixf that matches the remote-ixf.
    We create local-ixf[as,ip4,ip6] and email the network
    but don't create a ticket or email the IX.
    """
    data = setup_test_data("ixf.member.1") #asn1001
    network = entities["net"]["UPDATE_DISABLED"] #asn1001
    ixlan = entities["ixlan"][0]

    importer = ixf.Importer()
    importer.update(ixlan, data=data)

    assert IXFMemberData.objects.count() == 1
    assert NetworkIXLan.objects.count() == 0

    log = importer.log["data"][0]
    assert log["action"] == "suggest-add"

    stdout = capsys.readouterr().out
    assert_email_sent(stdout, (network.asn, '195.69.147.250', '2001:7f8:1::a500:2906:1'))
    assert_no_ticket_exists()


@pytest.mark.django_db
def test_single_ipaddr_matches(entities, capsys):
    """
    If only one ipaddr matches, it's the same as not matching at all.
    Here we expect to delete the two netixlans and create a new one
    from the remote-ixf.
    """

    data = setup_test_data("ixf.member.0")
    network = entities["net"]["UPDATE_ENABLED"]
    ixlan = entities["ixlan"][0]

    entities["netixlan"].append(
                    NetworkIXLan.objects.create(
                        network=network,
                        ixlan=ixlan,
                        asn=network.asn,
                        speed=10000,
                        ipaddr4="195.69.147.250",
                        ipaddr6=None,
                        status="ok",
                        is_rs_peer=True,
                        operational=True
                    ))

    entities["netixlan"].append(
                    NetworkIXLan.objects.create(
                        network=network,
                        ixlan=ixlan,
                        asn=network.asn,
                        speed=10000,
                        ipaddr4=None,
                        ipaddr6="2001:7f8:1::a500:2906:1",
                        status="ok",
                        is_rs_peer=True,
                        operational=True,
                    ))


    importer = ixf.Importer()
    importer.update(ixlan, data=data)

    assert len(importer.log["data"]) == 3
    assert NetworkIXLan.objects.filter(status="ok").count() == 1

    assert importer.log["data"][0]["action"] == "delete"
    assert importer.log["data"][1]["action"] == "delete"
    assert importer.log["data"][2]["action"] == "add"




@pytest.mark.django_db
def test_delete(entities):
    """
    The ixf-remote doesn't contain an existing NetIXlan.
    Automatic updates are enabled so we delete it.
    """
    data = setup_test_data("ixf.member.0")
    network = entities["net"]["UPDATE_ENABLED"]
    ixlan = entities["ixlan"][0]

    entities["netixlan"].append(
                NetworkIXLan.objects.create(
                    network=network,
                    ixlan=ixlan,
                    asn=network.asn,
                    speed=10000,
                    ipaddr4="195.69.147.250",
                    ipaddr6="2001:7f8:1::a500:2906:1",
                    status="ok",
                    is_rs_peer=True,
                    operational=True
                ))

    entities["netixlan"].append(
                NetworkIXLan.objects.create(
                    network=network,
                    ixlan=ixlan,
                    asn=network.asn,
                    speed=20000,
                    ipaddr4="195.69.147.251",
                    ipaddr6=None,
                    status="ok",
                    is_rs_peer=False,
                    operational=False,
                ))

    importer = ixf.Importer()
    importer.update(ixlan, data=data)

    assert len(importer.log["data"]) == 1
    log = importer.log["data"][0]

    assert log["action"] == "delete"
    assert NetworkIXLan.objects.filter(status="ok").count() == 1


@pytest.mark.django_db
def test_suggest_delete_local_ixf_has_flag(entities, capsys):
    """
    Automatic updates for network are disabled.
    There is no remote-ixf corresponding to an existing netixlan.
    There is a local-ixf flagging that netixlan for deletion.
    We want to do nothing.

    """
    data = setup_test_data("ixf.member.1")
    network = entities["net"]["UPDATE_DISABLED"]
    ixlan = entities["ixlan"][0]

    entities["netixlan"].append(
                NetworkIXLan.objects.create(
                    network=network,
                    ixlan=ixlan,
                    asn=network.asn,
                    speed=10000,
                    ipaddr4="195.69.147.250",
                    ipaddr6="2001:7f8:1::a500:2906:1",
                    status="ok",
                    is_rs_peer=True,
                    operational=True
                ))

    entities["netixlan"].append(
                NetworkIXLan.objects.create(
                    network=network,
                    ixlan=ixlan,
                    asn=network.asn,
                    speed=20000,
                    ipaddr4="195.69.147.251",
                    ipaddr6=None,
                    status="ok",
                    is_rs_peer=False,
                    operational=False,
                ))

    preexisting_ixfmember_data = IXFMemberData.objects.create(
        asn=1001,
        ipaddr4="195.69.147.251",
        ipaddr6=None,
        ixlan=ixlan,
        speed=10000,
        fetched=datetime.datetime.now(datetime.timezone.utc),
        operational=True,
        is_rs_peer=True,
        status="ok",
        data={} # Makes self.remote_data_missing and self.marked_for_removal True
    )

    importer = ixf.Importer()
    importer.update(ixlan, data=data)

    assert NetworkIXLan.objects.count() == 2
    assert IXFMemberData.objects.count() == 1

    assert_no_ticket_exists()


@pytest.mark.django_db
def test_suggest_delete_local_ixf_no_flag(entities, capsys):
    """
    Automatic updates for network are disabled.
    There is no remote-ixf corresponding to an existing netixlan.
    There is a local-ixf corresponding to that netixlan but it does not flag it
    for deletion.
    We flag the local-ixf for deletion, make a ticket, and email the ix and network.
    """
    data = setup_test_data("ixf.member.1")
    network = entities["net"]["UPDATE_DISABLED"]
    ixlan = entities["ixlan"][0]

    entities["netixlan"].append(
                NetworkIXLan.objects.create(
                    network=network,
                    ixlan=ixlan,
                    asn=network.asn,
                    speed=10000,
                    ipaddr4="195.69.147.250",
                    ipaddr6="2001:7f8:1::a500:2906:1",
                    status="ok",
                    is_rs_peer=True,
                    operational=True
                ))

    entities["netixlan"].append(
                NetworkIXLan.objects.create(
                    network=network,
                    ixlan=ixlan,
                    asn=network.asn,
                    speed=20000,
                    ipaddr4="195.69.147.251",
                    ipaddr6=None,
                    status="ok",
                    is_rs_peer=True,
                    operational=True,
                ))

    ixf_member_data_field = {
                    "ixp_id": 42,
                    "connected_since": "2009-02-04T00:00:00Z",
                    "state": "connected",
                    "if_list": [
                        {
                            "switch_id": 1,
                            "if_speed": 20000,
                            "if_type": "LR4"
                        }
                    ],
                    "vlan_list": [
                        {
                            "vlan_id": 0,
                            "ipv4": {
                                "address": "195.69.147.251",
                                "routeserver": True,
                                "max_prefix": 42,
                                "as_macro": "AS-NFLX-V4",
                                "mac_address" : [
                                    "00:0a:95:9d:68:16"
                                ]
                            }
                        }
                    ]
    }

    preexisting_ixfmember_data = IXFMemberData.objects.create(
        asn=1001,
        ipaddr4="195.69.147.251",
        ipaddr6=None,
        ixlan=ixlan,
        speed=20000,
        fetched=datetime.datetime.now(datetime.timezone.utc),
        operational=True,
        is_rs_peer=True,
        status="ok",
        data=json.dumps(ixf_member_data_field)
    )

    importer = ixf.Importer()
    importer.update(ixlan, data=data)

    assert importer.log["data"][0]["action"] == "suggest-delete"
    assert NetworkIXLan.objects.count() == 2

    # Test failing, IXFMember is getting resolved
    # instead of being flagged for deletion.
    assert IXFMemberData.objects.count() == 1
    assert_ticket_exists([("AS1001", "195.69.147.251", "No IPv6")])

    stdout = capsys.readouterr().out
    assert_email_sent(stdout, (1001, '195.69.147.251', "No IPv6"))
<<<<<<< HEAD


    assert False
=======
>>>>>>> c1e9f1b6

@pytest.mark.django_db
def test_suggest_delete_no_local_ixf(entities, capsys):
    """
    Automatic updates for network are disabled.
    There is no remote-ixf corresponding to an existing netixlan.
    We flag the local-ixf for deletion, make a ticket, and email the ix and network.
    """

    data = setup_test_data("ixf.member.1")
    network = entities["net"]["UPDATE_DISABLED"]
    ixlan = entities["ixlan"][0]

    entities["netixlan"].append(
                NetworkIXLan.objects.create(
                    network=network,
                    ixlan=ixlan,
                    asn=network.asn,
                    speed=10000,
                    ipaddr4="195.69.147.250",
                    ipaddr6="2001:7f8:1::a500:2906:1",
                    status="ok",
                    is_rs_peer=True,
                    operational=True
                ))

    entities["netixlan"].append(
                NetworkIXLan.objects.create(
                    network=network,
                    ixlan=ixlan,
                    asn=network.asn,
                    speed=20000,
                    ipaddr4="195.69.147.251",
                    ipaddr6=None,
                    status="ok",
                    is_rs_peer=False,
                    operational=False,
                ))

    importer = ixf.Importer()
    importer.update(ixlan, data=data)

    assert importer.log["data"][0]["action"] == "suggest-delete"
    assert NetworkIXLan.objects.count() == 2

    assert IXFMemberData.objects.count() == 1
    assert_ticket_exists([("AS1001", "195.69.147.251", "No IPv6")])

    stdout = capsys.readouterr().out
    assert_email_sent(stdout, ("AS1001", '195.69.147.251', "No IPv6"))
    


@pytest.mark.django_db
def test_mark_invalid_remote_w_local_ixf(entities, capsys):
    """
    Remote-ixf[as,ip4,ip6] contains invalid data **but** it can be parsed.
    There is already a local-ixf flagging that invalid data.
    Do nothing.
    """
    data = setup_test_data("ixf.member.invalid")
    network = entities["net"]["UPDATE_ENABLED"]
    ixlan = entities["ixlan"][0]

    entities["netixlan"].append(
                NetworkIXLan.objects.create(
                    network=network,
                    ixlan=ixlan,
                    asn=network.asn,
                    speed=10000,
                    ipaddr4="195.69.147.250",
                    ipaddr6="2001:7f8:1::a500:2906:1",
                    status="ok",
                    is_rs_peer=True,
                    operational=True
                ))
    preexisting_ixfmember_data = IXFMemberData.objects.create(
        asn=1001,
        ipaddr4="195.69.147.251",
        ipaddr6=None,
        ixlan=ixlan,
        speed=10000,
        fetched=datetime.datetime.now(datetime.timezone.utc),
        operational=True,
        is_rs_peer=True,
        status="ok",
        error="Ip address error ''195.69.147.error' does not appear to be an IPv4 or IPv6 address' in vlan_list entry for vlan_id 0",
        data={"test":"test"}

    )

    importer = ixf.Importer()
    data = importer.sanitize(data)
    importer.update(ixlan, data=data)

    assert IXFMemberData.objects.count() == 1
    stdout = capsys.readouterr().out
    assert stdout == ""
    assert_no_ticket_exists()
    assert False


@pytest.mark.django_db
def test_mark_invalid_remote(entities, capsys):
    """
    Remote-ixf[as,ip4,ip6] contains invalid data **but** it can be parsed.
    There is not a local-ixf flagging that invalid data.
    We create a local-ixf[as,ip4,ip6] and flag as invalid
    Email the ix
    Create/Update a ticket for admin com
    """
    data = setup_test_data("ixf.member.invalid")
    network = entities["net"]["UPDATE_ENABLED"]
    ixlan = entities["ixlan"][0]

    entities["netixlan"].append(
                NetworkIXLan.objects.create(
                    network=network,
                    ixlan=ixlan,
                    asn=network.asn,
                    speed=10000,
                    ipaddr4="195.69.147.250",
                    ipaddr6="2001:7f8:1::a500:2906:1",
                    status="ok",
                    is_rs_peer=True,
                    operational=True
                ))

    importer = ixf.Importer()
    data = importer.sanitize(data)
    importer.update(ixlan, data=data)

    print(importer.log)

    assert IXFMemberData.objects.count() == 1
    ERROR_MESSAGE = "Ip address error"
    stdout = capsys.readouterr().out
    print(stdout)

    assert ERROR_MESSAGE in stdout
    assert False

@pytest.mark.django_db
def test_remote_cannot_be_parsed(entities, capsys):
    """
    Remote cannot be parsed. We create a ticket, email the IX, and create a lock.
    """
    data = setup_test_data("ixf.member.unparsable")
    ixlan = entities["ixlan"][0]
    start = datetime.datetime.now(datetime.timezone.utc)
    importer = ixf.Importer()
    importer.sanitize(data)
    importer.update(ixlan, data=data)

    ERROR_MESSAGE = "No entries in any of the vlan_list lists, aborting"
    assert importer.ixlan.ixf_ixp_import_error_notified > start # This sets the lock
    assert ERROR_MESSAGE in importer.ixlan.ixf_ixp_import_error
    stdout = capsys.readouterr().out
    assert ERROR_MESSAGE in stdout




# FIXTURES
@pytest.fixture
def entities():
    entities = {}
    with reversion.create_revision():
        entities["org"] = [Organization.objects.create(name="Netflix", status="ok")]

        # create exchange(s)
        entities["ix"] = [
            InternetExchange.objects.create(
                name="Test Exchange One", org=entities["org"][0], status="ok"
            ),
            InternetExchange.objects.create(
                name="Test Exchange Two", org=entities["org"][0], status="ok"
            )

        ]

        # create ixlan(s)
        entities["ixlan"] = [ix.ixlan for ix in entities["ix"]]

        # create ixlan prefix(s)
        entities["ixpfx"] = [
            IXLanPrefix.objects.create(
                ixlan=entities["ixlan"][0],
                status="ok",
                prefix="195.69.144.0/22",
                protocol="IPv4",
            ),
            IXLanPrefix.objects.create(
                ixlan=entities["ixlan"][0],
                status="ok",
                prefix="2001:7f8:1::/64",
                protocol="IPv6",
            ),
            IXLanPrefix.objects.create(
                ixlan=entities["ixlan"][1],
                status="ok",
                prefix="195.66.224.0/22",
                protocol="IPv4",
            ),
            IXLanPrefix.objects.create(
                ixlan=entities["ixlan"][1],
                status="ok",
                prefix="2001:7f8:4::/64",
                protocol="IPv6",
            ),
        ]

        # create network(s)
        entities["net"] = {
            "UPDATE_ENABLED": Network.objects.create(
                    name="Network w allow ixp update enabled",
                    org=entities["org"][0],
                    asn=2906,
                    info_prefixes4=42,
                    info_prefixes6=42,
                    website="http://netflix.com/",
                    policy_general="Open",
                    policy_url="https://www.netflix.com/openconnect/",
                    allow_ixp_update=True,
                    status="ok",
                    irr_as_set="AS-NFLX",
            ),
            "UPDATE_DISABLED": Network.objects.create(
                    name="Network w allow ixp update disabled",
                    org=entities["org"][0],
                    asn=1001,
                    allow_ixp_update=False,
                    status="ok",
                    info_prefixes4=42,
                    info_prefixes6=42,
                    website="http://netflix.com/",
                    policy_general="Open",
                    policy_url="https://www.netflix.com/openconnect/",
            )
        }

        entities["netcontact"] = [
            NetworkContact.objects.create(
                email="network1@localhost",
                network=entities["net"]["UPDATE_ENABLED"]
            ),
            NetworkContact.objects.create(
                email="network2@localhost",
                network=entities["net"]["UPDATE_DISABLED"]
            )
        ]
        entities["netixlan"] = []
        admin_user = User.objects.create_user("admin", "admin@localhost", "admin")
        ixf_importer_user = User.objects.create_user("ixf_importer", "ixf_importer@localhost", "ixf_importer")
        entities["org"][0].admin_usergroup.user_set.add(admin_user)
    return entities


# TEST FUNCTIONS
def setup_test_data(filename):
    json_data = {}
    entities = {}

    with open(
        os.path.join(
            os.path.dirname(__file__),
            "data",
            "json_members_list",
            "{}.json".format(filename),
        ),
        "r",
    ) as fh:
        json_data = json.load(fh)

    return json_data

# CUSTOM ASSERTIONS
def assert_ticket_exists(ticket_info):
    """
    Input is a list of tuples containing (asn, ipaddr4, ipaddr6) that should appear
    in deskpro tickets
    """
    assert DeskProTicket.objects.count() == len(ticket_info)

    for i, dpt in enumerate(DeskProTicket.objects.all()):
        assert all([str(s) in dpt.subject for s in ticket_info[i]])

def assert_no_ticket_exists():
    """
    Input is a list of tuples containing (asn, ipaddr4, ipaddr6) that should appear
    in deskpro tickets
    """
    assert DeskProTicket.objects.count() == 0


def assert_email_sent(email_text, email_info):
    assert all([str(s) in email_text for s in email_info])


<|MERGE_RESOLUTION|>--- conflicted
+++ resolved
@@ -719,12 +719,6 @@
 
     stdout = capsys.readouterr().out
     assert_email_sent(stdout, (1001, '195.69.147.251', "No IPv6"))
-<<<<<<< HEAD
-
-
-    assert False
-=======
->>>>>>> c1e9f1b6
 
 @pytest.mark.django_db
 def test_suggest_delete_no_local_ixf(entities, capsys):
