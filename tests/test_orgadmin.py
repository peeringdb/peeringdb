import pytest
import json
from grainy.const import *

from django.test import Client, TestCase, RequestFactory
from django.contrib.auth.models import Group
from django.conf import settings

import peeringdb_server.models as models
import peeringdb_server.org_admin_views as org_admin
import peeringdb_server.views as views
<<<<<<< HEAD
=======

from tests.util import override_group_id
>>>>>>> 94f33e9f


class OrgAdminTests(TestCase):
    """
    Test organization administration functionality, such as
    org admins permissioning users and approving or denying
    affiliation requests
    """

    entities = ["ix", "net", "fac"]

    @classmethod
    def setUpTestData(cls):
        # create user and guest group
        cls.guest_group = Group.objects.create(name="guest", id=settings.GUEST_GROUP_ID)
        cls.user_group = Group.objects.create(name="user", id=settings.USER_GROUP_ID)

        settings.USER_GROUP_ID = cls.user_group.id
        settings.GUEST_GROUP_ID = cls.guest_group.id

        # create test users
        for name in [
            "org_admin",
            "user_a",
            "user_b",
            "user_c",
            "user_d",
            "user_e",
            "user_f",
        ]:
            setattr(
                cls,
                name,
                models.User.objects.create_user(name, "%s@localhost" % name, name),
            )
            getattr(cls, name).set_password(name)

        # create test org
        cls.org = models.Organization.objects.create(name="Test org", status="ok")
        cls.org_other = models.Organization.objects.create(
            name="Test org other", status="ok"
        )

        # create test entities
        for tag in cls.entities:
            kwargs = {"name": "Test %s" % tag, "status": "ok", "org": cls.org}
            if tag == "net":
                kwargs.update(asn=1)
            setattr(cls, tag, models.REFTAG_MAP[tag].objects.create(**kwargs))

        # add org_admin user to org as admin
        cls.org.admin_usergroup.user_set.add(cls.org_admin)

        # add user_a user to org as member
        cls.org.usergroup.user_set.add(cls.user_a)
        cls.org_other.usergroup.user_set.add(cls.user_b)

    def setUp(self):
        self.factory = RequestFactory()

    def test_users(self):
        """
        Tests the result of org_admin_views.users
        """
        # test #1 - return a json response with the user we added to the org's member
        # usergroup
        request = self.factory.get("/org-admin/users?org_id=%d" % (self.org.id))
        request.user = self.org_admin

        resp = json.loads(org_admin.users(request).content)

        self.assertEqual(resp["status"], "ok")
        self.assertEqual(
            resp["users"],
            [
                {
                    "id": self.user_a.id,
                    "name": "%s <%s, %s>"
                    % (self.user_a.full_name, self.user_a.email, self.user_a.username),
                }
            ],
        )

        # test #2 - return 403 response when trying to access the org where org_admin
        # is not administrator
        request = self.factory.get("/org-admin/users?org_id=%d" % (self.org_other.id))
        request.user = self.org_admin

        resp = org_admin.users(request)
        self.assertEqual(resp.status_code, 403)
        self.assertEqual(json.loads(resp.content), {})

    def test_load_all_user_permissions(self):
        """
        Test the result of org_admin_views.load_all_user_permissions
        """

        uid = self.user_a.id
        perms = {
            uid: {
                "perms": {"net.%d" % self.net.id: 0x01, "fac": 0x03},
                "id": self.user_a.id,
                "name": "%s <%s> %s"
                % (self.user_a.full_name, self.user_a.email, self.user_a.username),
            }
        }

        org_admin.save_user_permissions(self.org, self.user_a, perms[uid]["perms"])

        perms_all = org_admin.load_all_user_permissions(self.org)

        self.assertEqual(perms_all, perms)

    def test_user_permissions_update_remove(self):
        """
        Test the result of org_admin_views.user_permissions_update
        Test the result of org_admin_views.user_permissions_remove
        """

        # Test #1 - test updating a user a's permission to the org
        url = "/org-admin/user_permissions/update?org_id=%d&user_id=%d" % (
            self.org.id,
            self.user_a.id,
        )
        request = self.factory.post(
            url, data={"entity": "net.%d" % self.net.id, "perms": 0x03}
        )
        request._dont_enforce_csrf_checks = True
        request.user = self.org_admin

        resp = org_admin.user_permission_update(request)
        self.assertEqual(json.loads(resp.content).get("status"), "ok")

        # test that the perms we just updated saved correctly
        uperms, perms = org_admin.load_user_permissions(self.org, self.user_a)
        self.assertEqual(perms, {"net.%d" % self.net.id: 0x03})

        # Test #2 - should not be allowed to update user b's perms as he is not a member of
        # the org

        url = "/org-admin/user_permissions/update?org_id=%d&user_id=%d" % (
            self.org.id,
            self.user_b.id,
        )
        request = self.factory.post(
            url, data={"entity": "net.%d" % self.net.id, "perms": 0x03}
        )
        request._dont_enforce_csrf_checks = True
        request.user = self.org_admin
        resp = org_admin.user_permission_update(request)
        self.assertEqual(resp.status_code, 403)
        self.assertEqual(json.loads(resp.content), {})

        # Test #3 - should not be allowed to update user b's perms because we are not
        # the admin of his org

        url = "/org-admin/user_permissions/update?org_id=%d&user_id=%d" % (
            self.org_other.id,
            self.user_b.id,
        )
        request = self.factory.post(
            url, data={"entity": "net.%d" % self.net.id, "perms": 0x03}
        )
        request._dont_enforce_csrf_checks = True
        request.user = self.org_admin
        resp = org_admin.user_permission_update(request)
        self.assertEqual(resp.status_code, 403)
        self.assertEqual(json.loads(resp.content), {})

        # Test #4 - remove the permissions we just added
        url = "/org-admin/user_permissions/remove?org_id=%d&user_id=%d" % (
            self.org.id,
            self.user_a.id,
        )
        request = self.factory.post(url, data={"entity": "net.%d" % self.net.id})
        request._dont_enforce_csrf_checks = True
        request.user = self.org_admin

        resp = org_admin.user_permission_remove(request)
        self.assertEqual(json.loads(resp.content).get("status"), "ok")

        # test that the perms we just removed saved correctly
        uperms, perms = org_admin.load_user_permissions(self.org, self.user_a)
        self.assertEqual(perms, {})

        # Test #5 - should not be allowed remove user b's permissions as he
        # is not a member of the org
        url = "/org-admin/user_permissions/remove?org_id=%d&user_id=%d" % (
            self.org.id,
            self.user_b.id,
        )
        request = self.factory.post(url, data={"entity": "net.%d" % self.net.id})
        request._dont_enforce_csrf_checks = True
        request.user = self.org_admin

        resp = org_admin.user_permission_remove(request)
        self.assertEqual(resp.status_code, 403)
        self.assertEqual(json.loads(resp.content), {})

        # Test #6 - should not be allowed to remove user b's permissions as we
        # are not the admin of his org
        url = "/org-admin/user_permissions/remove?org_id=%d&user_id=%d" % (
            self.org_other.id,
            self.user_b.id,
        )
        request = self.factory.post(url, data={"entity": "net.%d" % self.net.id})
        request._dont_enforce_csrf_checks = True
        request.user = self.org_admin

        resp = org_admin.user_permission_remove(request)
        self.assertEqual(resp.status_code, 403)
        self.assertEqual(json.loads(resp.content), {})

    def test_user_permissions(self):
        """
        Test the result of org_admin_views.user_permissions
        Test org_admin_views.save_user_permissions
        Test org_admin_views.load_user_permissions
        """

        # Test #1 - test user a's permission to the org
        request = self.factory.get(
            "/org-admin/user_permissions?org_id=%d" % (self.org.id)
        )
        request.user = self.org_admin

        uid = str(self.user_a.id)

        # we  make some temporary perms for user_a
        perms = {uid: {"net.%d" % self.net.id: 0x01, "fac": 0x03}}

        org_admin.save_user_permissions(self.org, self.user_a, perms[uid])

        resp = json.loads(org_admin.user_permissions(request).content)

        self.assertEqual(resp["status"], "ok")
        self.assertEqual(resp["user_permissions"], perms)

        # Test #2 - clear the perms we just made for this test
        org_admin.save_user_permissions(self.org, self.user_a, {})

        resp = json.loads(org_admin.user_permissions(request).content)
        self.assertEqual(resp["status"], "ok")
        self.assertEqual(resp["user_permissions"], {uid: {}})

        # Test #5 - no permissions to org

        request = self.factory.get(
            "/org-admin/user_permissions?org_id=%d" % (self.org_other.id)
        )
        request.user = self.org_admin

        resp = org_admin.user_permissions(request)
        self.assertEqual(resp.status_code, 403)
        self.assertEqual(json.loads(resp.content), {})

    def test_org_admin_tools(self):
        """
        Test that users with create / delete permissions have access to the tools
        on the org management page
        """

        for tag in ["fac", "net", "ix"]:
            org_admin.save_user_permissions(self.org, self.user_a, {tag: PERM_CREATE})
            c = Client()
            c.login(username=self.user_a.username, password="user_a")
            resp = c.get("/org/%d" % self.org.id, follow=True)
            print(resp)

            for _tag in ["fac", "net", "ix"]:
                if _tag != tag:
                    assert f"#add_{_tag}" not in resp.content.decode()
            assert f"#add_{tag}" in resp.content.decode()

    def test_manage_user_delete(self):
        """
        Test the result of org_admin_views.manager_user_delete
        """

        self.org.admin_usergroup.user_set.add(self.user_e)
        self.org.usergroup.user_set.add(self.user_f)

        # make sure that user f is currently member and not admin
        self.assertEqual(self.user_f.is_org_member(self.org), True)
        self.assertEqual(self.user_f.is_org_admin(self.org), False)
        self.assertEqual(self.user_e.is_org_member(self.org), False)
        self.assertEqual(self.user_e.is_org_admin(self.org), True)

        # test #1 - remove user f (member) from org
        request = self.factory.post(
            "/org-admin/manage_user/delete",
            {"org_id": self.org.id, "user_id": self.user_f.id},
        )
        request._dont_enforce_csrf_checks = True
        request.user = self.org_admin
        resp = org_admin.manage_user_delete(request)
        self.assertEqual(json.loads(resp.content), {"status": "ok"})

        self.user_a.refresh_from_db()
        self.assertEqual(self.user_f.is_org_member(self.org), False)
        self.assertEqual(self.user_f.is_org_admin(self.org), False)

        # test #2 - remove user e (admin) from org
        request = self.factory.post(
            "/org-admin/manage_user/delete",
            {"org_id": self.org.id, "user_id": self.user_e.id},
        )
        request._dont_enforce_csrf_checks = True
        request.user = self.org_admin
        resp = org_admin.manage_user_delete(request)
        self.assertEqual(json.loads(resp.content), {"status": "ok"})

        self.user_a.refresh_from_db()
        self.assertEqual(self.user_e.is_org_member(self.org), False)
        self.assertEqual(self.user_e.is_org_admin(self.org), False)

        # test #3 - fail on user that is not currently in org
        request = self.factory.post(
            "/org-admin/manage_user/delete",
            {"org_id": self.org.id, "user_id": self.user_d.id},
        )
        request._dont_enforce_csrf_checks = True
        request.user = self.org_admin
        resp = org_admin.manage_user_delete(request)
        self.assertEqual(resp.status_code, 403)

        # test #3 - fail on org that you are not an admin of
        request = self.factory.post(
            "/org-admin/manage_user/delete",
            {"org_id": self.org_other.id, "user_id": self.user_d.id},
        )
        request._dont_enforce_csrf_checks = True
        request.user = self.org_admin
        resp = org_admin.manage_user_delete(request)
        self.assertEqual(resp.status_code, 403)

    def test_manage_user_update(self):
        """
        Test the result of org_admin_views.manage_user_update
        """

        # make sure that user a is currently member and not admin
        self.assertEqual(self.user_a.is_org_member(self.org), True)
        self.assertEqual(self.user_a.is_org_admin(self.org), False)

        # test #1 - move user a to admin group
        request = self.factory.post(
            "/org-admin/manage_user/update",
            {"org_id": self.org.id, "user_id": self.user_a.id, "group": "admin"},
        )
        request._dont_enforce_csrf_checks = True
        request.user = self.org_admin

        resp = org_admin.manage_user_update(request)
        self.assertEqual(json.loads(resp.content), {"status": "ok"})

        self.user_a.refresh_from_db()
        self.assertEqual(self.user_a.is_org_member(self.org), False)
        self.assertEqual(self.user_a.is_org_admin(self.org), True)

        # test #2 move back to member group
        request = self.factory.post(
            "/org-admin/manage_user/update",
            {"org_id": self.org.id, "user_id": self.user_a.id, "group": "member"},
        )
        request._dont_enforce_csrf_checks = True
        request.user = self.org_admin

        resp = org_admin.manage_user_update(request)
        self.assertEqual(json.loads(resp.content), {"status": "ok"})

        self.user_a.refresh_from_db()
        self.assertEqual(self.user_a.is_org_member(self.org), True)
        self.assertEqual(self.user_a.is_org_admin(self.org), False)

        # test #3 - fail on user that is not currently in org
        request = self.factory.post(
            "/org-admin/manage_user/update",
            {"org_id": self.org.id, "user_id": self.user_d.id, "group": "member"},
        )
        request._dont_enforce_csrf_checks = True
        request.user = self.org_admin
        resp = org_admin.manage_user_update(request)
        self.assertEqual(resp.status_code, 403)

        # test #3 - fail on org that you are not an admin of
        request = self.factory.post(
            "/org-admin/manage_user/update",
            {"org_id": self.org_other.id, "user_id": self.user_d.id, "group": "admin"},
        )
        request._dont_enforce_csrf_checks = True
        request.user = self.org_admin
        resp = org_admin.manage_user_update(request)
        self.assertEqual(resp.status_code, 403)

    def test_permissions(self):
        """
        Test the result of org_admin_views.permissions
        """

        # Test #1 - retrieve permissioning ids for org

        request = self.factory.get("/org-admin/permissions?org_id=%d" % self.org.id)
        request.user = self.org_admin
        resp = json.loads(org_admin.permissions(request).content)

        self.assertEqual(resp["status"], "ok")

        ids = {r["id"]: r["name"] for r in resp["permissions"]}
        self.assertEqual(len(ids), 7)
        self.assertIn("org.%d" % self.org.id, ids)
        self.assertIn("ix.%d" % self.ix.id, ids)
        self.assertIn("net.%d" % self.net.id, ids)
        self.assertIn("fac.%d" % self.fac.id, ids)

        # Test #2 - cannot retrieve ids for other org as we are not admin
        request = self.factory.get(
            "/org-admin/permissions?org_id=%d" % self.org_other.id
        )
        request.user = self.org_admin
        resp = org_admin.permissions(request)
        self.assertEqual(resp.status_code, 403)
        self.assertEqual(json.loads(resp.content), {})

    def test_permission_ids(self):
        """
        Test the result of org_admin_views.permission_ids
        """

        ids = org_admin.permission_ids(self.org)
        self.assertEqual(type(ids), dict)
        self.assertEqual(len(ids), 7)
        self.assertIn("org.%d" % self.org.id, ids)
        self.assertIn("ix.%d" % self.ix.id, ids)
        self.assertIn("net.%d" % self.net.id, ids)
        self.assertIn("fac.%d" % self.fac.id, ids)

    def test_extract_permission_id(self):
        """
        Test the result of org_admin_views.extract_permission_id
        """

        # extract permission ids to here
        dest = {}

        # prepare source dict with nsp namespaces
        source = {
            self.net.grainy_namespace: 0x01,
            self.ix.grainy_namespace: 0x01,
            self.fac.grainy_namespace: 0x01,
        }

        # extract ids

        org_admin.extract_permission_id(source, dest, self.net, self.org)
        org_admin.extract_permission_id(source, dest, self.ix, self.org)
        org_admin.extract_permission_id(source, dest, self.fac, self.org)

        self.assertEqual(
            {
                "net.%d" % self.net.id: 0x01,
                "ix.%d" % self.ix.id: 0x01,
                "fac.%d" % self.fac.id: 0x01,
            },
            dest,
        )

        # test with just the models

        # extract permission ids to here
        dest = {}

        # prepare source dict with nsp namespaces
        source = {
            self.net.Grainy.namespace_instance("*", org=self.net.org).strip(".*"): 0x01,
            self.fac.Grainy.namespace_instance("*", org=self.net.org).strip(".*"): 0x03,
            self.ix.Grainy.namespace_instance("*", org=self.net.org).strip(".*"): 0x01,
        }

        # extract ids
        org_admin.extract_permission_id(source, dest, models.Network, self.org)
        org_admin.extract_permission_id(source, dest, models.InternetExchange, self.org)
        org_admin.extract_permission_id(source, dest, models.Facility, self.org)

        self.assertEqual({"net": 0x01, "fac": 0x03, "ix": 0x01}, dest)

    def test_uoar_approve(self):
        """
        Test approving of a user-org-affiliation-request
        org_admin_views.uoar_approve
        """

        # create a uoar for user c
        uoar = models.UserOrgAffiliationRequest.objects.create(
            user=self.user_c, asn=1, status="pending"
        )

        # test that org id was properly derived from network asn
        self.assertEqual(uoar.org.id, self.org.id)

        # test approval
        with override_group_id():
            request = self.factory.post(
                "/org-admin/uoar/approve?org_id=%d" % self.org.id, data={"id": uoar.id}
            )
        request._dont_enforce_csrf_checks = True
        request.user = self.org_admin

        resp = json.loads(org_admin.uoar_approve(request).content)

        self.assertEqual(
            {
                "status": "ok",
                "full_name": self.user_c.full_name,
                "id": self.user_c.id,
                "email": self.user_c.email,
            },
            resp,
        )

        # check that user is now a member of the org
        self.assertEqual(
            self.org.usergroup.user_set.filter(id=self.user_c.id).exists(), True
        )

        # check that the UOAR is gone
        self.assertEqual(
            models.UserOrgAffiliationRequest.objects.filter(id=uoar.id).exists(), False
        )

        # test: we shouldnt be allowed to approve uoar's for the org we are not
        # admins of

        with override_group_id():
            request = self.factory.post(
                "/org-admin/uoar/approve?org_id=%d" % self.org_other.id,
                data={"id": uoar.id},
            )
        request._dont_enforce_csrf_checks = True
        request.user = self.org_admin
        resp = org_admin.uoar_approve(request)
        self.assertEqual(resp.status_code, 403)
        self.assertEqual(json.loads(resp.content), {})

        # test: trying to approve an uoar that doesn't belong to the org shouldn't
        # be allowed

        uoar_b = models.UserOrgAffiliationRequest.objects.create(
            user=self.user_d, asn=22, status="pending"
        )

        with override_group_id():
            request = self.factory.post(
                "/org-admin/uoar/approve?org_id=%d" % self.org.id,
                data={"id": uoar_b.id},
            )
        request._dont_enforce_csrf_checks = True
        request.user = self.org_admin
        resp = org_admin.uoar_approve(request)
        self.assertEqual(resp.status_code, 403)
        self.assertEqual(json.loads(resp.content), {})

        uoar_b.delete()

    def test_uoar_deny(self):
        """
        Test denying of a user-org-affiliation-request
        org_admin_views.uoar_deny
        """

        # create a uoar for user d
        uoar = models.UserOrgAffiliationRequest.objects.create(
            user=self.user_d, asn=1, status="pending"
        )

        # test that org id was properly derived from network asn
        self.assertEqual(uoar.org.id, self.org.id)

        # test deny
        request = self.factory.post(
            "/org-admin/uoar/deny?org_id=%d" % self.org.id, data={"id": uoar.id}
        )
        request._dont_enforce_csrf_checks = True
        request.user = self.org_admin

        resp = json.loads(org_admin.uoar_deny(request).content)

        self.assertEqual(
            {
                "status": "ok",
            },
            resp,
        )

        # check that user is not a member of the org
        self.assertEqual(
            self.org.usergroup.user_set.filter(id=self.user_d.id).exists(), False
        )

        # check that the UOAR is there, but status is denyed
        uoar = models.UserOrgAffiliationRequest.objects.get(id=uoar.id)
        self.assertEqual(uoar.status, "denied")

        # test: we shouldnt be allowed to deny uoars for the org we are not
        # admins of

        request = self.factory.post(
            "/org-admin/uoar/deny?org_id=%d" % self.org_other.id, data={"id": uoar.id}
        )
        request._dont_enforce_csrf_checks = True
        request.user = self.org_admin
        resp = org_admin.uoar_approve(request)
        self.assertEqual(resp.status_code, 403)
        self.assertEqual(json.loads(resp.content), {})

        # test: trying to deny an uoar that doesn't belong to the org shouldn't
        # be allowed

        uoar_b = models.UserOrgAffiliationRequest.objects.create(
            user=self.user_d, asn=22, status="pending"
        )

        request = self.factory.post(
            "/org-admin/uoar/deny?org_id=%d" % self.org.id, data={"id": uoar_b.id}
        )
        request._dont_enforce_csrf_checks = True
        request.user = self.org_admin
        resp = org_admin.uoar_deny(request)
        self.assertEqual(resp.status_code, 403)
        self.assertEqual(json.loads(resp.content), {})

        uoar_b.delete()

    def test_uoar_cancel_on_delete(self):
        """
        Test that user affiliation requests get canceled if the
        organization is deleted
        """

        org = models.Organization.objects.create(name="TestCoD", status="ok")

        uoar = models.UserOrgAffiliationRequest.objects.create(
            user=self.user_c, org=org, status="pending"
        )

        assert uoar.status == "pending"
        assert uoar.id

        org.delete()

        with pytest.raises(models.UserOrgAffiliationRequest.DoesNotExist):
            uoar.refresh_from_db()

        org.refresh_from_db()
        assert org.status == "deleted"<|MERGE_RESOLUTION|>--- conflicted
+++ resolved
@@ -9,11 +9,7 @@
 import peeringdb_server.models as models
 import peeringdb_server.org_admin_views as org_admin
 import peeringdb_server.views as views
-<<<<<<< HEAD
-=======
-
 from tests.util import override_group_id
->>>>>>> 94f33e9f
 
 
 class OrgAdminTests(TestCase):
