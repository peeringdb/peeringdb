--- conflicted
+++ resolved
@@ -5,14 +5,10 @@
 from django.test import Client, TestCase, RequestFactory
 from django.contrib.auth.models import Group, AnonymousUser
 from django.contrib.auth import get_user
-<<<<<<< HEAD
 
 from .util import ClientCase
 
-import django_namespace_perms as nsp
-=======
 from django_grainy.models import UserPermission, GroupPermission
->>>>>>> 822b2a02
 
 import peeringdb_server.views as views
 import peeringdb_server.models as models
@@ -24,40 +20,7 @@
 
     @classmethod
     def setUpTestData(cls):
-<<<<<<< HEAD
         super(ViewTestCase, cls).setUpTestData()
-=======
-        # create user and guest group
-
-        guest_group = Group.objects.create(name="guest")
-        user_group = Group.objects.create(name="user")
-
-        cls.guest_user = models.User.objects.create_user(
-            "guest", "guest@localhost", "guest"
-        )
-        cls.guest_user.set_password("guest")
-        guest_group.user_set.add(cls.guest_user)
-
-        GroupPermission.objects.create(
-            group=guest_group, namespace="peeringdb.organization", permission=0x01
-        )
-
-        GroupPermission.objects.create(
-            group=user_group, namespace="peeringdb.organization", permission=0x01
-        )
-
-        GroupPermission.objects.create(
-            group=user_group,
-            namespace="peeringdb.organization.*.network.*.poc_set.users",
-            permission=0x01,
-        )
-
-        GroupPermission.objects.create(
-            group=guest_group,
-            namespace="peeringdb.organization.*.network.*.poc_set.public",
-            permission=0x01,
-        )
->>>>>>> 822b2a02
 
         # create test users
         for name in [
