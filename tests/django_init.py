from django.conf import settings

# lazy init for translations
_ = lambda s: s

#from django.utils.translation import ugettext_lazy as _

settings.configure(
    PACKAGE_VERSION="dev",
    RELEASE_ENV="dev",
    MIGRATION_MODULES={"django_peeringdb":None},
    INSTALLED_APPS=[
        'django.contrib.auth',
        'django.contrib.contenttypes',
        'django.contrib.admin',
        'django.contrib.sessions',
        'django.contrib.sites',
        'django_inet',
        'django_peeringdb',
        'django_namespace_perms',
        'django_countries',
        'oauth2_provider',
        'peeringdb_server',
        'allauth',
        'allauth.account',
        'reversion',
        'rest_framework',
        'dal',
        'dal_select2',
        'corsheaders',
        'captcha',
    ],
    CACHES={
        "default": {
            "BACKEND": "django.core.cache.backends.db.DatabaseCache",
            "LOCATION": "django_cache"
        }
    },
    TEMPLATES=[{
        "BACKEND": 'django.template.backends.django.DjangoTemplates',
        "APP_DIRS": True,
        "OPTIONS": {
            "context_processors": [
                "django.contrib.auth.context_processors.auth",
                "django.template.context_processors.debug",
                "django.template.context_processors.request",
                "django.template.context_processors.i18n",
                "django.template.context_processors.media",
                "django.template.context_processors.static",
                "django.template.context_processors.tz",
                "django.contrib.messages.context_processors.messages",
            ],
            #"loaders" : TEMPLATE_LOADERS
        }
    }],
    LANGUAGE_CODE='en-us',
    LANGUAGES=[
        ('en', _('English')),
        ('pt', _('Portuguese')),
    ],
    USE_L10N=True,
    USE_I18N=True,
    MIDDLEWARE_CLASSES=(
        'corsheaders.middleware.CorsMiddleware',
        'django.contrib.sessions.middleware.SessionMiddleware',
        'django.middleware.locale.LocaleMiddleware',
        'django.middleware.common.CommonMiddleware',
        'django.middleware.csrf.CsrfViewMiddleware',
        'django.contrib.auth.middleware.AuthenticationMiddleware',
        'django.contrib.messages.middleware.MessageMiddleware',
        'peeringdb_server.maintenance.Middleware',
    ),
    SOUTH_TESTS_MIGRATE=False,
    SOUTH_SKIP_TESTS=True,
    AUTH_USER_MODEL='peeringdb_server.User',
    TABLE_PREFIX='peeringdb_',
    PEERINGDB_ABSTRACT_ONLY=True,
    COUNTRIES_OVERRIDE={'XK': _('Kosovo')},
    CLIENT_COMPAT={
        "client":{"min": (0,6), "max":(0,6,5)},
        "backends":{
            "django_peeringdb":{"min":(0,6), "max":(0,6,5)}
        }
    },
    DATABASE_ENGINE='django.db.backends.sqlite3',
    DATABASES={
        'default': {
            'ENGINE': 'django.db.backends.sqlite3',
            'NAME': ':memory:',
        },
        #XXX - this is supposed to work to mimic replication
        # during tests, but doesnt. So instead we use the
        # peeringdb_server.db_router.TestRouter class instead
        # which just always used the default db for read and writes
        #'read' : {
        #    'ENGINE': 'django.db.backends.sqlite3',
        #    'NAME': ':memory:',
        #    'TEST' : { 'MIRROR' : 'default' }
        #}
    },
    #XXX - change to peeringdb_server.db_router.DatabaseRouter
    #if repliation mimicing (see above) gets fixed
    DATABASE_ROUTERS=["peeringdb_server.db_router.TestRouter"],
    DEBUG=False,
    GUEST_GROUP_ID=1,
    USER_GROUP_ID=2,
    TEMPLATE_DEBUG=False,
    BASE_URL="localost",
    PASSWORD_RESET_URL="localhost",
    API_CACHE_ROOT="tests/api-cache",
    API_CACHE_ENABLED=False,
    SUGGEST_ENTITY_ORG=1234,
    API_URL="localhost",
    REST_FRAMEWORK={
        'DEFAULT_AUTHENTICATION_CLASSES': (
            'rest_framework.authentication.BasicAuthentication',
            'rest_framework.authentication.SessionAuthentication'),
        'DEFAULT_MODEL_SERIALIZER_CLASS': 'rest_framework.serializers.HyperlinkedModelSerializer',
        'DEFAULT_PERMISSION_CLASSES': [
            'rest_framework.permissions.DjangoModelPermissionsOrAnonReadOnly',
            'django_namespace_perms.rest.BasePermission',
        ],
        'DEFAULT_RENDERER_CLASSES': (
            'peeringdb_server.renderers.MetaJSONRenderer', )
    },
    NSP_MODE="crud",
    NSP_GUEST_GROUP="guest",
    DEBUG_EMAIL=True,
    TIME_ZONE="UTC",
    USE_TZ=True,
    AUTHENTICATION_BACKENDS=(
        "django_namespace_perms.auth.backends.NSPBackend", ),
    ROOT_URLCONF="peeringdb_com.urls",
    LOGGING={
        'version': 1,
        'disable_existing_loggers': False,
        'handlers': {
            'stderr': {
                'level': 'DEBUG',
                'class': 'logging.StreamHandler',
            },
        },
        'loggers': {
            '': {
                'handlers': ['stderr'],
                'level': 'DEBUG',
                'propagate': False
            },
        },
    },
    OAUTH_ENABLED=False,
    RECAPTCHA_PUBLIC_KEY="",
    EMAIL_SUBJECT_PREFIX="[test]",
    CORS_ORIGIN_WHITELIST=[],
    CORS_ALLOW_METHODS=["GET", "OPTIONS"],
    CORS_ALLOW_CREDENTIALS=False,
    DATA_QUALITY_MAX_PREFIX_V4_LIMIT=500000,
    DATA_QUALITY_MAX_PREFIX_V6_LIMIT=500000,
    DATA_QUALITY_MIN_PREFIXLEN_V4 = 18,
    DATA_QUALITY_MAX_PREFIXLEN_V4 = 28,
    DATA_QUALITY_MIN_PREFIXLEN_V6 = 64,
    DATA_QUALITY_MAX_PREFIXLEN_V6 = 116,
    TUTORIAL_MODE=False,
    CAPTCHA_TEST_MODE=True,
    SITE_ID=1,
<<<<<<< HEAD
    IXF_POSTMORTEM_LIMIT=250,
=======
    ABSTRACT_ONLY=True,
>>>>>>> 31c0fdb1
    RATELIMITS={
        "view_affiliate_to_org_POST": "100/m",
        "resend_confirmation_mail": "2/m",
        "view_request_ownership_GET": "3/m",
        "view_username_retrieve_initiate": "2/m",
        "view_request_ownership_POST": "3/m",
        "request_login_POST": "10/m",
        "view_verify_POST": "2/m",
        "request_translation": "10/m",
        "view_import_ixlan_ixf_preview": "1/m",
        "view_import_net_ixf_postmortem": "1/m"
    })<|MERGE_RESOLUTION|>--- conflicted
+++ resolved
@@ -163,11 +163,8 @@
     TUTORIAL_MODE=False,
     CAPTCHA_TEST_MODE=True,
     SITE_ID=1,
-<<<<<<< HEAD
     IXF_POSTMORTEM_LIMIT=250,
-=======
     ABSTRACT_ONLY=True,
->>>>>>> 31c0fdb1
     RATELIMITS={
         "view_affiliate_to_org_POST": "100/m",
         "resend_confirmation_mail": "2/m",
