import json
import os
import re
from pprint import pprint
import reversion
import requests
import jsonschema
import time
import io
import datetime

from django.db import transaction
from django.core.cache import cache
from django.test import Client, TestCase, RequestFactory
from django.urls import reverse
<<<<<<< HEAD
=======
from django.contrib.auth import get_user_model
>>>>>>> 94f33e9f

from peeringdb_server.models import (
    Organization,
    Network,
    NetworkIXLan,
    IXLan,
    IXLanPrefix,
    InternetExchange,
    IXFMemberData,
    IXLanIXFMemberImportAttempt,
    IXLanIXFMemberImportLog,
    IXLanIXFMemberImportLogEntry,
    User,
    DeskProTicket,
    Group,
)
from peeringdb_server import ixf

import pytest
from .util import override_group_id


@pytest.mark.django_db
def test_reset_ixf_proposals(admin_user, entities, ip_addresses):
    network = entities["network"]
    ixlan = entities["ixlan"][0]

    client = setup_client(admin_user)
    url = reverse("net-reset-ixf-proposals", args=(network.id,))

    create_IXFMemberData(network, ixlan, ip_addresses, True)

    response = client.post(url)
    content = response.content.decode("utf-8")

    assert response.status_code == 200
    assert IXFMemberData.objects.filter(dismissed=True).count() == 0


@pytest.mark.django_db
def test_dismiss_ixf_proposals(admin_user, entities, ip_addresses):

    network = entities["network"]
    ixlan = entities["ixlan"][0]

    ids = create_IXFMemberData(network, ixlan, ip_addresses, False)

    client = setup_client(admin_user)
    url = reverse("net-dismiss-ixf-proposal", args=(network.id, ids[-1]))

    response = client.post(url)
    content = response.content.decode("utf-8")

    assert response.status_code == 200
    assert IXFMemberData.objects.filter(pk=ids[-1]).first().dismissed == True


@pytest.mark.django_db
def test_reset_ixf_proposals_no_perm(regular_user, entities, ip_addresses):
    network = entities["network"]
    ixlan = entities["ixlan"][0]

    client = setup_client(regular_user)
    url = reverse("net-reset-ixf-proposals", args=(network.id,))

    create_IXFMemberData(network, ixlan, ip_addresses, True)

    response = client.post(url)
    content = response.content.decode("utf-8")

    assert response.status_code == 401
    assert "Permission denied" in content


@pytest.mark.django_db
def test_dismiss_ixf_proposals_no_perm(regular_user, entities, ip_addresses):

    network = entities["network"]
    ixlan = entities["ixlan"][0]

    ids = create_IXFMemberData(network, ixlan, ip_addresses, False)

    client = setup_client(regular_user)
    url = reverse("net-dismiss-ixf-proposal", args=(network.id, ids[-1]))

    response = client.post(url)
    content = response.content.decode("utf-8")

    assert response.status_code == 401
    assert "Permission denied" in content


@pytest.mark.django_db
def test_ix_order(admin_user, entities, ip_addresses, ip_addresses_other):
    """
    Test that multiple exchanges proposing changes appear
    sorted by exchange name
    """

    network = entities["network"]
    ixlan_a = entities["ixlan"][0]
    ixlan_b = entities["ixlan"][1]

    create_IXFMemberData(network, ixlan_a, ip_addresses, False)
    create_IXFMemberData(network, ixlan_b, ip_addresses_other, False)

    client = setup_client(admin_user)

    url = reverse("net-view", args=(network.id,))

    with override_group_id():
        response = client.get(url)
    content = response.content.decode("utf-8")

    assert response.status_code == 200

    matches = re.findall('<a class="ix-name">([^<]+)</a>', content)
    assert matches == ["Test Exchange One", "Test Exchange Two"]


@pytest.mark.django_db()
def test_dismissed_note(admin_user, entities, ip_addresses):
    """
    Test that dismissed hints that are no longer relevant (noop)
    don't show the "you have dimissed suggestions" notification (#809)
    """

    network = entities["network"]
    ixlan_a = entities["ixlan"][0]

    create_IXFMemberData(network, ixlan_a, [ip_addresses[0]], True)

    client = setup_client(admin_user)
    url = reverse("net-view", args=(network.id,))

    with override_group_id():
        response = client.get(url)
    content = response.content.decode("utf-8")

    # dismissed suggestion still relevant, confirm note is shown

    assert response.status_code == 200
    assert "You have dismissed some suggestions" in content

    # create netixlan, causing the suggestion to become noop

    NetworkIXLan.objects.create(
        network=network,
        asn=network.asn,
        ixlan=ixlan_a,
        status="ok",
        speed=0,
        ipaddr4=ip_addresses[0][0],
        ipaddr6=ip_addresses[0][1],
    )

    with override_group_id():
        response = client.get(url)

    content = response.content.decode("utf-8")

    # dismissed suggestion no longer relevant, confirm note is gibe

    assert response.status_code == 200
    assert "You have dismissed some suggestions" not in content


@pytest.mark.django_db
def test_check_ixf_proposals(admin_user, ixf_importer_user, entities, ip_addresses):
    network = Network.objects.create(
        name="Network w allow ixp update disabled",
        org=entities["org"][0],
        asn=1001,
        allow_ixp_update=False,
        status="ok",
        info_prefixes4=42,
        info_prefixes6=42,
        website="http://netflix.com/",
        policy_general="Open",
        policy_url="https://www.netflix.com/openconnect/",
        info_unicast=False,
        info_ipv6=False,
    )
    ixlan = entities["ixlan"][0]

    # We create one Netixlan that matches the ASN and ipaddr6 of the import.json
    # Therefore, the hint will suggest we modify this netixlan
    netixlan = NetworkIXLan.objects.create(
        network=network,
        ixlan=ixlan,
        asn=network.asn,
        speed=10000,
        ipaddr4="195.69.147.251",
        ipaddr6="2001:7f8:1::a500:2906:3",
        status="ok",
        is_rs_peer=True,
        operational=True,
    )

    with open(
        os.path.join(
            os.path.dirname(__file__),
            "data",
            "ixf",
            "views",
            "import.json",
        ),
    ) as fh:
        json_data = json.load(fh)

    importer = ixf.Importer()
    importer.update(ixlan, data=json_data)

    client = setup_client(admin_user)
    url = reverse("net-view", args=(network.id,))

    with override_group_id():
        response = client.get(url)
    assert response.status_code == 200
    content = response.content.decode("utf-8")

    # Suggest add
    assert 'data-field="ipaddr4" value="195.69.147.250"' in content
    assert 'data-field="ipaddr6" value="2001:7f8:1::a500:2906:1"' in content

    # Suggest modify
    assert 'data-field="ipaddr4" data-value=""' in content
    assert 'data-field="ipaddr6" data-value="2001:7f8:1::a500:2906:3"' in content


# Functions and fixtures


def setup_client(user):
    client = Client()
    client.force_login(user)
    return client


def create_IXFMemberData(network, ixlan, ip_addresses, dismissed):
    """
    Creates IXFMember data. Returns the ids of the created instances.
    """
    ids = []
    for ip_address in ip_addresses:
        ixfmember = IXFMemberData.instantiate(
            network.asn, ip_address[0], ip_address[1], ixlan, data={"foo": "bar"}
        )
        ixfmember.save()
        ixfmember.dismissed = dismissed
        ixfmember.save()
        ids.append(ixfmember.id)
    return ids


@pytest.fixture
def ip_addresses():
    """
    Returns a list of tuples of ipaddr4 and ipaddr6
    """
    return [
        ("195.69.144.1", "2001:7f8:1::a500:2906:1"),
        ("195.69.144.2", "2001:7f8:1::a500:2906:2"),
        ("195.69.144.3", "2001:7f8:1::a500:2906:3"),
        ("195.69.144.4", "2001:7f8:1::a500:2906:4"),
        ("195.69.144.5", "2001:7f8:1::a500:2906:5"),
    ]


@pytest.fixture
def ip_addresses_other():
    """
    Returns a list of tuples of ipaddr4 and ipaddr6
    """
    return [
        ("195.70.144.1", "2001:7f8:2::a500:2906:1"),
        ("195.70.144.2", "2001:7f8:2::a500:2906:2"),
        ("195.70.144.3", "2001:7f8:2::a500:2906:3"),
        ("195.70.144.4", "2001:7f8:2::a500:2906:4"),
        ("195.70.144.5", "2001:7f8:2::a500:2906:5"),
    ]


@pytest.fixture
def entities():
    entities = {}

    with reversion.create_revision():
        entities["org"] = [Organization.objects.create(name="Netflix", status="ok")]

        # create exchange(s)
        entities["ix"] = [
            InternetExchange.objects.create(
                name="Test Exchange One", org=entities["org"][0], status="ok"
            ),
            InternetExchange.objects.create(
                name="Test Exchange Two", org=entities["org"][0], status="ok"
            ),
        ]

        # create ixlan(s)
        entities["ixlan"] = [ix.ixlan for ix in entities["ix"]]

        # create ixlan prefix(s)
        entities["ixpfx"] = [
            IXLanPrefix.objects.create(
                ixlan=entities["ixlan"][0],
                status="ok",
                prefix="195.69.144.0/22",
                protocol="IPv4",
            ),
            IXLanPrefix.objects.create(
                ixlan=entities["ixlan"][0],
                status="ok",
                prefix="2001:7f8:1::/64",
                protocol="IPv6",
            ),
            IXLanPrefix.objects.create(
                ixlan=entities["ixlan"][1],
                status="ok",
                prefix="195.70.144.0/22",
                protocol="IPv4",
            ),
            IXLanPrefix.objects.create(
                ixlan=entities["ixlan"][1],
                status="ok",
                prefix="2001:7f8:2::/64",
                protocol="IPv6",
            ),
        ]

        # create network(s)
        entities["network"] = Network.objects.create(
            name="Network w allow ixp update enabled",
            org=entities["org"][0],
            asn=2906,
            info_prefixes4=42,
            info_prefixes6=42,
            website="http://netflix.com/",
            policy_general="Open",
            policy_url="https://www.netflix.com/openconnect/",
            allow_ixp_update=True,
            status="ok",
            irr_as_set="AS-NFLX",
        )

    return entities


@pytest.fixture
def admin_user():
    from django.conf import settings

    guest_group, _ = Group.objects.get_or_create(name="guest")
    user_group, _ = Group.objects.get_or_create(name="user")

    print("Guest: {} {} ".format(guest_group, guest_group.id))
    print("User: {} {} ".format(user_group, user_group.id))

    admin_user = User.objects.create_user(
        "admin", "admin@localhost", first_name="admin", last_name="admin"
    )
    admin_user.is_superuser = True
    admin_user.is_staff = True
    admin_user.save()
    admin_user.set_password("admin")
    admin_user.save()
    return admin_user


@pytest.fixture
def regular_user():
    user = User.objects.create_user(
        "user", "user@localhost", first_name="user", last_name="user"
    )
    user.set_password("user")
    user.save()
    return user<|MERGE_RESOLUTION|>--- conflicted
+++ resolved
@@ -13,10 +13,6 @@
 from django.core.cache import cache
 from django.test import Client, TestCase, RequestFactory
 from django.urls import reverse
-<<<<<<< HEAD
-=======
-from django.contrib.auth import get_user_model
->>>>>>> 94f33e9f
 
 from peeringdb_server.models import (
     Organization,
