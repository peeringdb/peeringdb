--- conflicted
+++ resolved
@@ -25,18 +25,6 @@
         )
         cls.guest_group.user_set.add(cls.guest_user)
 
-<<<<<<< HEAD
-        nsp.models.GroupPermission.objects.create(
-            group=cls.guest_group, namespace="peeringdb.organization", permissions=0x01
-        )
-
-        nsp.models.GroupPermission.objects.create(
-            group=cls.user_group, namespace="peeringdb.organization", permissions=0x01
-        )
-
-        nsp.models.GroupPermission.objects.create(
-            group=cls.user_group,
-=======
         GroupPermission.objects.create(
             group=guest_group, namespace="peeringdb.organization", permission=0x01
         )
@@ -47,18 +35,12 @@
 
         GroupPermission.objects.create(
             group=user_group,
->>>>>>> 822b2a02
             namespace="peeringdb.organization.*.network.*.poc_set.users",
             permission=0x01,
         )
 
-<<<<<<< HEAD
-        nsp.models.GroupPermission.objects.create(
-            group=cls.guest_group,
-=======
         GroupPermission.objects.create(
             group=guest_group,
->>>>>>> 822b2a02
             namespace="peeringdb.organization.*.network.*.poc_set.public",
             permission=0x01,
         )
