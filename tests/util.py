import json
import os

from django.test import TestCase
from django.contrib.auth.models import Group, AnonymousUser
from django.conf import settings
import peeringdb_server.models as models
import django_namespace_perms as nsp
from peeringdb_server import settings as pdb_settings


class ClientCase(TestCase):
    @classmethod
    def setUpTestData(cls):
        # create user and guest group

        cls.guest_group = Group.objects.create(name="guest", id=settings.GUEST_GROUP_ID)
        cls.user_group = Group.objects.create(name="user", id=settings.USER_GROUP_ID)

        settings.USER_GROUP_ID = cls.user_group.id
        settings.GUEST_GROUP_ID = cls.guest_group.id

        cls.guest_user = models.User.objects.create_user(
            "guest", "guest@localhost", "guest"
        )
        cls.guest_group.user_set.add(cls.guest_user)

        nsp.models.GroupPermission.objects.create(
            group=cls.guest_group, namespace="peeringdb.organization", permissions=0x01
        )

        nsp.models.GroupPermission.objects.create(
            group=cls.user_group, namespace="peeringdb.organization", permissions=0x01
        )

        nsp.models.GroupPermission.objects.create(
            group=cls.user_group,
            namespace="peeringdb.organization.*.network.*.poc_set.users",
            permissions=0x01,
        )

        nsp.models.GroupPermission.objects.create(
            group=cls.guest_group,
            namespace="peeringdb.organization.*.network.*.poc_set.public",
            permissions=0x01,
        )


class SettingsCase(ClientCase):

    """
    Since we read settings from peeringdb_server.settings
    we can't use the `settings` fixture from pytest-django

    This class instead does something similar for peeringdb_server.settings,
    where it will override settings specified and then reset after test case
    is finished
    """

    settings = {}

    @classmethod
    def setUp(cls):
        cls._restore = {}
        for k, v in list(cls.settings.items()):
            cls._restore[k] = getattr(pdb_settings, k, getattr(settings, k, None))
            setattr(pdb_settings, k, v)
            setattr(settings, k, v)

    @classmethod
    def tearDown(cls):
        for k, v in list(cls._restore.items()):
            setattr(pdb_settings, k, v)
<<<<<<< HEAD
            setattr(settings, k, v)


def reset_group_ids():
    """
    Guest and user groups will get recreated for each tests,
    however mysql sequential ids wont be reset between tests.

    Tests that require USER_GROUP_ID and GUEST_GROUP_ID to
    point to to correct groups should call this function
    to make sure the settings are updated
    """

    settings.USER_GROUP_ID = Group.objects.get(name="user").id
    settings.GUEST_GROUP_ID = Group.objects.get(name="guest").id

def override_group_id():
    from django.test import override_settings
    return override_settings(
        USER_GROUP_ID=Group.objects.get(name="user").id,
        GUEST_GROUP_ID=Group.objects.get(name="guest").id
    )
=======


# For IXF member tests
def setup_test_data(filename):
    json_data = {}
    entities = {}

    with open(
        os.path.join(
            os.path.dirname(__file__),
            "data",
            "json_members_list",
            f"{filename}.json",
        ),
    ) as fh:
        json_data = json.load(fh)

    return json_data
>>>>>>> b2fe79cd
<|MERGE_RESOLUTION|>--- conflicted
+++ resolved
@@ -71,7 +71,6 @@
     def tearDown(cls):
         for k, v in list(cls._restore.items()):
             setattr(pdb_settings, k, v)
-<<<<<<< HEAD
             setattr(settings, k, v)
 
 
@@ -94,7 +93,6 @@
         USER_GROUP_ID=Group.objects.get(name="user").id,
         GUEST_GROUP_ID=Group.objects.get(name="guest").id
     )
-=======
 
 
 # For IXF member tests
@@ -112,5 +110,4 @@
     ) as fh:
         json_data = json.load(fh)
 
-    return json_data
->>>>>>> b2fe79cd
+    return json_data